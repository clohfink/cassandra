/*
 * Licensed to the Apache Software Foundation (ASF) under one
 * or more contributor license agreements.  See the NOTICE file
 * distributed with this work for additional information
 * regarding copyright ownership.  The ASF licenses this file
 * to you under the Apache License, Version 2.0 (the
 * "License"); you may not use this file except in compliance
 * with the License.  You may obtain a copy of the License at
 *
 *     http://www.apache.org/licenses/LICENSE-2.0
 *
 * Unless required by applicable law or agreed to in writing, software
 * distributed under the License is distributed on an "AS IS" BASIS,
 * WITHOUT WARRANTIES OR CONDITIONS OF ANY KIND, either express or implied.
 * See the License for the specific language governing permissions and
 * limitations under the License.
 */

package org.apache.cassandra.io.sstable;

import java.io.File;
import java.io.IOException;
import java.io.RandomAccessFile;
import java.nio.ByteBuffer;
import java.util.*;
import java.util.function.*;

import org.junit.AfterClass;
import org.junit.BeforeClass;
import org.junit.Test;

import org.slf4j.Logger;
import org.slf4j.LoggerFactory;

import org.apache.cassandra.*;
import org.apache.cassandra.cache.*;
import org.apache.cassandra.config.*;
import org.apache.cassandra.db.*;
import org.apache.cassandra.db.compaction.OperationType;
import org.apache.cassandra.db.filter.*;
import org.apache.cassandra.db.lifecycle.LifecycleTransaction;
import org.apache.cassandra.db.marshal.*;
import org.apache.cassandra.db.rows.*;
import org.apache.cassandra.io.sstable.format.SSTableReader;
import org.apache.cassandra.io.sstable.format.SSTableReadsListener;
import org.apache.cassandra.io.sstable.format.SSTableWriter;
import org.apache.cassandra.io.util.*;
import org.apache.cassandra.schema.*;

import static org.junit.Assert.assertEquals;
import static org.junit.Assert.assertTrue;

public class SSTableCorruptionDetectionTest extends SSTableWriterTestBase
{
    private static final Logger logger = LoggerFactory.getLogger(SSTableCorruptionDetectionTest.class);

    private static final int numberOfPks = 1000;
    private static final int numberOfRuns = 100;
    private static final int valueSize = 512 * 1024;
    // Set corruption size larger or in comparable size to value size, otherwise
    // chance for corruption to land in the middle of value is quite high.
    private static final int maxCorruptionSize = 2 * 1024 * 1024;

    private static final String keyspace = "SSTableCorruptionDetectionTest";
    private static final String table = "corrupted_table";

    private static int maxValueSize;
    private static Random random;
    private static SSTableWriter writer;
    private static LifecycleTransaction txn;
    private static ColumnFamilyStore cfs;
    private static SSTableReader ssTableReader;

    @BeforeClass
    public static void setUp()
    {
        CFMetaData cfm = CFMetaData.Builder.create(keyspace, table)
                                           .addPartitionKey("pk", AsciiType.instance)
                                           .addClusteringColumn("ck1", AsciiType.instance)
                                           .addClusteringColumn("ck2", AsciiType.instance)
                                           .addRegularColumn("reg1", BytesType.instance)
                                           .addRegularColumn("reg2", BytesType.instance)
                                           .build();

        cfm.compression(CompressionParams.noCompression());
        SchemaLoader.createKeyspace(keyspace,
                                    KeyspaceParams.simple(1),
                                    cfm);

        cfs = Keyspace.open(keyspace).getColumnFamilyStore(table);
        cfs.disableAutoCompaction();

        maxValueSize = DatabaseDescriptor.getMaxValueSize();
        DatabaseDescriptor.setMaxValueSize(1024 * 1024);

        long seed = System.nanoTime();
        logger.info("Seed {}", seed);
        random = new Random(seed);

        truncate(cfs);
        File dir = cfs.getDirectories().getDirectoryForNewSSTables();
        txn = LifecycleTransaction.offline(OperationType.WRITE);

        // Setting up/writing large values is an expensive operation, we only want to do it once per run
        writer = getWriter(cfs, dir, txn);
        for (int i = 0; i < numberOfPks; i++)
        {
            UpdateBuilder builder = UpdateBuilder.create(cfs.metadata, String.format("pkvalue_%07d", i)).withTimestamp(1);
            byte[] reg1 = new byte[valueSize];
            random.nextBytes(reg1);
            byte[] reg2 = new byte[valueSize];
            random.nextBytes(reg2);
            builder.newRow("clustering_" + i, "clustering_" + (i + 1))
                   .add("reg1", ByteBuffer.wrap(reg1))
                   .add("reg2", ByteBuffer.wrap(reg2));
            writer.append(builder.build().unfilteredIterator());
        }
        cfs.forceBlockingFlush();

        ssTableReader = writer.finish(true);
        txn.update(ssTableReader, false);
        LifecycleTransaction.waitForDeletions();
    }

    @AfterClass
    public static void tearDown()
    {
        DatabaseDescriptor.setMaxValueSize(maxValueSize);

        txn.abort();
        writer.close();
    }

    @Test
    public void testSinglePartitionIterator() throws Throwable
    {
        bruteForceCorruptionTest(ssTableReader, partitionIterator());
    }

    @Test
    public void testSSTableScanner() throws Throwable
    {
        bruteForceCorruptionTest(ssTableReader, sstableScanner());
    }

    private void bruteForceCorruptionTest(SSTableReader ssTableReader, Consumer<SSTableReader> walker) throws Throwable
    {
        RandomAccessFile raf = new RandomAccessFile(ssTableReader.getFilename(), "rw");

        int corruptedCounter = 0;

        int fileLength = (int)raf.length(); // in current test, it does fit into int
        for (int i = 0; i < numberOfRuns; i++)
        {
            final int corruptionPosition = random.nextInt(fileLength - 1); //ensure at least one byte will be corrupted
            // corrupt max from position to end of file
            final int corruptionSize = Math.min(maxCorruptionSize, random.nextInt(fileLength - corruptionPosition));

            byte[] backup = corruptSstable(raf, corruptionPosition, corruptionSize);

            try
            {
                walker.accept(ssTableReader);
            }
            catch (CorruptSSTableException t)
            {
                corruptedCounter++;
            }
            finally
            {
                if (ChunkCache.instance != null)
                    ChunkCache.instance.invalidateFile(ssTableReader.getFilename());

                restore(raf, corruptionPosition, backup);
            }
        }

        assertTrue(corruptedCounter > 0);
        FileUtils.closeQuietly(raf);
    }

    private Consumer<SSTableReader> sstableScanner()
    {
        return (SSTableReader sstable) -> {
            try (ISSTableScanner scanner = sstable.getScanner())
            {
                while (scanner.hasNext())
                {
                    try (UnfilteredRowIterator rowIter = scanner.next())
                    {
                        if (rowIter.hasNext())
                        {
                            Unfiltered unfiltered = rowIter.next();
                            if (unfiltered.isRow())
                            {
                                Row row = (Row) unfiltered;
                                assertEquals(2, row.clustering().size());
                                // no-op read
                            }
                        }
                    }

                }
            }
        };
    }

    private Consumer<SSTableReader> partitionIterator()
    {
        return (SSTableReader sstable) -> {
            for (int i = 0; i < numberOfPks; i++)
            {
                DecoratedKey dk = Util.dk(String.format("pkvalue_%07d", i));
<<<<<<< HEAD
                try (UnfilteredRowIterator rowIter = sstable.iterator(dk, Slices.ALL, ColumnFilter.all(cfs.metadata), false, false))
=======
                try (UnfilteredRowIterator rowIter = sstable.iterator(dk,
                                                                      ColumnFilter.all(cfs.metadata),
                                                                      false,
                                                                      false,
                                                                      SSTableReadsListener.NOOP_LISTENER))
>>>>>>> e22cb278
                {
                    while (rowIter.hasNext())
                    {
                        Unfiltered unfiltered = rowIter.next();
                        if (unfiltered.isRow())
                        {
                            Row row = (Row) unfiltered;
                            assertEquals(2, row.clustering().size());
                            // no-op read
                        }
                    }
                    rowIter.close();
                }
            }
        };
    }

    private byte[] corruptSstable(RandomAccessFile raf, int position, int corruptionSize) throws IOException
    {
        byte[] backup = new byte[corruptionSize];
        raf.seek(position);
        raf.read(backup);

        raf.seek(position);
        byte[] corruption = new byte[corruptionSize];
        random.nextBytes(corruption);
        raf.write(corruption);

        return backup;
    }

    private void restore(RandomAccessFile raf, int position, byte[] backup) throws IOException
    {
        raf.seek(position);
        raf.write(backup);
    }
}<|MERGE_RESOLUTION|>--- conflicted
+++ resolved
@@ -211,15 +211,12 @@
             for (int i = 0; i < numberOfPks; i++)
             {
                 DecoratedKey dk = Util.dk(String.format("pkvalue_%07d", i));
-<<<<<<< HEAD
-                try (UnfilteredRowIterator rowIter = sstable.iterator(dk, Slices.ALL, ColumnFilter.all(cfs.metadata), false, false))
-=======
                 try (UnfilteredRowIterator rowIter = sstable.iterator(dk,
+                                                                      Slices.ALL,
                                                                       ColumnFilter.all(cfs.metadata),
                                                                       false,
                                                                       false,
                                                                       SSTableReadsListener.NOOP_LISTENER))
->>>>>>> e22cb278
                 {
                     while (rowIter.hasNext())
                     {
