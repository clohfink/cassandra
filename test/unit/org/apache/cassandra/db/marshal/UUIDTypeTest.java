package org.apache.cassandra.db.marshal;

/*
 *
 * Licensed to the Apache Software Foundation (ASF) under one
 * or more contributor license agreements.  See the NOTICE file
 * distributed with this work for additional information
 * regarding copyright ownership.  The ASF licenses this file
 * to you under the Apache License, Version 2.0 (the
 * "License"); you may not use this file except in compliance
 * with the License.  You may obtain a copy of the License at
 *
 *   http://www.apache.org/licenses/LICENSE-2.0
 *
 * Unless required by applicable law or agreed to in writing,
 * software distributed under the License is distributed on an
 * "AS IS" BASIS, WITHOUT WARRANTIES OR CONDITIONS OF ANY
 * KIND, either express or implied.  See the License for the
 * specific language governing permissions and limitations
 * under the License.
 *
 */

import static org.junit.Assert.assertEquals;

import java.nio.ByteBuffer;
import java.util.Iterator;
import java.util.Random;
import java.util.UUID;

import org.junit.Test;

<<<<<<< HEAD
import org.junit.Assert;
=======
import junit.framework.Assert;
import org.apache.cassandra.transport.Server;
>>>>>>> 29f53fed
import org.apache.cassandra.utils.ByteBufferUtil;
import org.apache.cassandra.utils.UUIDGen;
import org.slf4j.Logger;
import org.slf4j.LoggerFactory;

public class UUIDTypeTest
{

    private static final Logger logger = LoggerFactory.getLogger(UUIDTypeTest.class);

    UUIDType uuidType = new UUIDType();

    @Test //CASSANDRA-15896
    public void testToJsonEmptyValue()
    {
        String res = uuidType.toJSONString(uuidType.fromJSONObject("").bindAndGet(null), Server.CURRENT_VERSION);
        assertEquals("\"\"", res);
    }

    @Test
    public void testRandomCompare()
    {

        UUID t1 = UUIDGen.getTimeUUID();
        UUID t2 = UUIDGen.getTimeUUID();

        testCompare(null, t2, -1);
        testCompare(t1, null, 1);

        testCompare(t1, t2, -1);
        testCompare(t1, t1, 0);
        testCompare(t2, t2, 0);

        UUID nullId = new UUID(0, 0);

        testCompare(nullId, t1, -1);
        testCompare(t2, nullId, 1);
        testCompare(nullId, nullId, 0);

        for (int test = 1; test < 32; test++)
        {
            UUID r1 = UUID.randomUUID();
            UUID r2 = UUID.randomUUID();

            testCompare(r1, r2, compareUUID(r1, r2));
            testCompare(r1, r1, 0);
            testCompare(r2, r2, 0);

            testCompare(t1, r1, -1);
            testCompare(r2, t2, 1);
        }
    }

    public static int compareUnsigned(long n1, long n2)
    {
        if (n1 == n2)
        {
            return 0;
        }
        if ((n1 < n2) ^ ((n1 < 0) != (n2 < 0)))
        {
            return -1;
        }
        return 1;
    }

    public static int compareUUID(UUID u1, UUID u2)
    {
        int c = compareUnsigned(u1.getMostSignificantBits(),
                u2.getMostSignificantBits());
        if (c != 0)
        {
            return c;
        }
        return compareUnsigned(u1.getLeastSignificantBits(),
                u2.getLeastSignificantBits());
    }

    public String describeCompare(UUID u1, UUID u2, int c)
    {
        String tb1 = (u1 == null) ? "null" : (u1.version() == 1) ? "time-based " : "random ";
        String tb2 = (u2 == null) ? "null" : (u2.version() == 1) ? "time-based " : "random ";
        String comp = (c < 0) ? " < " : ((c == 0) ? " = " : " > ");
        return tb1 + u1 + comp + tb2 + u2;
    }

    public int sign(int i)
    {
        if (i < 0)
        {
            return -1;
        }
        if (i > 0)
        {
            return 1;
        }
        return 0;
    }

    public static ByteBuffer bytebuffer(UUID uuid)
    {
        if (uuid == null)
            return ByteBufferUtil.EMPTY_BYTE_BUFFER;

        long msb = uuid.getMostSignificantBits();
        long lsb = uuid.getLeastSignificantBits();
        byte[] bytes = new byte[16];

        for (int i = 0; i < 8; i++)
        {
            bytes[i] = (byte) (msb >>> 8 * (7 - i));
        }
        for (int i = 8; i < 16; i++)
        {
            bytes[i] = (byte) (lsb >>> 8 * (7 - i));
        }

        return ByteBuffer.wrap(bytes);
    }

    public void logJdkUUIDCompareToVariance(UUID u1, UUID u2, int expC)
    {
        if ((u1 == null) || (u2 == null))
            return;
        if (u1.version() != u2.version())
            return;
        if (u1.version() == 1)
            return;
        if (u1.compareTo(u2) != expC)
            logger.info("*** Note: java.util.UUID.compareTo() would have compared this differently");
    }

    public void testCompare(UUID u1, UUID u2, int expC)
    {
        int c = sign(uuidType.compare(bytebuffer(u1), bytebuffer(u2)));
        expC = sign(expC);
        assertEquals("Expected " + describeCompare(u1, u2, expC) + ", got " + describeCompare(u1, u2, c), expC, c);

        if (((u1 != null) && (u1.version() == 1)) && ((u2 != null) && (u2.version() == 1)))
            assertEquals(c, sign(TimeUUIDType.instance.compare(bytebuffer(u1), bytebuffer(u2))));

        logJdkUUIDCompareToVariance(u1, u2, c);
    }

    @Test
    public void testTimeEquality()
    {
        UUID a = UUIDGen.getTimeUUID();
        UUID b = new UUID(a.getMostSignificantBits(),
                a.getLeastSignificantBits());

        assertEquals(0, uuidType.compare(bytebuffer(a), bytebuffer(b)));
    }

    @Test
    public void testTimeSmaller()
    {
        UUID a = UUIDGen.getTimeUUID();
        UUID b = UUIDGen.getTimeUUID();
        UUID c = UUIDGen.getTimeUUID();

        assert uuidType.compare(bytebuffer(a), bytebuffer(b)) < 0;
        assert uuidType.compare(bytebuffer(b), bytebuffer(c)) < 0;
        assert uuidType.compare(bytebuffer(a), bytebuffer(c)) < 0;
    }

    @Test
    public void testTimeBigger()
    {
        UUID a = UUIDGen.getTimeUUID();
        UUID b = UUIDGen.getTimeUUID();
        UUID c = UUIDGen.getTimeUUID();

        assert uuidType.compare(bytebuffer(c), bytebuffer(b)) > 0;
        assert uuidType.compare(bytebuffer(b), bytebuffer(a)) > 0;
        assert uuidType.compare(bytebuffer(c), bytebuffer(a)) > 0;
    }

    @Test
    public void testPermutations()
    {
        compareAll(random(1000, (byte) 0x00, (byte) 0x10, (byte) 0x20));
        for (ByteBuffer[] permutations : permutations(10,  (byte) 0x00, (byte) 0x10, (byte) 0x20))
            compareAll(permutations);
    }

    private void compareAll(ByteBuffer[] uuids)
    {
        for (int i = 0 ; i < uuids.length ; i++)
        {
            for (int j = i + 1 ; j < uuids.length ; j++)
            {
                ByteBuffer bi = uuids[i];
                ByteBuffer bj = uuids[j];
                UUID ui = UUIDGen.getUUID(bi);
                UUID uj = UUIDGen.getUUID(bj);
                int c = uuidType.compare(bi, bj);
                if (ui.version() != uj.version())
                {
                    Assert.assertTrue(isComparisonEquivalent(ui.version() - uj.version(), c));
                }
                else if (ui.version() == 1)
                {
                    long i0 = ui.timestamp();
                    long i1 = uj.timestamp();
                    if (i0 == i1) Assert.assertTrue(isComparisonEquivalent(ByteBufferUtil.compareUnsigned(bi, bj), c));
                    else Assert.assertTrue(isComparisonEquivalent(Long.compare(i0, i1), c));
                }
                else
                {
                    Assert.assertTrue(isComparisonEquivalent(ByteBufferUtil.compareUnsigned(bi, bj), c));
                }
                Assert.assertTrue(isComparisonEquivalent(compareV1(bi, bj), c));
            }
        }
    }

    private static boolean isComparisonEquivalent(int c1, int c2)
    {
        c1 = c1 < -1 ? -1 : c1 > 1 ? 1 : c1;
        c2 = c2 < -1 ? -1 : c2 > 1 ? 1 : c2;
        return c1 == c2;
    }

    // produce randomCount random byte strings, and permute every possible byte within each
    // for all provided types, using permute()
    static Iterable<ByteBuffer[]> permutations(final int randomCount, final byte ... types)
    {
        final Random random = new Random();
        long seed = random.nextLong();
        random.setSeed(seed);
        System.out.println("UUIDTypeTest.permutations.seed=" + seed);
        return new Iterable<ByteBuffer[]>()
        {
            public Iterator<ByteBuffer[]> iterator()
            {
                return new Iterator<ByteBuffer[]>()
                {
                    byte[] bytes = new byte[16];
                    int c = -1, i = 16;
                    public boolean hasNext()
                    {
                        return i < 16 || c < randomCount - 1;
                    }

                    public ByteBuffer[] next()
                    {
                        if (i == 16)
                        {
                            random.nextBytes(bytes);
                            i = 0;
                            c++;
                        }
                        return permute(bytes, i++, types);
                    }
                    public void remove()
                    {
                    }
                };
            }
        };
    }

    // for each of the given UUID types provided, produce every possible
    // permutation of the provided byte[] for the given index
    static ByteBuffer[] permute(byte[] src, int byteIndex, byte ... types)
    {
        assert src.length == 16;
        assert byteIndex < 16;
        byte[] bytes = src.clone();
        ByteBuffer[] permute;
        if (byteIndex == 6)
        {
            permute = new ByteBuffer[16 * types.length];
            for (int i = 0 ; i < types.length ; i++)
            {
                for (int j = 0 ; j < 16 ; j++)
                {
                    int k = i * 16 + j;
                    bytes[6] = (byte)(types[i] | j);
                    permute[k] = ByteBuffer.wrap(bytes.clone());
                }
            }
        }
        else
        {
            permute = new ByteBuffer[256 * types.length];
            for (int i = 0 ; i < types.length ; i++)
            {
                bytes[6] = types[i];
                for (int j = 0 ; j < 256 ; j++)
                {
                    int k = i * 256 + j;
                    bytes[byteIndex] = (byte) ((bytes[byteIndex] & 0x0F) | i);
                    permute[k] = ByteBuffer.wrap(bytes.clone());
                }
            }
        }
        return permute;
    }

    static ByteBuffer[] random(int count, byte ... types)
    {
        Random random = new Random();
        long seed = random.nextLong();
        random.setSeed(seed);
        System.out.println("UUIDTypeTest.random.seed=" + seed);
        ByteBuffer[] uuids = new ByteBuffer[count * types.length];
        for (int i = 0 ; i < types.length ; i++)
        {
            for (int j = 0; j < count; j++)
            {
                int k = (i * count) + j;
                uuids[k] = ByteBuffer.allocate(16);
                random.nextBytes(uuids[k].array());
                // set version to 1
                uuids[k].array()[6] &= 0x0F;
                uuids[k].array()[6] |= types[i];
            }
        }
        return uuids;
    }

    private static int compareV1(ByteBuffer b1, ByteBuffer b2)
    {

        // Compare for length

        if ((b1 == null) || (b1.remaining() < 16))
        {
            return ((b2 == null) || (b2.remaining() < 16)) ? 0 : -1;
        }
        if ((b2 == null) || (b2.remaining() < 16))
        {
            return 1;
        }

        int s1 = b1.position();
        int s2 = b2.position();

        // Compare versions

        int v1 = (b1.get(s1 + 6) >> 4) & 0x0f;
        int v2 = (b2.get(s2 + 6) >> 4) & 0x0f;

        if (v1 != v2)
        {
            return v1 - v2;
        }

        // Compare timestamps for version 1

        if (v1 == 1)
        {
            // if both time-based, compare as timestamps
            int c = compareTimestampBytes(b1, b2);
            if (c != 0)
            {
                return c;
            }
        }

        // Compare the two byte arrays starting from the first
        // byte in the sequence until an inequality is
        // found. This should provide equivalent results
        // to the comparison performed by the RFC 4122
        // Appendix A - Sample Implementation.
        // Note: java.util.UUID.compareTo is not a lexical
        // comparison
        for (int i = 0; i < 16; i++)
        {
            int c = ((b1.get(s1 + i)) & 0xFF) - ((b2.get(s2 + i)) & 0xFF);
            if (c != 0)
            {
                return c;
            }
        }

        return 0;
    }

    private static int compareTimestampBytes(ByteBuffer o1, ByteBuffer o2)
    {
        int o1Pos = o1.position();
        int o2Pos = o2.position();

        int d = (o1.get(o1Pos + 6) & 0xF) - (o2.get(o2Pos + 6) & 0xF);
        if (d != 0)
        {
            return d;
        }

        d = (o1.get(o1Pos + 7) & 0xFF) - (o2.get(o2Pos + 7) & 0xFF);
        if (d != 0)
        {
            return d;
        }

        d = (o1.get(o1Pos + 4) & 0xFF) - (o2.get(o2Pos + 4) & 0xFF);
        if (d != 0)
        {
            return d;
        }

        d = (o1.get(o1Pos + 5) & 0xFF) - (o2.get(o2Pos + 5) & 0xFF);
        if (d != 0)
        {
            return d;
        }

        d = (o1.get(o1Pos) & 0xFF) - (o2.get(o2Pos) & 0xFF);
        if (d != 0)
        {
            return d;
        }

        d = (o1.get(o1Pos + 1) & 0xFF) - (o2.get(o2Pos + 1) & 0xFF);
        if (d != 0)
        {
            return d;
        }

        d = (o1.get(o1Pos + 2) & 0xFF) - (o2.get(o2Pos + 2) & 0xFF);
        if (d != 0)
        {
            return d;
        }

        return (o1.get(o1Pos + 3) & 0xFF) - (o2.get(o2Pos + 3) & 0xFF);
    }
}<|MERGE_RESOLUTION|>--- conflicted
+++ resolved
@@ -30,12 +30,8 @@
 
 import org.junit.Test;
 
-<<<<<<< HEAD
 import org.junit.Assert;
-=======
-import junit.framework.Assert;
-import org.apache.cassandra.transport.Server;
->>>>>>> 29f53fed
+import org.apache.cassandra.transport.ProtocolVersion;
 import org.apache.cassandra.utils.ByteBufferUtil;
 import org.apache.cassandra.utils.UUIDGen;
 import org.slf4j.Logger;
@@ -51,7 +47,7 @@
     @Test //CASSANDRA-15896
     public void testToJsonEmptyValue()
     {
-        String res = uuidType.toJSONString(uuidType.fromJSONObject("").bindAndGet(null), Server.CURRENT_VERSION);
+        String res = uuidType.toJSONString(uuidType.fromJSONObject("").bindAndGet(null), ProtocolVersion.CURRENT);
         assertEquals("\"\"", res);
     }
 
