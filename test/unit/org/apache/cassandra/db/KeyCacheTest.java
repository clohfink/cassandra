--- conflicted
+++ resolved
@@ -27,15 +27,10 @@
 
 import org.apache.cassandra.SchemaLoader;
 import org.apache.cassandra.Util;
-<<<<<<< HEAD
-=======
 import org.apache.cassandra.cache.KeyCacheKey;
->>>>>>> 422d2236
 import org.apache.cassandra.db.compaction.CompactionManager;
 import org.apache.cassandra.db.filter.QueryFilter;
-import org.apache.cassandra.db.filter.QueryPath;
 import org.apache.cassandra.service.CacheService;
-import org.apache.cassandra.thrift.ColumnParent;
 import org.apache.cassandra.utils.ByteBufferUtil;
 
 import static junit.framework.Assert.assertEquals;
@@ -61,26 +56,21 @@
 
         // empty the cache
         CacheService.instance.invalidateKeyCache();
-        assertKeyCacheSize(0, TABLE1, COLUMN_FAMILY2);
+        assertKeyCacheSize(0, KEYSPACE1, COLUMN_FAMILY2);
 
         // insert data and force to disk
         insertData(KEYSPACE1, COLUMN_FAMILY2, 0, 100);
         store.forceBlockingFlush();
 
         // populate the cache
-<<<<<<< HEAD
         readData(KEYSPACE1, COLUMN_FAMILY2, 0, 100);
-        assertEquals(100, CacheService.instance.keyCache.size());
-=======
-        readData(TABLE1, COLUMN_FAMILY2, 0, 100);
-        assertKeyCacheSize(100, TABLE1, COLUMN_FAMILY2);
->>>>>>> 422d2236
+        assertKeyCacheSize(100, KEYSPACE1, COLUMN_FAMILY2);
 
         // really? our caches don't implement the map interface? (hence no .addAll)
         Map<KeyCacheKey, RowIndexEntry> savedMap = new HashMap<KeyCacheKey, RowIndexEntry>();
         for (KeyCacheKey k : CacheService.instance.keyCache.getKeySet())
         {
-            if (k.desc.ksname.equals(TABLE1) && k.desc.cfname.equals(COLUMN_FAMILY2))
+            if (k.desc.ksname.equals(KEYSPACE1) && k.desc.cfname.equals(COLUMN_FAMILY2))
                 savedMap.put(k, CacheService.instance.keyCache.get(k));
         }
 
@@ -88,10 +78,10 @@
         CacheService.instance.keyCache.submitWrite(Integer.MAX_VALUE).get();
 
         CacheService.instance.invalidateKeyCache();
-        assertKeyCacheSize(0, TABLE1, COLUMN_FAMILY2);
+        assertKeyCacheSize(0, KEYSPACE1, COLUMN_FAMILY2);
 
         CacheService.instance.keyCache.loadSaved(store);
-        assertKeyCacheSize(savedMap.size(), TABLE1, COLUMN_FAMILY2);
+        assertKeyCacheSize(savedMap.size(), KEYSPACE1, COLUMN_FAMILY2);
 
         // probably it's better to add equals/hashCode to RowIndexEntry...
         for (Map.Entry<KeyCacheKey, RowIndexEntry> entry : savedMap.entrySet())
@@ -119,11 +109,7 @@
         CacheService.instance.invalidateKeyCache();
 
         // KeyCache should start at size 0 if we're caching X% of zero data.
-<<<<<<< HEAD
-        assertEquals(0, CacheService.instance.keyCache.size());
-=======
-        assertKeyCacheSize(0, TABLE1, COLUMN_FAMILY1);
->>>>>>> 422d2236
+        assertKeyCacheSize(0, KEYSPACE1, COLUMN_FAMILY1);
 
         DecoratedKey key1 = Util.dk("key1");
         DecoratedKey key2 = Util.dk("key2");
@@ -157,20 +143,12 @@
                                                        10,
                                                        System.currentTimeMillis()));
 
-<<<<<<< HEAD
-        assertEquals(2, CacheService.instance.keyCache.size());
-=======
-        assertKeyCacheSize(2, TABLE1, COLUMN_FAMILY1);
->>>>>>> 422d2236
+        assertKeyCacheSize(2, KEYSPACE1, COLUMN_FAMILY1);
 
         Util.compactAll(cfs).get();
         // after compaction cache should have entries for
         // new SSTables, if we had 2 keys in cache previously it should become 4
-<<<<<<< HEAD
-        assertEquals(4, CacheService.instance.keyCache.size());
-=======
-        assertKeyCacheSize(4, TABLE1, COLUMN_FAMILY1);
->>>>>>> 422d2236
+        assertKeyCacheSize(4, KEYSPACE1, COLUMN_FAMILY1);
 
         // re-read same keys to verify that key cache didn't grow further
         cfs.getColumnFamily(QueryFilter.getSliceFilter(key1,
@@ -189,7 +167,7 @@
                                                        10,
                                                        System.currentTimeMillis()));
 
-        assertKeyCacheSize(4, TABLE1, COLUMN_FAMILY1);
+        assertKeyCacheSize(4, KEYSPACE1, COLUMN_FAMILY1);
     }
 
     private void assertKeyCacheSize(int expected, String keyspace, String columnFamily)
