--- conflicted
+++ resolved
@@ -344,7 +344,7 @@
           if [ -d ~/dtest_jars ]; then
             cp ~/dtest_jars/dtest* /tmp/cassandra/build/
           fi
-          ant clean stress-test
+          ant stress-test -Dtest.classlistfile=/tmp/java_tests_${CIRCLE_NODE_INDEX}_final.txt  -Dtest.classlistprefix=unit
         no_output_timeout: 15m
     - store_test_results:
         path: /tmp/cassandra/build/test/output/
@@ -622,7 +622,7 @@
           if [ -d ~/dtest_jars ]; then
             cp ~/dtest_jars/dtest* /tmp/cassandra/build/
           fi
-          ant clean long-test
+          ant long-test -Dtest.classlistfile=/tmp/java_tests_${CIRCLE_NODE_INDEX}_final.txt  -Dtest.classlistprefix=unit
         no_output_timeout: 15m
     - store_test_results:
         path: /tmp/cassandra/build/test/output/
@@ -830,7 +830,6 @@
     - utests_compression:
         requires:
         - start_utests_compression
-<<<<<<< HEAD
     - start_utests_stress:
         type: approval
         requires:
@@ -840,17 +839,6 @@
         - start_utests_stress
     - start_jvm_upgrade_dtest:
         type: approval
-        requires:
-        - build
-    - dtest_jars_build:
-        requires:
-        - start_jvm_upgrade_dtest
-    - j8_jvm_upgrade_dtests:
-        requires:
-        - dtest_jars_build
-=======
-    - start_jvm_upgrade_dtest:
-        type: approval
     - j8_dtest_jars_build:
         requires:
         - build
@@ -858,7 +846,6 @@
     - j8_jvm_upgrade_dtests:
         requires:
         - j8_dtest_jars_build
->>>>>>> a6dd3b89
     - start_j8_dtests:
         type: approval
         requires:
