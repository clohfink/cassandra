--- conflicted
+++ resolved
@@ -466,15 +466,10 @@
         try
         {
             LegacyLayout.LegacyCellName cn = LegacyLayout.decodeCellName(metadata, scName, column.name);
-<<<<<<< HEAD
-            cn.column.type.validateCellValue(column.value);
-=======
             if (cn.column.isPrimaryKeyColumn())
                 throw new org.apache.cassandra.exceptions.InvalidRequestException(String.format("Cannot add primary key column %s to partition update", cn.column.name));
 
-            cn.column.validateCellValue(column.value);
-
->>>>>>> f4b6e1d5
+            cn.column.type.validateCellValue(column.value);
         }
         catch (UnknownColumnException e)
         {
