/*
 * Licensed to the Apache Software Foundation (ASF) under one
 * or more contributor license agreements.  See the NOTICE file
 * distributed with this work for additional information
 * regarding copyright ownership.  The ASF licenses this file
 * to you under the Apache License, Version 2.0 (the
 * "License"); you may not use this file except in compliance
 * with the License.  You may obtain a copy of the License at
 *
 *     http://www.apache.org/licenses/LICENSE-2.0
 *
 * Unless required by applicable law or agreed to in writing, software
 * distributed under the License is distributed on an "AS IS" BASIS,
 * WITHOUT WARRANTIES OR CONDITIONS OF ANY KIND, either express or implied.
 * See the License for the specific language governing permissions and
 * limitations under the License.
 */
package org.apache.cassandra.cql3.statements;

import java.nio.ByteBuffer;
import java.util.*;

import com.google.common.annotations.VisibleForTesting;
import com.google.common.base.Joiner;
import com.google.common.base.Objects;
import com.google.common.base.Predicate;
import com.google.common.collect.AbstractIterator;
import com.google.common.collect.Iterables;
import com.google.common.collect.Iterators;

import org.apache.cassandra.auth.Permission;
import org.apache.cassandra.cql3.*;
import org.apache.cassandra.cql3.statements.SingleColumnRestriction.Contains;
import org.apache.cassandra.db.composites.*;
import org.apache.cassandra.transport.messages.ResultMessage;
import org.apache.cassandra.config.CFMetaData;
import org.apache.cassandra.config.ColumnDefinition;
import org.apache.cassandra.db.*;
import org.apache.cassandra.db.filter.*;
import org.apache.cassandra.db.index.SecondaryIndex;
import org.apache.cassandra.db.index.SecondaryIndexManager;
import org.apache.cassandra.db.marshal.*;
import org.apache.cassandra.dht.*;
import org.apache.cassandra.exceptions.*;
import org.apache.cassandra.service.ClientState;
import org.apache.cassandra.service.QueryState;
import org.apache.cassandra.service.StorageProxy;
import org.apache.cassandra.service.StorageService;
import org.apache.cassandra.service.pager.*;
import org.apache.cassandra.db.ConsistencyLevel;
import org.apache.cassandra.thrift.ThriftValidation;
import org.apache.cassandra.serializers.MarshalException;
import org.apache.cassandra.utils.ByteBufferUtil;
import org.apache.cassandra.utils.FBUtilities;
import org.slf4j.Logger;
import org.slf4j.LoggerFactory;

/**
 * Encapsulates a completely parsed SELECT query, including the target
 * column family, expression, result count, and ordering clause.
 * A number of public methods here are only used internally. However,
 * many of these are made accessible for the benefit of custom
 * QueryHandler implementations, so before reducing their accessibility
 * due consideration should be given.
 */
public class SelectStatement implements CQLStatement
{
    private static final Logger logger = LoggerFactory.getLogger(SelectStatement.class);

    private static final int DEFAULT_COUNT_PAGE_SIZE = 10000;

    /**
     * In the current version a query containing duplicate values in an IN restriction on the partition key will
     * cause the same record to be returned multiple time. This behavior will be changed in 3.0 but until then
     * we will log a warning the first time this problem occurs.
     */
    private static volatile boolean HAS_LOGGED_WARNING_FOR_IN_RESTRICTION_WITH_DUPLICATES;

    private final int boundTerms;
    public final CFMetaData cfm;
    public final Parameters parameters;
    private final Selection selection;
    private final Term limit;

    /** Restrictions on partitioning columns */
    private final Restriction[] keyRestrictions;

    /** Restrictions on clustering columns */
    private final Restriction[] columnRestrictions;

    /** Restrictions on non-primary key columns (i.e. secondary index restrictions) */
    private final Map<ColumnIdentifier, Restriction> metadataRestrictions = new HashMap<ColumnIdentifier, Restriction>();

    // The map keys are the name of the columns that must be converted into IndexExpressions if a secondary index need
    // to be used. The value specify if the column has an index that can be used to for the relation in which the column
    // is specified.
    private final Map<ColumnDefinition, Boolean> restrictedColumns = new HashMap<ColumnDefinition, Boolean>();
    private Restriction.Slice sliceRestriction;

    private boolean isReversed;
    private boolean onToken;
    private boolean isKeyRange;
    private boolean keyIsInRelation;
    private boolean usesSecondaryIndexing;

    private Map<ColumnIdentifier, Integer> orderingIndexes;

    private boolean selectsStaticColumns;
    private boolean selectsOnlyStaticColumns;

    // Used by forSelection below
    private static final Parameters defaultParameters = new Parameters(Collections.<ColumnIdentifier.Raw, Boolean>emptyMap(), false, false, null, false);

    private static final Predicate<ColumnDefinition> isStaticFilter = new Predicate<ColumnDefinition>()
    {
        public boolean apply(ColumnDefinition def)
        {
            return def.isStatic();
        }
    };

    public SelectStatement(CFMetaData cfm, int boundTerms, Parameters parameters, Selection selection, Term limit)
    {
        this.cfm = cfm;
        this.boundTerms = boundTerms;
        this.selection = selection;
        this.keyRestrictions = new Restriction[cfm.partitionKeyColumns().size()];
        this.columnRestrictions = new Restriction[cfm.clusteringColumns().size()];
        this.parameters = parameters;
        this.limit = limit;

        // Now gather a few info on whether we should bother with static columns or not for this statement
        initStaticColumnsInfo();
    }

    private void initStaticColumnsInfo()
    {
        if (!cfm.hasStaticColumns())
            return;

        // If it's a wildcard, we do select static but not only them
        if (selection.isWildcard())
        {
            selectsStaticColumns = true;
            return;
        }

        // Otherwise, check the selected columns
        selectsStaticColumns = !Iterables.isEmpty(Iterables.filter(selection.getColumns(), isStaticFilter));
        selectsOnlyStaticColumns = true;
        for (ColumnDefinition def : selection.getColumns())
        {
            if (def.kind != ColumnDefinition.Kind.PARTITION_KEY && def.kind != ColumnDefinition.Kind.STATIC)
            {
                selectsOnlyStaticColumns = false;
                break;
            }
        }
    }

    // Creates a simple select based on the given selection.
    // Note that the results select statement should not be used for actual queries, but only for processing already
    // queried data through processColumnFamily.
    static SelectStatement forSelection(CFMetaData cfm, Selection selection)
    {
        return new SelectStatement(cfm, 0, defaultParameters, selection, null);
    }

    public ResultSet.Metadata getResultMetadata()
    {
        return parameters.isCount
             ? ResultSet.makeCountMetadata(keyspace(), columnFamily(), parameters.countAlias)
             : selection.getResultMetadata();
    }

    public int getBoundTerms()
    {
        return boundTerms;
    }

    /**
     * May be used by custom QueryHandler implementations
     */
    public Selection getSelection()
    {
        return selection;
    }

    public void checkAccess(ClientState state) throws InvalidRequestException, UnauthorizedException
    {
        state.hasColumnFamilyAccess(keyspace(), columnFamily(), Permission.SELECT);
    }

    public void validate(ClientState state) throws InvalidRequestException
    {
        // Nothing to do, all validation has been done by RawStatement.prepare()
    }

    public ResultMessage.Rows execute(QueryState state, QueryOptions options) throws RequestExecutionException, RequestValidationException
    {
        ConsistencyLevel cl = options.getConsistency();
        if (cl == null)
            throw new InvalidRequestException("Invalid empty consistency level");

        cl.validateForRead(keyspace());

        int limit = getLimit(options);
        long now = System.currentTimeMillis();
        Pageable command = getPageableCommand(options, limit, now);

        int pageSize = options.getPageSize();
        // A count query will never be paged for the user, but we always page it internally to avoid OOM.
        // If we user provided a pageSize we'll use that to page internally (because why not), otherwise we use our default
        // Note that if there are some nodes in the cluster with a version less than 2.0, we can't use paging (CASSANDRA-6707).
        if (parameters.isCount && pageSize <= 0)
            pageSize = DEFAULT_COUNT_PAGE_SIZE;

        if (pageSize <= 0 || command == null || !QueryPagers.mayNeedPaging(command, pageSize))
        {
            return execute(command, options, limit, now, state);
        }
        else
        {
            QueryPager pager = QueryPagers.pager(command, cl, state.getClientState(), options.getPagingState());
            if (parameters.isCount)
                return pageCountQuery(pager, options, pageSize, now, limit);

            // We can't properly do post-query ordering if we page (see #6722)
            if (needsPostQueryOrdering())
                throw new InvalidRequestException("Cannot page queries with both ORDER BY and a IN restriction on the partition key; you must either remove the "
                                                + "ORDER BY or the IN and sort client side, or disable paging for this query");

            List<Row> page = pager.fetchPage(pageSize);
            ResultMessage.Rows msg = processResults(page, options, limit, now);

            if (!pager.isExhausted())
                msg.result.metadata.setHasMorePages(pager.state());

            return msg;
        }
    }

    private Pageable getPageableCommand(QueryOptions options, int limit, long now) throws RequestValidationException
    {
        int limitForQuery = updateLimitForQuery(limit);
        if (isKeyRange || usesSecondaryIndexing)
            return getRangeCommand(options, limitForQuery, now);

        List<ReadCommand> commands = getSliceCommands(options, limitForQuery, now);
        return commands == null ? null : new Pageable.ReadCommands(commands, limitForQuery);
    }

    public Pageable getPageableCommand(QueryOptions options) throws RequestValidationException
    {
        return getPageableCommand(options, getLimit(options), System.currentTimeMillis());
    }

    private ResultMessage.Rows execute(Pageable command, QueryOptions options, int limit, long now, QueryState state) throws RequestValidationException, RequestExecutionException
    {
        List<Row> rows;
        if (command == null)
        {
            rows = Collections.<Row>emptyList();
        }
        else
        {
            rows = command instanceof Pageable.ReadCommands
                 ? StorageProxy.read(((Pageable.ReadCommands)command).commands, options.getConsistency(), state.getClientState())
                 : StorageProxy.getRangeSlice((RangeSliceCommand)command, options.getConsistency());
        }

        return processResults(rows, options, limit, now);
    }

    private ResultMessage.Rows pageCountQuery(QueryPager pager, QueryOptions options, int pageSize, long now, int limit) throws RequestValidationException, RequestExecutionException
    {
        int count = 0;
        while (!pager.isExhausted())
        {
            int maxLimit = pager.maxRemaining();
            logger.debug("New maxLimit for paged count query is {}", maxLimit);
            ResultSet rset = process(pager.fetchPage(pageSize), options, maxLimit, now);
            count += rset.rows.size();
        }

        // We sometimes query one more result than the user limit asks to handle exclusive bounds with compact tables (see updateLimitForQuery).
        // So do make sure the count is not greater than what the user asked for.
        ResultSet result = ResultSet.makeCountResult(keyspace(), columnFamily(), Math.min(count, limit), parameters.countAlias);
        return new ResultMessage.Rows(result);
    }

    public ResultMessage.Rows processResults(List<Row> rows, QueryOptions options, int limit, long now) throws RequestValidationException
    {
        // Even for count, we need to process the result as it'll group some column together in sparse column families
        ResultSet rset = process(rows, options, limit, now);
        rset = parameters.isCount ? rset.makeCountResult(parameters.countAlias) : rset;
        return new ResultMessage.Rows(rset);
    }

    static List<Row> readLocally(String keyspaceName, List<ReadCommand> cmds)
    {
        Keyspace keyspace = Keyspace.open(keyspaceName);
        List<Row> rows = new ArrayList<Row>(cmds.size());
        for (ReadCommand cmd : cmds)
            rows.add(cmd.getRow(keyspace));
        return rows;
    }

    public ResultMessage.Rows executeInternal(QueryState state, QueryOptions options) throws RequestExecutionException, RequestValidationException
    {
        int limit = getLimit(options);
        long now = System.currentTimeMillis();
        Pageable command = getPageableCommand(options, limit, now);
        List<Row> rows = command == null
                       ? Collections.<Row>emptyList()
                       : (command instanceof Pageable.ReadCommands
                          ? readLocally(keyspace(), ((Pageable.ReadCommands)command).commands)
                          : ((RangeSliceCommand)command).executeLocally());

        return processResults(rows, options, limit, now);
    }

    public ResultSet process(List<Row> rows) throws InvalidRequestException
    {
        assert !parameters.isCount; // not yet needed
        QueryOptions options = QueryOptions.DEFAULT;
        return process(rows, options, getLimit(options), System.currentTimeMillis());
    }

    public String keyspace()
    {
        return cfm.ksName;
    }

    public String columnFamily()
    {
        return cfm.cfName;
    }

    private List<ReadCommand> getSliceCommands(QueryOptions options, int limit, long now) throws RequestValidationException
    {
        Collection<ByteBuffer> keys = getKeys(options);
        if (keys.isEmpty()) // in case of IN () for (the last column of) the partition key.
            return null;

        List<ReadCommand> commands = new ArrayList<>(keys.size());

        IDiskAtomFilter filter = makeFilter(options, limit);
        if (filter == null)
            return null;

        // Note that we use the total limit for every key, which is potentially inefficient.
        // However, IN + LIMIT is not a very sensible choice.
        for (ByteBuffer key : keys)
        {
            QueryProcessor.validateKey(key);
            // We should not share the slice filter amongst the commands (hence the cloneShallow), due to
            // SliceQueryFilter not being immutable due to its columnCounter used by the lastCounted() method
            // (this is fairly ugly and we should change that but that's probably not a tiny refactor to do that cleanly)
            commands.add(ReadCommand.create(keyspace(), ByteBufferUtil.clone(key), columnFamily(), now, filter.cloneShallow()));
        }

        return commands;
    }

    private RangeSliceCommand getRangeCommand(QueryOptions options, int limit, long now) throws RequestValidationException
    {
        IDiskAtomFilter filter = makeFilter(options, limit);
        if (filter == null)
            return null;

        List<IndexExpression> expressions = getValidatedIndexExpressions(options);
        // The LIMIT provided by the user is the number of CQL row he wants returned.
        // We want to have getRangeSlice to count the number of columns, not the number of keys.
        AbstractBounds<RowPosition> keyBounds = getKeyBounds(options);
        return keyBounds == null
             ? null
             : new RangeSliceCommand(keyspace(), columnFamily(), now,  filter, keyBounds, expressions, limit, !parameters.isDistinct, false);
    }

    private AbstractBounds<RowPosition> getKeyBounds(QueryOptions options) throws InvalidRequestException
    {
        IPartitioner p = StorageService.getPartitioner();

        if (onToken)
        {
            Token startToken = getTokenBound(Bound.START, options, p);
            Token endToken = getTokenBound(Bound.END, options, p);

            boolean includeStart = includeKeyBound(Bound.START);
            boolean includeEnd = includeKeyBound(Bound.END);

            /*
             * If we ask SP.getRangeSlice() for (token(200), token(200)], it will happily return the whole ring.
             * However, wrapping range doesn't really make sense for CQL, and we want to return an empty result
             * in that case (CASSANDRA-5573). So special case to create a range that is guaranteed to be empty.
             *
             * In practice, we want to return an empty result set if either startToken > endToken, or both are
             * equal but one of the bound is excluded (since [a, a] can contains something, but not (a, a], [a, a)
             * or (a, a)). Note though that in the case where startToken or endToken is the minimum token, then
             * this special case rule should not apply.
             */
            int cmp = startToken.compareTo(endToken);
            if (!startToken.isMinimum() && !endToken.isMinimum() && (cmp > 0 || (cmp == 0 && (!includeStart || !includeEnd))))
                return null;

            RowPosition start = includeStart ? startToken.minKeyBound() : startToken.maxKeyBound();
            RowPosition end = includeEnd ? endToken.maxKeyBound() : endToken.minKeyBound();

            return new Range<RowPosition>(start, end);
        }
        else
        {
            ByteBuffer startKeyBytes = getKeyBound(Bound.START, options);
            ByteBuffer finishKeyBytes = getKeyBound(Bound.END, options);

            RowPosition startKey = RowPosition.ForKey.get(startKeyBytes, p);
            RowPosition finishKey = RowPosition.ForKey.get(finishKeyBytes, p);

            if (startKey.compareTo(finishKey) > 0 && !finishKey.isMinimum(p))
                return null;

            if (includeKeyBound(Bound.START))
            {
                return includeKeyBound(Bound.END)
                     ? new Bounds<RowPosition>(startKey, finishKey)
                     : new IncludingExcludingBounds<RowPosition>(startKey, finishKey);
            }
            else
            {
                return includeKeyBound(Bound.END)
                     ? new Range<RowPosition>(startKey, finishKey)
                     : new ExcludingBounds<RowPosition>(startKey, finishKey);
            }
        }
    }

    private ColumnSlice makeStaticSlice()
    {
        // Note: we could use staticPrefix.start() for the start bound, but EMPTY gives us the
        // same effect while saving a few CPU cycles.
        return isReversed
             ? new ColumnSlice(cfm.comparator.staticPrefix().end(), Composites.EMPTY)
             : new ColumnSlice(Composites.EMPTY, cfm.comparator.staticPrefix().end());
    }

    private IDiskAtomFilter makeFilter(QueryOptions options, int limit)
    throws InvalidRequestException
    {
        int toGroup = cfm.comparator.isDense() ? -1 : cfm.clusteringColumns().size();
        if (parameters.isDistinct)
        {
            // For distinct, we only care about fetching the beginning of each partition. If we don't have
            // static columns, we in fact only care about the first cell, so we query only that (we don't "group").
            // If we do have static columns, we do need to fetch the first full group (to have the static columns values).

            // See the comments on IGNORE_TOMBSTONED_PARTITIONS and CASSANDRA-8490 for why we use a special value for
            // DISTINCT queries on the partition key only.
            toGroup = selectsStaticColumns ? toGroup : SliceQueryFilter.IGNORE_TOMBSTONED_PARTITIONS;
            return new SliceQueryFilter(ColumnSlice.ALL_COLUMNS_ARRAY, false, 1, toGroup);
        }
        else if (isColumnRange())
        {
            List<Composite> startBounds = getRequestedBound(Bound.START, options);
            List<Composite> endBounds = getRequestedBound(Bound.END, options);
            assert startBounds.size() == endBounds.size();

            // Handles fetching static columns. Note that for 2i, the filter is just used to restrict
            // the part of the index to query so adding the static slice would be useless and confusing.
            // For 2i, static columns are retrieve in CompositesSearcher with each index hit.
            ColumnSlice staticSlice = selectsStaticColumns && !usesSecondaryIndexing
                                    ? makeStaticSlice()
                                    : null;

            // The case where startBounds == 1 is common enough that it's worth optimizing
            if (startBounds.size() == 1)
            {
                ColumnSlice slice = new ColumnSlice(startBounds.get(0), endBounds.get(0));
                if (slice.isAlwaysEmpty(cfm.comparator, isReversed))
                    return staticSlice == null ? null : sliceFilter(staticSlice, limit, toGroup);

                if (staticSlice == null)
                    return sliceFilter(slice, limit, toGroup);

                if (isReversed)
                    return slice.includes(cfm.comparator.reverseComparator(), staticSlice.start)
                            ? sliceFilter(new ColumnSlice(slice.start, staticSlice.finish), limit, toGroup)
                            : sliceFilter(new ColumnSlice[]{ slice, staticSlice }, limit, toGroup);
                else
                    return slice.includes(cfm.comparator, staticSlice.finish)
                            ? sliceFilter(new ColumnSlice(staticSlice.start, slice.finish), limit, toGroup)
                            : sliceFilter(new ColumnSlice[]{ staticSlice, slice }, limit, toGroup);
            }

            List<ColumnSlice> l = new ArrayList<ColumnSlice>(startBounds.size());
            for (int i = 0; i < startBounds.size(); i++)
            {
                ColumnSlice slice = new ColumnSlice(startBounds.get(i), endBounds.get(i));
                if (!slice.isAlwaysEmpty(cfm.comparator, isReversed))
                    l.add(slice);
            }

            if (l.isEmpty())
                return staticSlice == null ? null : sliceFilter(staticSlice, limit, toGroup);
            if (staticSlice == null)
                return sliceFilter(l.toArray(new ColumnSlice[l.size()]), limit, toGroup);

            // The slices should not overlap. We know the slices built from startBounds/endBounds don't, but if there is
            // a static slice, it could overlap with the 2nd slice. Check for it and correct if that's the case
            ColumnSlice[] slices;
            if (isReversed)
            {
                if (l.get(l.size() - 1).includes(cfm.comparator.reverseComparator(), staticSlice.start))
                {
                    slices = l.toArray(new ColumnSlice[l.size()]);
                    slices[slices.length-1] = new ColumnSlice(slices[slices.length-1].start, Composites.EMPTY);
                }
                else
                {
                    slices = l.toArray(new ColumnSlice[l.size()+1]);
                    slices[slices.length-1] = staticSlice;
                }
            }
            else
            {
                if (l.get(0).includes(cfm.comparator, staticSlice.finish))
                {
                    slices = new ColumnSlice[l.size()];
                    slices[0] = new ColumnSlice(Composites.EMPTY, l.get(0).finish);
                    for (int i = 1; i < l.size(); i++)
                        slices[i] = l.get(i);
                }
                else
                {
                    slices = new ColumnSlice[l.size()+1];
                    slices[0] = staticSlice;
                    for (int i = 0; i < l.size(); i++)
                        slices[i+1] = l.get(i);
                }
            }
            return sliceFilter(slices, limit, toGroup);
        }
        else
        {
            SortedSet<CellName> cellNames = getRequestedColumns(options);
            if (cellNames == null) // in case of IN () for the last column of the key
                return null;
            QueryProcessor.validateCellNames(cellNames, cfm.comparator);
            return new NamesQueryFilter(cellNames, true);
        }
    }

    private SliceQueryFilter sliceFilter(ColumnSlice slice, int limit, int toGroup)
    {
        return sliceFilter(new ColumnSlice[]{ slice }, limit, toGroup);
    }

    private SliceQueryFilter sliceFilter(ColumnSlice[] slices, int limit, int toGroup)
    {
        assert ColumnSlice.validateSlices(slices, cfm.comparator, isReversed) : String.format("Invalid slices: " + Arrays.toString(slices) + (isReversed ? " (reversed)" : ""));
        return new SliceQueryFilter(slices, isReversed, limit, toGroup);
    }

<<<<<<< HEAD
    private int getLimit(QueryOptions options) throws InvalidRequestException
=======
    /**
     * May be used by custom QueryHandler implementations
     */
    public int getLimit(List<ByteBuffer> variables) throws InvalidRequestException
>>>>>>> f32cff8e
    {
        int l = Integer.MAX_VALUE;
        if (limit != null)
        {
            ByteBuffer b = limit.bindAndGet(options);
            if (b == null)
                throw new InvalidRequestException("Invalid null value of limit");

            try
            {
                Int32Type.instance.validate(b);
                l = Int32Type.instance.compose(b);
            }
            catch (MarshalException e)
            {
                throw new InvalidRequestException("Invalid limit value");
            }
        }

        if (l <= 0)
            throw new InvalidRequestException("LIMIT must be strictly positive");

        return l;
    }

    private int updateLimitForQuery(int limit)
    {
        // Internally, we don't support exclusive bounds for slices. Instead, we query one more element if necessary
        // and exclude it later (in processColumnFamily)
        return sliceRestriction != null && (!sliceRestriction.isInclusive(Bound.START) || !sliceRestriction.isInclusive(Bound.END)) && limit != Integer.MAX_VALUE
             ? limit + 1
             : limit;
    }

    private Collection<ByteBuffer> getKeys(final QueryOptions options) throws InvalidRequestException
    {
        List<ByteBuffer> keys = new ArrayList<ByteBuffer>();
        CBuilder builder = cfm.getKeyValidatorAsCType().builder();
        for (ColumnDefinition def : cfm.partitionKeyColumns())
        {
            Restriction r = keyRestrictions[def.position()];
            assert r != null && !r.isSlice();

            List<ByteBuffer> values = r.values(options);

            if (builder.remainingCount() == 1)
            {
                if (values.size() > 1 && !HAS_LOGGED_WARNING_FOR_IN_RESTRICTION_WITH_DUPLICATES  && containsDuplicates(values))
                {
                    // This approach does not fully prevent race conditions but it is not a big deal.
                    HAS_LOGGED_WARNING_FOR_IN_RESTRICTION_WITH_DUPLICATES = true;
                    logger.warn("SELECT queries with IN restrictions on the partition key containing duplicate values will return duplicate rows.");
                }

                for (ByteBuffer val : values)
                {
                    if (val == null)
                        throw new InvalidRequestException(String.format("Invalid null value for partition key part %s", def.name));
                    keys.add(builder.buildWith(val).toByteBuffer());
                }
            }
            else
            {
                // Note: for backward compatibility reasons, we let INs with 1 value slide
                if (values.size() != 1)
                    throw new InvalidRequestException("IN is only supported on the last column of the partition key");
                ByteBuffer val = values.get(0);
                if (val == null)
                    throw new InvalidRequestException(String.format("Invalid null value for partition key part %s", def.name));
                builder.add(val);
            }
        }
        return keys;
    }

    /**
     * Checks if the specified list contains duplicate values.
     *
     * @param values the values to check
     * @return <code>true</code> if the specified list contains duplicate values, <code>false</code> otherwise.
     */
    private static boolean containsDuplicates(List<ByteBuffer> values)
    {
        return new HashSet<>(values).size() < values.size();
    }

    private ByteBuffer getKeyBound(Bound b, QueryOptions options) throws InvalidRequestException
    {
        // Deal with unrestricted partition key components (special-casing is required to deal with 2i queries on the first
        // component of a composite partition key).
        for (int i = 0; i < keyRestrictions.length; i++)
            if (keyRestrictions[i] == null)
                return ByteBufferUtil.EMPTY_BYTE_BUFFER;

        // We deal with IN queries for keys in other places, so we know buildBound will return only one result
        return buildBound(b, cfm.partitionKeyColumns(), keyRestrictions, false, cfm.getKeyValidatorAsCType(), options).get(0).toByteBuffer();
    }

    private Token getTokenBound(Bound b, QueryOptions options, IPartitioner p) throws InvalidRequestException
    {
        assert onToken;

        Restriction restriction = keyRestrictions[0];

        assert !restriction.isMultiColumn() : "Unexpectedly got a multi-column restriction on a partition key for a range query";
        SingleColumnRestriction keyRestriction = (SingleColumnRestriction)restriction;

        ByteBuffer value;
        if (keyRestriction.isEQ())
        {
            value = keyRestriction.values(options).get(0);
        }
        else
        {
            SingleColumnRestriction.Slice slice = (SingleColumnRestriction.Slice)keyRestriction;
            if (!slice.hasBound(b))
                return p.getMinimumToken();

            value = slice.bound(b, options);
        }

        if (value == null)
            throw new InvalidRequestException("Invalid null token value");
        return p.getTokenFactory().fromByteArray(value);
    }

    private boolean includeKeyBound(Bound b)
    {
        for (Restriction r : keyRestrictions)
        {
            if (r == null)
                return true;
            else if (r.isSlice())
            {
                assert !r.isMultiColumn() : "Unexpectedly got multi-column restriction on partition key";
                return ((SingleColumnRestriction.Slice)r).isInclusive(b);
            }
        }
        // All equality
        return true;
    }

    private boolean isColumnRange()
    {
        // Due to CASSANDRA-5762, we always do a slice for CQL3 tables (not dense, composite).
        // Static CF (non dense but non composite) never entails a column slice however
        if (!cfm.comparator.isDense())
            return cfm.comparator.isCompound();

        // Otherwise (i.e. for compact table where we don't have a row marker anyway and thus don't care about CASSANDRA-5762),
        // it is a range query if it has at least one the column alias for which no relation is defined or is not EQ.
        for (Restriction r : columnRestrictions)
        {
            if (r == null || r.isSlice())
                return true;
        }
        return false;
    }

    private SortedSet<CellName> getRequestedColumns(QueryOptions options) throws InvalidRequestException
    {
        // Note: getRequestedColumns don't handle static columns, but due to CASSANDRA-5762
        // we always do a slice for CQL3 tables, so it's ok to ignore them here
        assert !isColumnRange();

        CBuilder builder = cfm.comparator.prefixBuilder();

        Iterator<ColumnDefinition> columnIter = cfm.clusteringColumns().iterator();
        while (columnIter.hasNext())
        {
            ColumnDefinition def = columnIter.next();
            Restriction r = columnRestrictions[def.position()];
            assert r != null && !r.isSlice();

            if (r.isEQ())
            {
                List<ByteBuffer> values = r.values(options);
                if (r.isMultiColumn())
                {
                    for (int i = 0, m = values.size(); i < m; i++)
                    {
                        ByteBuffer val = values.get(i);

                        if (i != 0)
                            columnIter.next();

                        if (val == null)
                            throw new InvalidRequestException(String.format("Invalid null value for clustering key part %s", def.name));
                        builder.add(val);
                    }
                }
                else
                {
                    ByteBuffer val = r.values(options).get(0);
                    if (val == null)
                        throw new InvalidRequestException(String.format("Invalid null value for clustering key part %s", def.name));
                    builder.add(val);
                }
            }
            else
            {
                if (!r.isMultiColumn())
                {
                    List<ByteBuffer> values = r.values(options);
                    // We have a IN, which we only support for the last column.
                    // If compact, just add all values and we're done. Otherwise,
                    // for each value of the IN, creates all the columns corresponding to the selection.
                    if (values.isEmpty())
                        return null;
                    SortedSet<CellName> columns = new TreeSet<CellName>(cfm.comparator);
                    Iterator<ByteBuffer> iter = values.iterator();
                    while (iter.hasNext())
                    {
                        ByteBuffer val = iter.next();
                        if (val == null)
                            throw new InvalidRequestException(String.format("Invalid null value for clustering key part %s", def.name));

                        Composite prefix = builder.buildWith(val);
                        columns.addAll(addSelectedColumns(prefix));
                    }
                    return columns;
                }

                // we have a multi-column IN restriction
                List<List<ByteBuffer>> values = ((MultiColumnRestriction.IN) r).splitValues(options);
                TreeSet<CellName> inValues = new TreeSet<>(cfm.comparator);
                for (List<ByteBuffer> components : values)
                {
                    for (int i = 0; i < components.size(); i++)
                        if (components.get(i) == null)
                            throw new InvalidRequestException("Invalid null value in condition for column "
                                    + cfm.clusteringColumns().get(i + def.position()).name);

                    Composite prefix = builder.buildWith(components);
                    inValues.addAll(addSelectedColumns(prefix));
                }
                return inValues;
            }
        }

        return addSelectedColumns(builder.build());
    }

    private SortedSet<CellName> addSelectedColumns(Composite prefix)
    {
        if (cfm.comparator.isDense())
        {
            return FBUtilities.singleton(cfm.comparator.create(prefix, null), cfm.comparator);
        }
        else
        {
            // Collections require doing a slice query because a given collection is a
            // non-know set of columns, so we shouldn't get there
            assert !selectACollection();

            SortedSet<CellName> columns = new TreeSet<CellName>(cfm.comparator);

            // We need to query the selected column as well as the marker
            // column (for the case where the row exists but has no columns outside the PK)
            // Two exceptions are "static CF" (non-composite non-compact CF) and "super CF"
            // that don't have marker and for which we must query all columns instead
            if (cfm.comparator.isCompound() && !cfm.isSuper())
            {
                // marker
                columns.add(cfm.comparator.rowMarker(prefix));

                // selected columns
                for (ColumnDefinition def : selection.getColumns())
                    if (def.kind == ColumnDefinition.Kind.REGULAR || def.kind == ColumnDefinition.Kind.STATIC)
                        columns.add(cfm.comparator.create(prefix, def));
            }
            else
            {
                // We now that we're not composite so we can ignore static columns
                for (ColumnDefinition def : cfm.regularColumns())
                    columns.add(cfm.comparator.create(prefix, def));
            }
            return columns;
        }
    }

    /** Returns true if a non-frozen collection is selected, false otherwise. */
    private boolean selectACollection()
    {
        if (!cfm.comparator.hasCollections())
            return false;

        for (ColumnDefinition def : selection.getColumns())
        {
            if (def.type.isCollection() && def.type.isMultiCell())
                return true;
        }

        return false;
    }

    @VisibleForTesting
    static List<Composite> buildBound(Bound bound,
                                      List<ColumnDefinition> defs,
                                      Restriction[] restrictions,
                                      boolean isReversed,
                                      CType type,
                                      QueryOptions options) throws InvalidRequestException
    {
        CBuilder builder = type.builder();

        // The end-of-component of composite doesn't depend on whether the
        // component type is reversed or not (i.e. the ReversedType is applied
        // to the component comparator but not to the end-of-component itself),
        // it only depends on whether the slice is reversed
        Bound eocBound = isReversed ? Bound.reverse(bound) : bound;
        for (int i = 0, m = defs.size(); i < m; i++)
        {
            ColumnDefinition def = defs.get(i);

            // In a restriction, we always have Bound.START < Bound.END for the "base" comparator.
            // So if we're doing a reverse slice, we must inverse the bounds when giving them as start and end of the slice filter.
            // But if the actual comparator itself is reversed, we must inversed the bounds too.
            Bound b = isReversed == isReversedType(def) ? bound : Bound.reverse(bound);
            Restriction r = restrictions[def.position()];
            if (isNullRestriction(r, b) || !r.canEvaluateWithSlices())
            {
                // There wasn't any non EQ relation on that key, we select all records having the preceding component as prefix.
                // For composites, if there was preceding component and we're computing the end, we must change the last component
                // End-Of-Component, otherwise we would be selecting only one record.
                Composite prefix = builder.build();
                return Collections.singletonList(eocBound == Bound.END ? prefix.end() : prefix.start());
            }
            if (r.isSlice())
            {
                if (r.isMultiColumn())
                {
                    MultiColumnRestriction.Slice slice = (MultiColumnRestriction.Slice) r;

                    if (!slice.hasBound(b))
                    {
                        Composite prefix = builder.build();
                        return Collections.singletonList(builder.remainingCount() > 0 && eocBound == Bound.END
                                ? prefix.end()
                                : prefix);
                    }

                    List<ByteBuffer> vals = slice.componentBounds(b, options);

                    for (int j = 0, n = vals.size(); j < n; j++)
                        addValue(builder, defs.get(i + j), vals.get(j)) ;
                }
                else
                {
                    builder.add(getSliceValue(r, b, options));
                }
                Operator relType = ((Restriction.Slice)r).getRelation(eocBound, b);
                return Collections.singletonList(builder.build().withEOC(eocForRelation(relType)));
            }

            if (r.isIN())
            {
                // The IN query might not have listed the values in comparator order, so we need to re-sort
                // the bounds lists to make sure the slices works correctly (also, to avoid duplicates).
                TreeSet<Composite> inValues = new TreeSet<>(isReversed ? type.reverseComparator() : type);

                if (r.isMultiColumn())
                {
                    List<List<ByteBuffer>> splitInValues = ((MultiColumnRestriction.IN) r).splitValues(options);

                    for (List<ByteBuffer> components : splitInValues)
                    {
                        for (int j = 0; j < components.size(); j++)
                            if (components.get(j) == null)
                                throw new InvalidRequestException("Invalid null value in condition for column " + defs.get(i + j).name);

                        Composite prefix = builder.buildWith(components);
                        inValues.add(builder.remainingCount() == 0 ? prefix : addEOC(prefix, eocBound));
                    }
                    return new ArrayList<>(inValues);
                }

                List<ByteBuffer> values = r.values(options);
                if (values.size() != 1)
                {
                    // IN query, we only support it on the clustering columns
                    assert def.position() == defs.size() - 1;
                    for (ByteBuffer val : values)
                    {
                        if (val == null)
                            throw new InvalidRequestException(String.format("Invalid null value in condition for column %s",
                                                                            def.name));
                        Composite prefix = builder.buildWith(val);
                        // See below for why this
                        inValues.add(builder.remainingCount() == 0 ? prefix : addEOC(prefix, eocBound));
                    }
                    return new ArrayList<>(inValues);
                }
            }

            List<ByteBuffer> values = r.values(options);

            if (r.isMultiColumn())
            {
                for (int j = 0; j < values.size(); j++)
                    addValue(builder, defs.get(i + j), values.get(j));
                i += values.size() - 1; // skips the processed columns
            }
            else
            {
                addValue(builder, def, values.get(0));
            }
        }
        // Means no relation at all or everything was an equal
        // Note: if the builder is "full", there is no need to use the end-of-component bit. For columns selection,
        // it would be harmless to do it. However, we use this method got the partition key too. And when a query
        // with 2ndary index is done, and with the the partition provided with an EQ, we'll end up here, and in that
        // case using the eoc would be bad, since for the random partitioner we have no guarantee that
        // prefix.end() will sort after prefix (see #5240).
        Composite prefix = builder.build();
        return Collections.singletonList(builder.remainingCount() == 0 ? prefix : addEOC(prefix, eocBound));
    }

    /**
     * Adds an EOC to the specified Composite.
     *
     * @param composite the composite
     * @param eocBound the EOC bound
     * @return a new <code>Composite</code> with the EOC corresponding to the eocBound
     */
    private static Composite addEOC(Composite composite, Bound eocBound)
    {
        return eocBound == Bound.END ? composite.end() : composite.start();
    }

    /**
     * Adds the specified value to the specified builder
     *
     * @param builder the CBuilder to which the value must be added
     * @param def the column associated to the value
     * @param value the value to add
     * @throws InvalidRequestException if the value is null
     */
    private static void addValue(CBuilder builder, ColumnDefinition def, ByteBuffer value) throws InvalidRequestException
    {
        if (value == null)
            throw new InvalidRequestException(String.format("Invalid null value in condition for column %s", def.name));
        builder.add(value);
    }

    private static Composite.EOC eocForRelation(Operator op)
    {
        switch (op)
        {
            case LT:
                // < X => using startOf(X) as finish bound
                return Composite.EOC.START;
            case GT:
            case LTE:
                // > X => using endOf(X) as start bound
                // <= X => using endOf(X) as finish bound
                return Composite.EOC.END;
            default:
                // >= X => using X as start bound (could use START_OF too)
                // = X => using X
                return Composite.EOC.NONE;
        }
    }

    private static boolean isNullRestriction(Restriction r, Bound b)
    {
        return r == null || (r.isSlice() && !((Restriction.Slice)r).hasBound(b));
    }

    private static ByteBuffer getSliceValue(Restriction r, Bound b, QueryOptions options) throws InvalidRequestException
    {
        Restriction.Slice slice = (Restriction.Slice)r;
        assert slice.hasBound(b);
        ByteBuffer val = slice.bound(b, options);
        if (val == null)
            throw new InvalidRequestException(String.format("Invalid null clustering key part %s", r));
        return val;
    }

    private List<Composite> getRequestedBound(Bound b, QueryOptions options) throws InvalidRequestException
    {
        assert isColumnRange();
        return buildBound(b, cfm.clusteringColumns(), columnRestrictions, isReversed, cfm.comparator, options);
    }

<<<<<<< HEAD
    public List<IndexExpression> getValidatedIndexExpressions(QueryOptions options) throws InvalidRequestException
=======
    /**
     * May be used by custom QueryHandler implementations
     */
    public List<IndexExpression> getIndexExpressions(List<ByteBuffer> variables) throws InvalidRequestException
>>>>>>> f32cff8e
    {
        if (!usesSecondaryIndexing || restrictedColumns.isEmpty())
            return Collections.emptyList();

        List<IndexExpression> expressions = new ArrayList<IndexExpression>();
        for (ColumnDefinition def : restrictedColumns.keySet())
        {
            Restriction restriction;
            switch (def.kind)
            {
                case PARTITION_KEY:
                    restriction = keyRestrictions[def.position()];
                    break;
                case CLUSTERING_COLUMN:
                    restriction = columnRestrictions[def.position()];
                    break;
                case REGULAR:
                case STATIC:
                    restriction = metadataRestrictions.get(def.name);
                    break;
                default:
                    // We don't allow restricting a COMPACT_VALUE for now in prepare.
                    throw new AssertionError();
            }

            if (restriction.isSlice())
            {
                Restriction.Slice slice = (Restriction.Slice)restriction;
                for (Bound b : Bound.values())
                {
                    if (slice.hasBound(b))
                    {
                        ByteBuffer value = validateIndexedValue(def, slice.bound(b, options));
                        Operator op = slice.getIndexOperator(b);
                        // If the underlying comparator for name is reversed, we need to reverse the IndexOperator: user operation
                        // always refer to the "forward" sorting even if the clustering order is reversed, but the 2ndary code does
                        // use the underlying comparator as is.
                        if (def.type instanceof ReversedType)
                            op = reverse(op);
                        expressions.add(new IndexExpression(def.name.bytes, op, value));
                    }
                }
            }
            else if (restriction.isContains())
            {
                SingleColumnRestriction.Contains contains = (SingleColumnRestriction.Contains)restriction;
                for (ByteBuffer value : contains.values(options))
                {
                    validateIndexedValue(def, value);
                    expressions.add(new IndexExpression(def.name.bytes, Operator.CONTAINS, value));
                }
                for (ByteBuffer key : contains.keys(options))
                {
                    validateIndexedValue(def, key);
                    expressions.add(new IndexExpression(def.name.bytes, Operator.CONTAINS_KEY, key));
                }
            }
            else
            {
                ByteBuffer value;
                if (restriction.isMultiColumn())
                {
                    List<ByteBuffer> values = restriction.values(options);
                    value = values.get(def.position());
                }
                else
                {
                    List<ByteBuffer> values = restriction.values(options);
                    if (values.size() != 1)
                        throw new InvalidRequestException("IN restrictions are not supported on indexed columns");

                    value = values.get(0);
                }

                validateIndexedValue(def, value);
                expressions.add(new IndexExpression(def.name.bytes, Operator.EQ, value));
            }
        }

        if (usesSecondaryIndexing)
        {
            ColumnFamilyStore cfs = Keyspace.open(keyspace()).getColumnFamilyStore(columnFamily());
            SecondaryIndexManager secondaryIndexManager = cfs.indexManager;
            secondaryIndexManager.validateIndexSearchersForQuery(expressions);
        }
        
        return expressions;
    }

    private static ByteBuffer validateIndexedValue(ColumnDefinition def, ByteBuffer value) throws InvalidRequestException
    {
        if (value == null)
            throw new InvalidRequestException(String.format("Unsupported null value for indexed column %s", def.name));
        if (value.remaining() > 0xFFFF)
            throw new InvalidRequestException("Index expression values may not be larger than 64K");
        return value;
    }

    private CellName makeExclusiveSliceBound(Bound bound, CellNameType type, QueryOptions options) throws InvalidRequestException
    {
        if (sliceRestriction.isInclusive(bound))
            return null;

        if (sliceRestriction.isMultiColumn())
            return type.makeCellName(((MultiColumnRestriction.Slice) sliceRestriction).componentBounds(bound, options).toArray());
        else
            return type.makeCellName(sliceRestriction.bound(bound, options));
    }

    private Iterator<Cell> applySliceRestriction(final Iterator<Cell> cells, final QueryOptions options) throws InvalidRequestException
    {
        assert sliceRestriction != null;

        final CellNameType type = cfm.comparator;
        final CellName excludedStart = makeExclusiveSliceBound(Bound.START, type, options);
        final CellName excludedEnd = makeExclusiveSliceBound(Bound.END, type, options);

        return new AbstractIterator<Cell>()
        {
            protected Cell computeNext()
            {
                while (cells.hasNext())
                {
                    Cell c = cells.next();

                    // For dynamic CF, the column could be out of the requested bounds (because we don't support strict bounds internally (unless
                    // the comparator is composite that is)), filter here
                    if ( (excludedStart != null && type.compare(c.name(), excludedStart) == 0)
                      || (excludedEnd != null && type.compare(c.name(), excludedEnd) == 0) )
                        continue;

                    return c;
                }
                return endOfData();
            }
        };
    }

    private static Operator reverse(Operator op)
    {
        switch (op)
        {
            case LT:  return Operator.GT;
            case LTE: return Operator.GTE;
            case GT:  return Operator.LT;
            case GTE: return Operator.LTE;
            default: return op;
        }
    }

    private ResultSet process(List<Row> rows, QueryOptions options, int limit, long now) throws InvalidRequestException
    {
        Selection.ResultSetBuilder result = selection.resultSetBuilder(now);
        for (org.apache.cassandra.db.Row row : rows)
        {
            // Not columns match the query, skip
            if (row.cf == null)
                continue;

            processColumnFamily(row.key.getKey(), row.cf, options, now, result);
        }

        ResultSet cqlRows = result.build();

        orderResults(cqlRows);

        // Internal calls always return columns in the comparator order, even when reverse was set
        if (isReversed)
            cqlRows.reverse();

        // Trim result if needed to respect the user limit
        cqlRows.trim(limit);
        return cqlRows;
    }

    // Used by ModificationStatement for CAS operations
    void processColumnFamily(ByteBuffer key, ColumnFamily cf, QueryOptions options, long now, Selection.ResultSetBuilder result)
    throws InvalidRequestException
    {
        CFMetaData cfm = cf.metadata();
        ByteBuffer[] keyComponents = null;
        if (cfm.getKeyValidator() instanceof CompositeType)
        {
            keyComponents = ((CompositeType)cfm.getKeyValidator()).split(key);
        }
        else
        {
            keyComponents = new ByteBuffer[]{ key };
        }

        Iterator<Cell> cells = cf.getSortedColumns().iterator();
        if (sliceRestriction != null)
            cells = applySliceRestriction(cells, options);

        CQL3Row.RowIterator iter = cfm.comparator.CQL3RowBuilder(cfm, now).group(cells);

        // If there is static columns but there is no non-static row, then provided the select was a full
        // partition selection (i.e. not a 2ndary index search and there was no condition on clustering columns)
        // then we want to include the static columns in the result set (and we're done).
        CQL3Row staticRow = iter.getStaticRow();
        if (staticRow != null && !iter.hasNext() && !usesSecondaryIndexing && hasNoClusteringColumnsRestriction())
        {
            result.newRow();
            for (ColumnDefinition def : selection.getColumns())
            {
                switch (def.kind)
                {
                    case PARTITION_KEY:
                        result.add(keyComponents[def.position()]);
                        break;
                    case STATIC:
                        addValue(result, def, staticRow, options);
                        break;
                    default:
                        result.add((ByteBuffer)null);
                }
            }
            return;
        }

        while (iter.hasNext())
        {
            CQL3Row cql3Row = iter.next();

            // Respect requested order
            result.newRow();
            // Respect selection order
            for (ColumnDefinition def : selection.getColumns())
            {
                switch (def.kind)
                {
                    case PARTITION_KEY:
                        result.add(keyComponents[def.position()]);
                        break;
                    case CLUSTERING_COLUMN:
                        result.add(cql3Row.getClusteringColumn(def.position()));
                        break;
                    case COMPACT_VALUE:
                        result.add(cql3Row.getColumn(null));
                        break;
                    case REGULAR:
                        addValue(result, def, cql3Row, options);
                        break;
                    case STATIC:
                        addValue(result, def, staticRow, options);
                        break;
                }
            }
        }
    }

    private static void addValue(Selection.ResultSetBuilder result, ColumnDefinition def, CQL3Row row, QueryOptions options)
    {
        if (row == null)
        {
            result.add((ByteBuffer)null);
            return;
        }

        if (def.type.isMultiCell())
        {
            List<Cell> cells = row.getMultiCellColumn(def.name);
            ByteBuffer buffer = cells == null
                             ? null
                             : ((CollectionType)def.type).serializeForNativeProtocol(def, cells, options.getProtocolVersion());
            result.add(buffer);
            return;
        }

        result.add(row.getColumn(def.name));
    }

    private boolean hasNoClusteringColumnsRestriction()
    {
        for (int i = 0; i < columnRestrictions.length; i++)
            if (columnRestrictions[i] != null)
                return false;
        return true;
    }

    private boolean needsPostQueryOrdering()
    {
        // We need post-query ordering only for queries with IN on the partition key and an ORDER BY.
        return keyIsInRelation && !parameters.orderings.isEmpty();
    }

    /**
     * Orders results when multiple keys are selected (using IN)
     */
    private void orderResults(ResultSet cqlRows) throws InvalidRequestException
    {
        if (cqlRows.size() == 0 || !needsPostQueryOrdering())
            return;

        assert orderingIndexes != null;

        List<Integer> idToSort = new ArrayList<Integer>();
        List<Comparator<ByteBuffer>> sorters = new ArrayList<Comparator<ByteBuffer>>();

        for (ColumnIdentifier.Raw identifier : parameters.orderings.keySet())
        {
            ColumnDefinition orderingColumn = cfm.getColumnDefinition(identifier.prepare(cfm));
            idToSort.add(orderingIndexes.get(orderingColumn.name));
            sorters.add(orderingColumn.type);
        }

        Comparator<List<ByteBuffer>> comparator = idToSort.size() == 1
                                                ? new SingleColumnComparator(idToSort.get(0), sorters.get(0))
                                                : new CompositeComparator(sorters, idToSort);
        Collections.sort(cqlRows.rows, comparator);
    }

    private static boolean isReversedType(ColumnDefinition def)
    {
        return def.type instanceof ReversedType;
    }

    private boolean columnFilterIsIdentity()
    {
        for (Restriction r : columnRestrictions)
        {
            if (r != null)
                return false;
        }
        return true;
    }

    /**
     * May be used by custom QueryHandler implementations
     */
    public boolean hasPartitionKeyRestriction()
    {
        for (int i = 0; i < keyRestrictions.length; i++)
            if (keyRestrictions[i] != null)
                return true;
        return false;
    }

    /**
     * May be used by custom QueryHandler implementations
     */
    public boolean hasClusteringColumnsRestriction()
    {
        for (int i = 0; i < columnRestrictions.length; i++)
            if (columnRestrictions[i] != null)
                return true;
        return false;
    }

    private void validateDistinctSelection()
    throws InvalidRequestException
    {
        Collection<ColumnDefinition> requestedColumns = selection.getColumns();
        for (ColumnDefinition def : requestedColumns)
            if (def.kind != ColumnDefinition.Kind.PARTITION_KEY && def.kind != ColumnDefinition.Kind.STATIC)
                throw new InvalidRequestException(String.format("SELECT DISTINCT queries must only request partition key columns and/or static columns (not %s)", def.name));

        // If it's a key range, we require that all partition key columns are selected so we don't have to bother with post-query grouping.
        if (!isKeyRange)
            return;

        for (ColumnDefinition def : cfm.partitionKeyColumns())
            if (!requestedColumns.contains(def))
                throw new InvalidRequestException(String.format("SELECT DISTINCT queries must request all the partition key columns (missing %s)", def.name));
    }

    /**
     * Checks if the specified column is restricted by multiple contains or contains key.
     *
     * @param columnDef the definition of the column to check
     * @return <code>true</code> the specified column is restricted by multiple contains or contains key,
     * <code>false</code> otherwise
     */
    private boolean isRestrictedByMultipleContains(ColumnDefinition columnDef)
    {
        if (!columnDef.type.isCollection())
            return false;

        Restriction restriction = metadataRestrictions.get(columnDef.name);

        if (!(restriction instanceof Contains))
            return false;

        Contains contains = (Contains) restriction;
        return (contains.numberOfValues() + contains.numberOfKeys()) > 1;
    }

    public static class RawStatement extends CFStatement
    {
        /**
         * Checks to ensure that the warning for missing allow filtering is only logged once.
         */
        private static volatile boolean hasLoggedMissingAllowFilteringWarning = false;

        private final Parameters parameters;
        private final List<RawSelector> selectClause;
        private final List<Relation> whereClause;
        private final Term.Raw limit;

        public RawStatement(CFName cfName, Parameters parameters, List<RawSelector> selectClause, List<Relation> whereClause, Term.Raw limit)
        {
            super(cfName);
            this.parameters = parameters;
            this.selectClause = selectClause;
            this.whereClause = whereClause == null ? Collections.<Relation>emptyList() : whereClause;
            this.limit = limit;
        }

        public ParsedStatement.Prepared prepare() throws InvalidRequestException
        {
            CFMetaData cfm = ThriftValidation.validateColumnFamily(keyspace(), columnFamily());
            VariableSpecifications boundNames = getBoundVariables();

            // Select clause
            if (parameters.isCount && !selectClause.isEmpty())
                throw new InvalidRequestException("Only COUNT(*) and COUNT(1) operations are currently supported.");

            Selection selection = selectClause.isEmpty()
                                ? Selection.wildcard(cfm)
                                : Selection.fromSelectors(cfm, selectClause);

            SelectStatement stmt = new SelectStatement(cfm, boundNames.size(), parameters, selection, prepareLimit(boundNames));

            /*
             * WHERE clause. For a given entity, rules are:
             *   - EQ relation conflicts with anything else (including a 2nd EQ)
             *   - Can't have more than one LT(E) relation (resp. GT(E) relation)
             *   - IN relation are restricted to row keys (for now) and conflicts with anything else
             *     (we could allow two IN for the same entity but that doesn't seem very useful)
             *   - The value_alias cannot be restricted in any way (we don't support wide rows with indexed value in CQL so far)
             */
            boolean hasQueriableIndex = false;
            boolean hasQueriableClusteringColumnIndex = false;

            ColumnFamilyStore cfs = Keyspace.open(keyspace()).getColumnFamilyStore(columnFamily());
            SecondaryIndexManager indexManager = cfs.indexManager;

            for (Relation relation : whereClause)
            {
                if (relation.isMultiColumn())
                {
                    MultiColumnRelation rel = (MultiColumnRelation) relation;
                    List<ColumnDefinition> names = new ArrayList<>(rel.getEntities().size());
                    for (ColumnIdentifier.Raw rawEntity : rel.getEntities())
                    {
                        ColumnIdentifier entity = rawEntity.prepare(cfm);
                        ColumnDefinition def = cfm.getColumnDefinition(entity);
                        boolean[] queriable = processRelationEntity(stmt, indexManager, relation, entity, def);
                        hasQueriableIndex |= queriable[0];
                        hasQueriableClusteringColumnIndex |= queriable[1];
                        names.add(def);
                    }
                    updateRestrictionsForRelation(stmt, names, rel, boundNames);
                }
                else
                {
                    SingleColumnRelation rel = (SingleColumnRelation) relation;
                    ColumnIdentifier entity = rel.getEntity().prepare(cfm);
                    ColumnDefinition def = cfm.getColumnDefinition(entity);
                    boolean[] queriable = processRelationEntity(stmt, indexManager, relation, entity, def);
                    hasQueriableIndex |= queriable[0];
                    hasQueriableClusteringColumnIndex |= queriable[1];
                    updateRestrictionsForRelation(stmt, def, rel, boundNames);
                }
            }

             // At this point, the select statement if fully constructed, but we still have a few things to validate
            processPartitionKeyRestrictions(stmt, hasQueriableIndex, cfm);

            // All (or none) of the partition key columns have been specified;
            // hence there is no need to turn these restrictions into index expressions.
            if (!stmt.usesSecondaryIndexing)
                stmt.restrictedColumns.keySet().removeAll(cfm.partitionKeyColumns());

            if (stmt.selectsOnlyStaticColumns && stmt.hasClusteringColumnsRestriction())
                throw new InvalidRequestException("Cannot restrict clustering columns when selecting only static columns");

            processColumnRestrictions(stmt, hasQueriableIndex, cfm);

            // Covers indexes on the first clustering column (among others).
            if (stmt.isKeyRange && hasQueriableClusteringColumnIndex)
                stmt.usesSecondaryIndexing = true;

            int numberOfRestrictionsEvaluatedWithSlices = 0;

            for (ColumnDefinition def : cfm.clusteringColumns())
            {
                // Remove clustering column restrictions that can be handled by slices; the remainder will be
                // handled by filters (which may require a secondary index).
                Boolean indexed = stmt.restrictedColumns.get(def);
                if (indexed == null)
                    break;
                if (!indexed && stmt.columnRestrictions[def.position()].canEvaluateWithSlices())
                {
                    stmt.restrictedColumns.remove(def);
                    numberOfRestrictionsEvaluatedWithSlices++;
                }
            }

            // Even if usesSecondaryIndexing is false at this point, we'll still have to use one if
            // there are restrictions not covered by the PK.
            if (!stmt.metadataRestrictions.isEmpty())
                stmt.usesSecondaryIndexing = true;

            if (stmt.usesSecondaryIndexing)
                validateSecondaryIndexSelections(stmt);

            if (!stmt.parameters.orderings.isEmpty())
                processOrderingClause(stmt, cfm);

            checkNeedsFiltering(stmt, numberOfRestrictionsEvaluatedWithSlices);

            if (parameters.isDistinct)
                stmt.validateDistinctSelection();

            return new ParsedStatement.Prepared(stmt, boundNames);
        }

        /** Returns a pair of (hasQueriableIndex, hasQueriableClusteringColumnIndex) */
        private boolean[] processRelationEntity(SelectStatement stmt,
                                                SecondaryIndexManager indexManager,
                                                Relation relation,
                                                ColumnIdentifier entity,
                                                ColumnDefinition def) throws InvalidRequestException
        {
            if (def == null)
                handleUnrecognizedEntity(entity, relation);

            SecondaryIndex index = indexManager.getIndexForColumn(def.name.bytes);
            if (index != null && index.supportsOperator(relation.operator()))
            {
                stmt.restrictedColumns.put(def, Boolean.TRUE);
                return new boolean[]{true, def.kind == ColumnDefinition.Kind.CLUSTERING_COLUMN};
            }

            stmt.restrictedColumns.put(def, Boolean.FALSE);
            return new boolean[]{false, false};
        }

        /** Throws an InvalidRequestException for an unrecognized identifier in the WHERE clause */
        private void handleUnrecognizedEntity(ColumnIdentifier entity, Relation relation) throws InvalidRequestException
        {
            if (containsAlias(entity))
                throw new InvalidRequestException(String.format("Aliases aren't allowed in the where clause ('%s')", relation));
            else
                throw new InvalidRequestException(String.format("Undefined name %s in where clause ('%s')", entity, relation));
        }

        /** Returns a Term for the limit or null if no limit is set */
        private Term prepareLimit(VariableSpecifications boundNames) throws InvalidRequestException
        {
            if (limit == null)
                return null;

            Term prepLimit = limit.prepare(keyspace(), limitReceiver());
            prepLimit.collectMarkerSpecification(boundNames);
            return prepLimit;
        }

        private void updateRestrictionsForRelation(SelectStatement stmt, List<ColumnDefinition> defs, MultiColumnRelation relation, VariableSpecifications boundNames) throws InvalidRequestException
        {
            List<ColumnDefinition> restrictedColumns = new ArrayList<>();
            Set<ColumnDefinition> seen = new HashSet<>();
            Restriction existing = null;

            int previousPosition = defs.get(0).position() - 1;
            for (int i = 0, m = defs.size(); i < m; i++)
            {
                ColumnDefinition def = defs.get(i);

                // ensure multi-column restriction only applies to clustering columns
                if (def.kind != ColumnDefinition.Kind.CLUSTERING_COLUMN)
                    throw new InvalidRequestException(String.format("Multi-column relations can only be applied to clustering columns: %s", def.name));

                if (seen.contains(def))
                    throw new InvalidRequestException(String.format("Column \"%s\" appeared twice in a relation: %s", def.name, relation));
                seen.add(def);

                // check that no clustering columns were skipped
                if (def.position() != previousPosition + 1)
                {
                    if (previousPosition == -1)
                        throw new InvalidRequestException(String.format(
                                "Clustering columns may not be skipped in multi-column relations. " +
                                "They should appear in the PRIMARY KEY order. Got %s", relation));

                    throw new InvalidRequestException(String.format(
                                "Clustering columns must appear in the PRIMARY KEY order in multi-column relations: %s",
                                 relation));
                }
                previousPosition++;

                Restriction previous = existing;
                existing = getExistingRestriction(stmt, def);
                Operator operator = relation.operator();
                if (existing != null)
                {
                    if (operator == Operator.EQ || operator == Operator.IN)
                    {
                        throw new InvalidRequestException(String.format(
                                "Column \"%s\" cannot be restricted by more than one relation if it is in an %s relation",
                                def.name, operator));
                    }
                    else if (!existing.isSlice())
                    {
                        throw new InvalidRequestException(String.format(
                                "Column \"%s\" cannot be restricted by an equality relation and an inequality relation",
                                def.name));
                    }
                    else
                    {
                        if (!existing.isMultiColumn())
                        {
                            throw new InvalidRequestException(String.format(
                                    "Column \"%s\" cannot have both tuple-notation inequalities and single-column inequalities: %s",
                                    def.name, relation));
                        }

                        boolean existingRestrictionStartBefore =
                            (i == 0 && def.position() != 0 && stmt.columnRestrictions[def.position() - 1] == existing);

                        boolean existingRestrictionStartAfter = (i != 0 && previous != existing);

                        if (existingRestrictionStartBefore || existingRestrictionStartAfter)
                        {
                            throw new InvalidRequestException(String.format(
                                    "Column \"%s\" cannot be restricted by two tuple-notation inequalities not starting with the same column: %s",
                                    def.name, relation));
                        }

                        checkBound(existing, def, operator);
                    }
                }
                restrictedColumns.add(def);
            }

            switch (relation.operator())
            {
                case EQ:
                {
                    Term t = relation.getValue().prepare(keyspace(), defs);
                    t.collectMarkerSpecification(boundNames);
                    Restriction restriction = new MultiColumnRestriction.EQ(t, false);
                    for (ColumnDefinition def : restrictedColumns)
                        stmt.columnRestrictions[def.position()] = restriction;
                    break;
                }
                case IN:
                {
                    Restriction restriction;
                    List<? extends Term.MultiColumnRaw> inValues = relation.getInValues();
                    if (inValues != null)
                    {
                        // we have something like "(a, b, c) IN ((1, 2, 3), (4, 5, 6), ...) or
                        // "(a, b, c) IN (?, ?, ?)
                        List<Term> terms = new ArrayList<>(inValues.size());
                        for (Term.MultiColumnRaw tuple : inValues)
                        {
                            Term t = tuple.prepare(keyspace(), defs);
                            t.collectMarkerSpecification(boundNames);
                            terms.add(t);
                        }
                         restriction = new MultiColumnRestriction.InWithValues(terms);
                    }
                    else
                    {
                        Tuples.INRaw rawMarker = relation.getInMarker();
                        AbstractMarker t = rawMarker.prepare(keyspace(), defs);
                        t.collectMarkerSpecification(boundNames);
                        restriction = new MultiColumnRestriction.InWithMarker(t);
                    }
                    for (ColumnDefinition def : restrictedColumns)
                        stmt.columnRestrictions[def.position()] = restriction;

                    break;
                }
                case LT:
                case LTE:
                case GT:
                case GTE:
                {
                    Term t = relation.getValue().prepare(keyspace(), defs);
                    t.collectMarkerSpecification(boundNames);
                    Restriction.Slice restriction = (Restriction.Slice)getExistingRestriction(stmt, defs.get(0));
                    if (restriction == null)
                        restriction = new MultiColumnRestriction.Slice(false);
                    restriction.setBound(relation.operator(), t);

                    for (ColumnDefinition def : defs)
                    {
                        stmt.columnRestrictions[def.position()] = restriction;
                    }
                    break;
                }
                case NEQ:
                    throw new InvalidRequestException(String.format("Unsupported \"!=\" relation: %s", relation));
            }
        }

        /**
         * Checks that the operator for the specified column is compatible with the bounds of the existing restriction.
         *
         * @param existing the existing restriction
         * @param def the column definition
         * @param operator the operator
         * @throws InvalidRequestException if the operator is not compatible with the bounds of the existing restriction
         */
        private static void checkBound(Restriction existing, ColumnDefinition def, Operator operator) throws InvalidRequestException
        {
            Restriction.Slice existingSlice = (Restriction.Slice) existing;

            if (existingSlice.hasBound(Bound.START) && (operator == Operator.GT || operator == Operator.GTE))
                throw new InvalidRequestException(String.format(
                            "More than one restriction was found for the start bound on %s", def.name));

            if (existingSlice.hasBound(Bound.END) && (operator == Operator.LT || operator == Operator.LTE))
                throw new InvalidRequestException(String.format(
                            "More than one restriction was found for the end bound on %s", def.name));
        }

        private static Restriction getExistingRestriction(SelectStatement stmt, ColumnDefinition def)
        {
            switch (def.kind)
            {
                case PARTITION_KEY:
                    return stmt.keyRestrictions[def.position()];
                case CLUSTERING_COLUMN:
                    return stmt.columnRestrictions[def.position()];
                case REGULAR:
                case STATIC:
                    return stmt.metadataRestrictions.get(def.name);
                default:
                    throw new AssertionError();
            }
        }

        private void updateRestrictionsForRelation(SelectStatement stmt, ColumnDefinition def, SingleColumnRelation relation, VariableSpecifications names) throws InvalidRequestException
        {
            switch (def.kind)
            {
                case PARTITION_KEY:
                    stmt.keyRestrictions[def.position()] = updateSingleColumnRestriction(def, stmt.keyRestrictions[def.position()], relation, names);
                    break;
                case CLUSTERING_COLUMN:
                    stmt.columnRestrictions[def.position()] = updateSingleColumnRestriction(def, stmt.columnRestrictions[def.position()], relation, names);
                    break;
                case COMPACT_VALUE:
                    throw new InvalidRequestException(String.format("Predicates on the non-primary-key column (%s) of a COMPACT table are not yet supported", def.name));
                case REGULAR:
                case STATIC:
                    // We only all IN on the row key and last clustering key so far, never on non-PK columns, and this even if there's an index
                    Restriction r = updateSingleColumnRestriction(def, stmt.metadataRestrictions.get(def.name), relation, names);
                    if (r.isIN() && !((Restriction.IN)r).canHaveOnlyOneValue())
                        // Note: for backward compatibility reason, we conside a IN of 1 value the same as a EQ, so we let that slide.
                        throw new InvalidRequestException(String.format("IN predicates on non-primary-key columns (%s) is not yet supported", def.name));
                    stmt.metadataRestrictions.put(def.name, r);
                    break;
            }
        }

        Restriction updateSingleColumnRestriction(ColumnDefinition def, Restriction existingRestriction, SingleColumnRelation newRel, VariableSpecifications boundNames) throws InvalidRequestException
        {
            ColumnSpecification receiver = def;
            if (newRel.onToken)
            {
                if (def.kind != ColumnDefinition.Kind.PARTITION_KEY)
                    throw new InvalidRequestException(String.format("The token() function is only supported on the partition key, found on %s", def.name));

                receiver = new ColumnSpecification(def.ksName,
                                                   def.cfName,
                                                   new ColumnIdentifier("partition key token", true),
                                                   StorageService.getPartitioner().getTokenValidator());
            }

            // We don't support relations against entire collections (unless they're frozen), like "numbers = {1, 2, 3}"
            if (receiver.type.isCollection() && receiver.type.isMultiCell() && !(newRel.operator() == Operator.CONTAINS_KEY || newRel.operator() == Operator.CONTAINS))
            {
                throw new InvalidRequestException(String.format("Collection column '%s' (%s) cannot be restricted by a '%s' relation",
                                                                def.name, receiver.type.asCQL3Type(), newRel.operator()));
            }

            switch (newRel.operator())
            {
                case EQ:
                {
                    if (existingRestriction != null)
                        throw new InvalidRequestException(String.format("%s cannot be restricted by more than one relation if it includes an Equal", def.name));
                    Term t = newRel.getValue().prepare(keyspace(), receiver);
                    t.collectMarkerSpecification(boundNames);
                    existingRestriction = new SingleColumnRestriction.EQ(t, newRel.onToken);
                }
                break;
                case IN:
                    if (existingRestriction != null)
                        throw new InvalidRequestException(String.format("%s cannot be restricted by more than one relation if it includes a IN", def.name));

                    if (newRel.getInValues() == null)
                    {
                        // Means we have a "SELECT ... IN ?"
                        assert newRel.getValue() != null;
                        Term t = newRel.getValue().prepare(keyspace(), receiver);
                        t.collectMarkerSpecification(boundNames);
                        existingRestriction = new SingleColumnRestriction.InWithMarker((Lists.Marker)t);
                    }
                    else
                    {
                        List<Term> inValues = new ArrayList<>(newRel.getInValues().size());
                        for (Term.Raw raw : newRel.getInValues())
                        {
                            Term t = raw.prepare(keyspace(), receiver);
                            t.collectMarkerSpecification(boundNames);
                            inValues.add(t);
                        }
                        existingRestriction = new SingleColumnRestriction.InWithValues(inValues);
                    }
                    break;
                case NEQ:
                    throw new InvalidRequestException(String.format("Unsupported \"!=\" relation on column \"%s\"", def.name));
                case GT:
                case GTE:
                case LT:
                case LTE:
                    {
                        if (existingRestriction == null)
                            existingRestriction = new SingleColumnRestriction.Slice(newRel.onToken);
                        else if (!existingRestriction.isSlice())
                            throw new InvalidRequestException(String.format("Column \"%s\" cannot be restricted by both an equality and an inequality relation", def.name));
                        else if (existingRestriction.isMultiColumn())
                            throw new InvalidRequestException(String.format("Column \"%s\" cannot be restricted by both a tuple notation inequality and a single column inequality (%s)", def.name, newRel));
                        else if (existingRestriction.isOnToken() != newRel.onToken)
                            // For partition keys, we shouldn't have slice restrictions without token(). And while this is rejected later by
                            // processPartitionKeysRestrictions, we shouldn't update the existing restriction by the new one if the old one was using token()
                            // and the new one isn't since that would bypass that later test.
                            throw new InvalidRequestException("Only EQ and IN relation are supported on the partition key (unless you use the token() function)");

                        checkBound(existingRestriction, def, newRel.operator());

                        Term t = newRel.getValue().prepare(keyspace(), receiver);
                        t.collectMarkerSpecification(boundNames);
                        ((SingleColumnRestriction.Slice)existingRestriction).setBound(newRel.operator(), t);
                    }
                    break;
                case CONTAINS_KEY:
                    if (!(receiver.type instanceof MapType))
                        throw new InvalidRequestException(String.format("Cannot use CONTAINS KEY on non-map column %s", def.name));
                    // Fallthrough on purpose
                case CONTAINS:
                {
                    if (!receiver.type.isCollection())
                        throw new InvalidRequestException(String.format("Cannot use %s relation on non collection column %s", newRel.operator(), def.name));

                    if (existingRestriction == null)
                        existingRestriction = new SingleColumnRestriction.Contains();
                    else if (!existingRestriction.isContains())
                        throw new InvalidRequestException(String.format("Collection column %s can only be restricted by CONTAINS or CONTAINS KEY", def.name));

                    boolean isKey = newRel.operator() == Operator.CONTAINS_KEY;
                    receiver = makeCollectionReceiver(receiver, isKey);
                    Term t = newRel.getValue().prepare(keyspace(), receiver);
                    t.collectMarkerSpecification(boundNames);
                    ((SingleColumnRestriction.Contains)existingRestriction).add(t, isKey);
                    break;
                }
            }
            return existingRestriction;
        }

        private void processPartitionKeyRestrictions(SelectStatement stmt, boolean hasQueriableIndex, CFMetaData cfm) throws InvalidRequestException
        {
            // If there is a queriable index, no special condition are required on the other restrictions.
            // But we still need to know 2 things:
            //   - If we don't have a queriable index, is the query ok
            //   - Is it queriable without 2ndary index, which is always more efficient
            // If a component of the partition key is restricted by a relation, all preceding
            // components must have a EQ. Only the last partition key component can be in IN relation.
            boolean canRestrictFurtherComponents = true;
            ColumnDefinition previous = null;
            stmt.keyIsInRelation = false;
            Iterator<ColumnDefinition> iter = cfm.partitionKeyColumns().iterator();
            for (int i = 0; i < stmt.keyRestrictions.length; i++)
            {
                ColumnDefinition cdef = iter.next();
                Restriction restriction = stmt.keyRestrictions[i];

                if (restriction == null)
                {
                    if (stmt.onToken)
                        throw new InvalidRequestException("The token() function must be applied to all partition key components or none of them");

                    // The only time not restricting a key part is allowed is if none are restricted or an index is used.
                    if (i > 0 && stmt.keyRestrictions[i - 1] != null)
                    {
                        if (hasQueriableIndex)
                        {
                            stmt.usesSecondaryIndexing = true;
                            stmt.isKeyRange = true;
                            break;
                        }
                        throw new InvalidRequestException(String.format("Partition key part %s must be restricted since preceding part is", cdef.name));
                    }

                    stmt.isKeyRange = true;
                    canRestrictFurtherComponents = false;
                }
                else if (!canRestrictFurtherComponents)
                {
                    if (hasQueriableIndex)
                    {
                        stmt.usesSecondaryIndexing = true;
                        break;
                    }
                    throw new InvalidRequestException(String.format(
                            "Partitioning column \"%s\" cannot be restricted because the preceding column (\"%s\") is " +
                            "either not restricted or is restricted by a non-EQ relation", cdef.name, previous));
                }
                else if (restriction.isOnToken())
                {
                    // If this is a query on tokens, it's necessarily a range query (there can be more than one key per token).
                    stmt.isKeyRange = true;
                    stmt.onToken = true;
                }
                else if (stmt.onToken)
                {
                    throw new InvalidRequestException(String.format("The token() function must be applied to all partition key components or none of them"));
                }
                else if (!restriction.isSlice())
                {
                    if (restriction.isIN())
                    {
                        // We only support IN for the last name so far
                        if (i != stmt.keyRestrictions.length - 1)
                            throw new InvalidRequestException(String.format("Partition KEY part %s cannot be restricted by IN relation (only the last part of the partition key can)", cdef.name));
                        stmt.keyIsInRelation = true;
                    }
                }
                else
                {
                    // Non EQ relation is not supported without token(), even if we have a 2ndary index (since even those are ordered by partitioner).
                    // Note: In theory we could allow it for 2ndary index queries with ALLOW FILTERING, but that would probably require some special casing
                    // Note bis: This is also why we don't bother handling the 'tuple' notation of #4851 for keys. If we lift the limitation for 2ndary
                    // index with filtering, we'll need to handle it though.
                    throw new InvalidRequestException("Only EQ and IN relation are supported on the partition key (unless you use the token() function)");
                }
                previous = cdef;
            }

            if (stmt.onToken)
                checkTokenFunctionArgumentsOrder(cfm);
        }

        /**
         * Checks that the column identifiers used as argument for the token function have been specified in the
         * partition key order.
         * @param cfm the Column Family MetaData
         * @throws InvalidRequestException if the arguments have not been provided in the proper order.
         */
        private void checkTokenFunctionArgumentsOrder(CFMetaData cfm) throws InvalidRequestException
        {
            Iterator<ColumnDefinition> iter = Iterators.cycle(cfm.partitionKeyColumns());
            for (Relation relation : whereClause)
            {
                if (!relation.isOnToken())
                    continue;

                assert !relation.isMultiColumn() : "Unexpectedly got multi-column token relation";
                SingleColumnRelation singleColumnRelation = (SingleColumnRelation) relation;
                if (!cfm.getColumnDefinition(singleColumnRelation.getEntity().prepare(cfm)).equals(iter.next()))
                    throw new InvalidRequestException(String.format("The token function arguments must be in the partition key order: %s",
                                                                    Joiner.on(',').join(cfm.partitionKeyColumns())));
            }
        }

        private void processColumnRestrictions(SelectStatement stmt, boolean hasQueriableIndex, CFMetaData cfm) throws InvalidRequestException
        {
            // If a clustering key column is restricted by a non-EQ relation, all preceding
            // columns must have a EQ, and all following must have no restriction. Unless
            // the column is indexed that is.
            boolean canRestrictFurtherComponents = true;
            ColumnDefinition previous = null;
            Restriction previousRestriction = null;
            Iterator<ColumnDefinition> iter = cfm.clusteringColumns().iterator();
            for (int i = 0; i < stmt.columnRestrictions.length; i++)
            {
                ColumnDefinition cdef = iter.next();
                Restriction restriction = stmt.columnRestrictions[i];

                if (restriction == null)
                {
                    canRestrictFurtherComponents = false;
                }
                else if (!canRestrictFurtherComponents)
                {
                    // We're here if the previous clustering column was either not restricted, was a slice or an IN tulpe-notation.

                    // we can continue if we are in the special case of a slice 'tuple' notation from #4851
                    if (restriction != previousRestriction)
                    {
                        // if we have a 2ndary index, we need to use it
                        if (hasQueriableIndex)
                        {
                            stmt.usesSecondaryIndexing = true;
                            break;
                        }

                        if (previousRestriction == null)
                            throw new InvalidRequestException(String.format(
                                "PRIMARY KEY column \"%s\" cannot be restricted (preceding column \"%s\" is not restricted)", cdef.name, previous.name));

                        if (previousRestriction.isMultiColumn() && previousRestriction.isIN())
                            throw new InvalidRequestException(String.format(
                                     "PRIMARY KEY column \"%s\" cannot be restricted (preceding column \"%s\" is restricted by an IN tuple notation)", cdef.name, previous.name));

                        throw new InvalidRequestException(String.format(
                                "PRIMARY KEY column \"%s\" cannot be restricted (preceding column \"%s\" is restricted by a non-EQ relation)", cdef.name, previous.name));
                    }
                }
                else if (restriction.isSlice())
                {
                    canRestrictFurtherComponents = false;
                    Restriction.Slice slice = (Restriction.Slice)restriction;
                    // For non-composite slices, we don't support internally the difference between exclusive and
                    // inclusive bounds, so we deal with it manually.
                    if (!cfm.comparator.isCompound() && (!slice.isInclusive(Bound.START) || !slice.isInclusive(Bound.END)))
                        stmt.sliceRestriction = slice;
                }
                else if (restriction.isIN())
                {
                    if (!restriction.isMultiColumn() && i != stmt.columnRestrictions.length - 1)
                        throw new InvalidRequestException(String.format("Clustering column \"%s\" cannot be restricted by an IN relation", cdef.name));

                    if (stmt.selectACollection())
                        throw new InvalidRequestException(String.format("Cannot restrict column \"%s\" by IN relation as a collection is selected by the query", cdef.name));

                    if (restriction.isMultiColumn())
                        canRestrictFurtherComponents = false;
                }
                else if (restriction.isContains())
                {
                    if (!hasQueriableIndex)
                        throw new InvalidRequestException(String.format("Cannot restrict column \"%s\" by a CONTAINS relation without a secondary index", cdef.name));
                    stmt.usesSecondaryIndexing = true;
                }

                previous = cdef;
                previousRestriction = restriction;
            }
        }

        private void validateSecondaryIndexSelections(SelectStatement stmt) throws InvalidRequestException
        {
            if (stmt.keyIsInRelation)
                throw new InvalidRequestException("Select on indexed columns and with IN clause for the PRIMARY KEY are not supported");
            // When the user only select static columns, the intent is that we don't query the whole partition but just
            // the static parts. But 1) we don't have an easy way to do that with 2i and 2) since we don't support index on static columns
            // so far, 2i means that you've restricted a non static column, so the query is somewhat non-sensical.
            if (stmt.selectsOnlyStaticColumns)
                throw new InvalidRequestException("Queries using 2ndary indexes don't support selecting only static columns");            
        }

        private void verifyOrderingIsAllowed(SelectStatement stmt) throws InvalidRequestException
        {
            if (stmt.usesSecondaryIndexing)
                throw new InvalidRequestException("ORDER BY with 2ndary indexes is not supported.");

            if (stmt.isKeyRange)
                throw new InvalidRequestException("ORDER BY is only supported when the partition key is restricted by an EQ or an IN.");
        }

        private void handleUnrecognizedOrderingColumn(ColumnIdentifier column) throws InvalidRequestException
        {
            if (containsAlias(column))
                throw new InvalidRequestException(String.format("Aliases are not allowed in order by clause ('%s')", column));
            else
                throw new InvalidRequestException(String.format("Order by on unknown column %s", column));
        }

        private void processOrderingClause(SelectStatement stmt, CFMetaData cfm) throws InvalidRequestException
        {
            verifyOrderingIsAllowed(stmt);

            // If we order post-query (see orderResults), the sorted column needs to be in the ResultSet for sorting, even if we don't
            // ultimately ship them to the client (CASSANDRA-4911).
            if (stmt.keyIsInRelation)
            {
                stmt.orderingIndexes = new HashMap<>();
                for (ColumnIdentifier.Raw rawColumn : stmt.parameters.orderings.keySet())
                {
                    ColumnIdentifier column = rawColumn.prepare(cfm);
                    final ColumnDefinition def = cfm.getColumnDefinition(column);
                    if (def == null)
                        handleUnrecognizedOrderingColumn(column);

                    int index = indexOf(def, stmt.selection);
                    if (index < 0)
                        index = stmt.selection.addColumnForOrdering(def);
                    stmt.orderingIndexes.put(def.name, index);
                }
            }
            stmt.isReversed = isReversed(stmt, cfm);
        }

        private boolean isReversed(SelectStatement stmt, CFMetaData cfm) throws InvalidRequestException
        {
            Boolean[] reversedMap = new Boolean[cfm.clusteringColumns().size()];
            int i = 0;
            for (Map.Entry<ColumnIdentifier.Raw, Boolean> entry : stmt.parameters.orderings.entrySet())
            {
                ColumnIdentifier column = entry.getKey().prepare(cfm);
                boolean reversed = entry.getValue();

                ColumnDefinition def = cfm.getColumnDefinition(column);
                if (def == null)
                    handleUnrecognizedOrderingColumn(column);

                if (def.kind != ColumnDefinition.Kind.CLUSTERING_COLUMN)
                    throw new InvalidRequestException(String.format("Order by is currently only supported on the clustered columns of the PRIMARY KEY, got %s", column));

                if (i++ != def.position())
                    throw new InvalidRequestException(String.format("Order by currently only support the ordering of columns following their declared order in the PRIMARY KEY"));

                reversedMap[def.position()] = (reversed != isReversedType(def));
            }

            // Check that all boolean in reversedMap, if set, agrees
            Boolean isReversed = null;
            for (Boolean b : reversedMap)
            {
                // Column on which order is specified can be in any order
                if (b == null)
                    continue;

                if (isReversed == null)
                {
                    isReversed = b;
                    continue;
                }
                if (!isReversed.equals(b))
                    throw new InvalidRequestException(String.format("Unsupported order by relation"));
            }
            assert isReversed != null;
            return isReversed;
        }

        /** If ALLOW FILTERING was not specified, this verifies that it is not needed */
        private void checkNeedsFiltering(SelectStatement stmt, int numberOfRestrictionsEvaluatedWithSlices) throws InvalidRequestException
        {
            // non-key-range non-indexed queries cannot involve filtering underneath
            if (!parameters.allowFiltering && (stmt.isKeyRange || stmt.usesSecondaryIndexing))
            {
                // We will potentially filter data if either:
                //  - Have more than one IndexExpression
                //  - Have no index expression and the column filter is not the identity
                if (needFiltering(stmt, numberOfRestrictionsEvaluatedWithSlices))
                    throw new InvalidRequestException("Cannot execute this query as it might involve data filtering and " +
                                                      "thus may have unpredictable performance. If you want to execute " +
                                                      "this query despite the performance unpredictability, use ALLOW FILTERING");
            }

            // We don't internally support exclusive slice bounds on non-composite tables. To deal with it we do an
            // inclusive slice and remove post-query the value that shouldn't be returned. One problem however is that
            // if there is a user limit, that limit may make the query return before the end of the slice is reached,
            // in which case, once we'll have removed bound post-query, we might end up with less results than
            // requested which would be incorrect. For single-partition query, this is not a problem, we just ask for
            // one more result (see updateLimitForQuery()) since that's enough to compensate for that problem. For key
            // range however, each returned row may include one result that will have to be trimmed, so we would have
            // to bump the query limit by N where N is the number of rows we will return, but we don't know that in
            // advance. So, since we currently don't have a good way to handle such query, we refuse it (#7059) rather
            // than answering with something that is wrong.
            if (stmt.sliceRestriction != null && stmt.isKeyRange && limit != null)
            {
                SingleColumnRelation rel = findInclusiveClusteringRelationForCompact(stmt.cfm);
                throw new InvalidRequestException(String.format("The query requests a restriction of rows with a strict bound (%s) over a range of partitions. "
                                                              + "This is not supported by the underlying storage engine for COMPACT tables if a LIMIT is provided. "
                                                              + "Please either make the condition non strict (%s) or remove the user LIMIT", rel, rel.withNonStrictOperator()));
            }
        }

        /**
         * Checks if the specified statement will need to filter the data.
         *
         * @param stmt the statement to test.
         * @param numberOfRestrictionsEvaluatedWithSlices the number of restrictions that can be evaluated with slices
         * @return <code>true</code> if the specified statement will need to filter the data, <code>false</code>
         * otherwise.
         */
        private static boolean needFiltering(SelectStatement stmt, int numberOfRestrictionsEvaluatedWithSlices)
        {
            boolean needFiltering = stmt.restrictedColumns.size() > 1
                    || (stmt.restrictedColumns.isEmpty() && !stmt.columnFilterIsIdentity())
                    || (!stmt.restrictedColumns.isEmpty()
                            && stmt.isRestrictedByMultipleContains(Iterables.getOnlyElement(stmt.restrictedColumns.keySet())));

            // For some secondary index queries, that were having some restrictions on non-indexed clustering columns,
            // were not requiring ALLOW FILTERING as we should. The first time such a query is executed we will log a
            // warning to notify the user (CASSANDRA-8418)
            if (!needFiltering
                    && !hasLoggedMissingAllowFilteringWarning
                    && (stmt.restrictedColumns.size() + numberOfRestrictionsEvaluatedWithSlices) > 1)
            {
                hasLoggedMissingAllowFilteringWarning = true;

                String msg = "Some secondary index queries with restrictions on non-indexed clustering columns "
                           + "were executed without ALLOW FILTERING. In Cassandra 3.0, these queries will require "
                           + "ALLOW FILTERING (see CASSANDRA-8418 for details).";

                logger.warn(msg);
            }

            return needFiltering;
        }

        private int indexOf(ColumnDefinition def, Selection selection)
        {
            return indexOf(def, selection.getColumns().iterator());
        }

        private int indexOf(final ColumnDefinition def, Iterator<ColumnDefinition> defs)
        {
            return Iterators.indexOf(defs, new Predicate<ColumnDefinition>()
                                           {
                                               public boolean apply(ColumnDefinition n)
                                               {
                                                   return def.name.equals(n.name);
                                               }
                                           });
        }

        private SingleColumnRelation findInclusiveClusteringRelationForCompact(CFMetaData cfm)
        {
            for (Relation r : whereClause)
            {
                // We only call this when sliceRestriction != null, i.e. for compact table with non composite comparator,
                // so it can't be a MultiColumnRelation.
                SingleColumnRelation rel = (SingleColumnRelation)r;
                if (cfm.getColumnDefinition(rel.getEntity().prepare(cfm)).kind == ColumnDefinition.Kind.CLUSTERING_COLUMN
                    && (rel.operator() == Operator.GT || rel.operator() == Operator.LT))
                    return rel;
            }

            // We're not supposed to call this method unless we know this can't happen
            throw new AssertionError();
        }

        private boolean containsAlias(final ColumnIdentifier name)
        {
            return Iterables.any(selectClause, new Predicate<RawSelector>()
                                               {
                                                   public boolean apply(RawSelector raw)
                                                   {
                                                       return name.equals(raw.alias);
                                                   }
                                               });
        }

        private ColumnSpecification limitReceiver()
        {
            return new ColumnSpecification(keyspace(), columnFamily(), new ColumnIdentifier("[limit]", true), Int32Type.instance);
        }

        private static ColumnSpecification makeCollectionReceiver(ColumnSpecification collection, boolean isKey)
        {
            assert collection.type.isCollection();
            switch (((CollectionType)collection.type).kind)
            {
                case LIST:
                    assert !isKey;
                    return Lists.valueSpecOf(collection);
                case SET:
                    assert !isKey;
                    return Sets.valueSpecOf(collection);
                case MAP:
                    return isKey ? Maps.keySpecOf(collection) : Maps.valueSpecOf(collection);
            }
            throw new AssertionError();
        }

        @Override
        public String toString()
        {
            return Objects.toStringHelper(this)
                          .add("name", cfName)
                          .add("selectClause", selectClause)
                          .add("whereClause", whereClause)
                          .add("isDistinct", parameters.isDistinct)
                          .add("isCount", parameters.isCount)
                          .toString();
        }
    }

    public static class Parameters
    {
        private final Map<ColumnIdentifier.Raw, Boolean> orderings;
        private final boolean isDistinct;
        private final boolean isCount;
        private final ColumnIdentifier countAlias;
        private final boolean allowFiltering;

        public Parameters(Map<ColumnIdentifier.Raw, Boolean> orderings,
                          boolean isDistinct,
                          boolean isCount,
                          ColumnIdentifier countAlias,
                          boolean allowFiltering)
        {
            this.orderings = orderings;
            this.isDistinct = isDistinct;
            this.isCount = isCount;
            this.countAlias = countAlias;
            this.allowFiltering = allowFiltering;
        }
    }

    /**
     * Used in orderResults(...) method when single 'ORDER BY' condition where given
     */
    private static class SingleColumnComparator implements Comparator<List<ByteBuffer>>
    {
        private final int index;
        private final Comparator<ByteBuffer> comparator;

        public SingleColumnComparator(int columnIndex, Comparator<ByteBuffer> orderer)
        {
            index = columnIndex;
            comparator = orderer;
        }

        public int compare(List<ByteBuffer> a, List<ByteBuffer> b)
        {
            return comparator.compare(a.get(index), b.get(index));
        }
    }

    /**
     * Used in orderResults(...) method when multiple 'ORDER BY' conditions where given
     */
    private static class CompositeComparator implements Comparator<List<ByteBuffer>>
    {
        private final List<Comparator<ByteBuffer>> orderTypes;
        private final List<Integer> positions;

        private CompositeComparator(List<Comparator<ByteBuffer>> orderTypes, List<Integer> positions)
        {
            this.orderTypes = orderTypes;
            this.positions = positions;
        }

        public int compare(List<ByteBuffer> a, List<ByteBuffer> b)
        {
            for (int i = 0; i < positions.size(); i++)
            {
                Comparator<ByteBuffer> type = orderTypes.get(i);
                int columnPos = positions.get(i);

                ByteBuffer aValue = a.get(columnPos);
                ByteBuffer bValue = b.get(columnPos);

                int comparison = type.compare(aValue, bValue);

                if (comparison != 0)
                    return comparison;
            }

            return 0;
        }
    }
}<|MERGE_RESOLUTION|>--- conflicted
+++ resolved
@@ -58,6 +58,7 @@
 /**
  * Encapsulates a completely parsed SELECT query, including the target
  * column family, expression, result count, and ordering clause.
+ *
  * A number of public methods here are only used internally. However,
  * many of these are made accessible for the benefit of custom
  * QueryHandler implementations, so before reducing their accessibility
@@ -173,6 +174,9 @@
              : selection.getResultMetadata();
     }
 
+    /**
+     * May be used by custom QueryHandler implementations
+     */
     public int getBoundTerms()
     {
         return boundTerms;
@@ -378,7 +382,10 @@
              : new RangeSliceCommand(keyspace(), columnFamily(), now,  filter, keyBounds, expressions, limit, !parameters.isDistinct, false);
     }
 
-    private AbstractBounds<RowPosition> getKeyBounds(QueryOptions options) throws InvalidRequestException
+    /**
+     * May be used by custom QueryHandler implementations
+     */
+    public AbstractBounds<RowPosition> getKeyBounds(QueryOptions options) throws InvalidRequestException
     {
         IPartitioner p = StorageService.getPartitioner();
 
@@ -561,14 +568,10 @@
         return new SliceQueryFilter(slices, isReversed, limit, toGroup);
     }
 
-<<<<<<< HEAD
-    private int getLimit(QueryOptions options) throws InvalidRequestException
-=======
     /**
      * May be used by custom QueryHandler implementations
      */
-    public int getLimit(List<ByteBuffer> variables) throws InvalidRequestException
->>>>>>> f32cff8e
+    public int getLimit(QueryOptions options) throws InvalidRequestException
     {
         int l = Integer.MAX_VALUE;
         if (limit != null)
@@ -1054,14 +1057,10 @@
         return buildBound(b, cfm.clusteringColumns(), columnRestrictions, isReversed, cfm.comparator, options);
     }
 
-<<<<<<< HEAD
-    public List<IndexExpression> getValidatedIndexExpressions(QueryOptions options) throws InvalidRequestException
-=======
     /**
      * May be used by custom QueryHandler implementations
      */
-    public List<IndexExpression> getIndexExpressions(List<ByteBuffer> variables) throws InvalidRequestException
->>>>>>> f32cff8e
+    public List<IndexExpression> getValidatedIndexExpressions(QueryOptions options) throws InvalidRequestException
     {
         if (!usesSecondaryIndexing || restrictedColumns.isEmpty())
             return Collections.emptyList();
@@ -1392,10 +1391,10 @@
     /**
      * May be used by custom QueryHandler implementations
      */
-    public boolean hasPartitionKeyRestriction()
-    {
-        for (int i = 0; i < keyRestrictions.length; i++)
-            if (keyRestrictions[i] != null)
+    public boolean hasClusteringColumnsRestriction()
+    {
+        for (int i = 0; i < columnRestrictions.length; i++)
+            if (columnRestrictions[i] != null)
                 return true;
         return false;
     }
@@ -1403,10 +1402,10 @@
     /**
      * May be used by custom QueryHandler implementations
      */
-    public boolean hasClusteringColumnsRestriction()
-    {
-        for (int i = 0; i < columnRestrictions.length; i++)
-            if (columnRestrictions[i] != null)
+    public boolean hasPartitionKeyRestriction()
+    {
+        for (int i = 0; i < keyRestrictions.length; i++)
+            if (keyRestrictions[i] != null)
                 return true;
         return false;
     }
