--- conflicted
+++ resolved
@@ -25,7 +25,6 @@
 import java.util.Map;
 import java.util.stream.Collectors;
 
-<<<<<<< HEAD
 import org.apache.cassandra.db.DecoratedKey;
 import org.apache.cassandra.db.SerializationHeader;
 import org.apache.cassandra.db.marshal.AbstractType;
@@ -34,22 +33,18 @@
 import org.apache.cassandra.dht.IPartitioner;
 import org.apache.cassandra.io.compress.CompressionMetadata;
 import org.apache.cassandra.io.sstable.Component;
-=======
-import org.apache.commons.cli.CommandLine;
-import org.apache.commons.cli.CommandLineParser;
-import org.apache.commons.cli.HelpFormatter;
-import org.apache.commons.cli.Option;
-import org.apache.commons.cli.OptionBuilder;
-import org.apache.commons.cli.Options;
-import org.apache.commons.cli.ParseException;
-import org.apache.commons.cli.PosixParser;
-
->>>>>>> ab98b115
 import org.apache.cassandra.io.sstable.Descriptor;
 import org.apache.cassandra.io.sstable.IndexSummary;
 import org.apache.cassandra.io.sstable.metadata.*;
 import org.apache.cassandra.utils.FBUtilities;
 import org.apache.cassandra.utils.Pair;
+import org.apache.commons.cli.CommandLine;
+import org.apache.commons.cli.CommandLineParser;
+import org.apache.commons.cli.HelpFormatter;
+import org.apache.commons.cli.Option;
+import org.apache.commons.cli.Options;
+import org.apache.commons.cli.ParseException;
+import org.apache.commons.cli.PosixParser;
 
 /**
  * Shows the contents of sstable metadata
@@ -113,7 +108,6 @@
                     out.printf("Maximum timestamp: %s%n", stats.maxTimestamp);
                     out.printf("SSTable min local deletion time: %s%n", stats.minLocalDeletionTime);
                     out.printf("SSTable max local deletion time: %s%n", stats.maxLocalDeletionTime);
-<<<<<<< HEAD
                     out.printf("Compressor: %s%n", compression != null ? compression.compressor().getClass().getName() : "-");
                     if (compression != null)
                         out.printf("Compression ratio: %s%n", stats.compressionRatio);
@@ -138,11 +132,7 @@
                         out.printf("minClustringValues: %s%n", Arrays.toString(minValues));
                         out.printf("maxClustringValues: %s%n", Arrays.toString(maxValues));
                     }
-                    out.printf("Estimated droppable tombstones: %s%n", stats.getEstimatedDroppableTombstoneRatio((int) (System.currentTimeMillis() / 1000)));
-=======
-                    out.printf("Compression ratio: %s%n", stats.compressionRatio);
                     out.printf("Estimated droppable tombstones: %s%n", stats.getEstimatedDroppableTombstoneRatio((int) (System.currentTimeMillis() / 1000) - gcgs));
->>>>>>> ab98b115
                     out.printf("SSTable Level: %d%n", stats.sstableLevel);
                     out.printf("Repaired at: %d%n", stats.repairedAt);
                     out.printf("Replay positions covered: %s%n", stats.commitLogIntervals);
