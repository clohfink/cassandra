--- conflicted
+++ resolved
@@ -561,15 +561,9 @@
         if (o == null)
             return (ByteBuffer)o;
         if (o instanceof java.lang.String)
-<<<<<<< HEAD
-            return new ByteBuffer.wrap(DataByteArray((String)o).get());
-        if (o instanceof Integer)
-            return IntegerType.instance.decompose((BigInteger)o);
-=======
             return ByteBuffer.wrap(new DataByteArray((String)o).get());
         if (o instanceof Integer)
             return Int32Type.instance.decompose((Integer)o);
->>>>>>> c98edc3e
         if (o instanceof Long)
             return LongType.instance.decompose((Long)o);
         if (o instanceof Float)
@@ -578,11 +572,7 @@
             return DoubleType.instance.decompose((Double)o);
         if (o instanceof UUID)
             return ByteBuffer.wrap(UUIDGen.decompose((UUID) o));
-<<<<<<< HEAD
-        return null;
-=======
         return ByteBuffer.wrap(((DataByteArray) o).get());
->>>>>>> c98edc3e
     }
 
     public void putNext(Tuple t) throws ExecException, IOException
