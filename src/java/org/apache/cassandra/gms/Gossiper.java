/*
 * Licensed to the Apache Software Foundation (ASF) under one
 * or more contributor license agreements.  See the NOTICE file
 * distributed with this work for additional information
 * regarding copyright ownership.  The ASF licenses this file
 * to you under the Apache License, Version 2.0 (the
 * "License"); you may not use this file except in compliance
 * with the License.  You may obtain a copy of the License at
 *
 *     http://www.apache.org/licenses/LICENSE-2.0
 *
 * Unless required by applicable law or agreed to in writing, software
 * distributed under the License is distributed on an "AS IS" BASIS,
 * WITHOUT WARRANTIES OR CONDITIONS OF ANY KIND, either express or implied.
 * See the License for the specific language governing permissions and
 * limitations under the License.
 */
package org.apache.cassandra.gms;

import java.lang.management.ManagementFactory;
import java.net.InetAddress;
import java.net.UnknownHostException;
import java.util.*;
import java.util.Map.Entry;
import java.util.concurrent.*;
import java.util.concurrent.locks.ReentrantLock;

import javax.management.MBeanServer;
import javax.management.ObjectName;

import com.google.common.annotations.VisibleForTesting;
import com.google.common.collect.ImmutableList;
import com.google.common.collect.ImmutableMap;
import com.google.common.util.concurrent.Uninterruptibles;

import org.apache.cassandra.utils.Pair;
import org.slf4j.Logger;
import org.slf4j.LoggerFactory;

import org.apache.cassandra.concurrent.DebuggableScheduledThreadPoolExecutor;
import org.apache.cassandra.concurrent.JMXEnabledThreadPoolExecutor;
import org.apache.cassandra.concurrent.Stage;
import org.apache.cassandra.concurrent.StageManager;
import org.apache.cassandra.config.DatabaseDescriptor;
import org.apache.cassandra.dht.Token;
import org.apache.cassandra.net.IAsyncCallback;
import org.apache.cassandra.net.MessageIn;
import org.apache.cassandra.net.MessageOut;
import org.apache.cassandra.net.MessagingService;
import org.apache.cassandra.service.StorageService;
import org.apache.cassandra.utils.FBUtilities;
import org.apache.cassandra.utils.JVMStabilityInspector;

/**
 * This module is responsible for Gossiping information for the local endpoint. This abstraction
 * maintains the list of live and dead endpoints. Periodically i.e. every 1 second this module
 * chooses a random node and initiates a round of Gossip with it. A round of Gossip involves 3
 * rounds of messaging. For instance if node A wants to initiate a round of Gossip with node B
 * it starts off by sending node B a GossipDigestSynMessage. Node B on receipt of this message
 * sends node A a GossipDigestAckMessage. On receipt of this message node A sends node B a
 * GossipDigestAck2Message which completes a round of Gossip. This module as and when it hears one
 * of the three above mentioned messages updates the Failure Detector with the liveness information.
 * Upon hearing a GossipShutdownMessage, this module will instantly mark the remote node as down in
 * the Failure Detector.
 */

public class Gossiper implements IFailureDetectionEventListener, GossiperMBean
{
    public static final String MBEAN_NAME = "org.apache.cassandra.net:type=Gossiper";

    private static final DebuggableScheduledThreadPoolExecutor executor = new DebuggableScheduledThreadPoolExecutor("GossipTasks");

    static final ApplicationState[] STATES = ApplicationState.values();
    static final List<String> DEAD_STATES = Arrays.asList(VersionedValue.REMOVING_TOKEN, VersionedValue.REMOVED_TOKEN,
                                                          VersionedValue.STATUS_LEFT, VersionedValue.HIBERNATE);
    static ArrayList<String> SILENT_SHUTDOWN_STATES = new ArrayList<>();
    static {
        SILENT_SHUTDOWN_STATES.addAll(DEAD_STATES);
        SILENT_SHUTDOWN_STATES.add(VersionedValue.STATUS_BOOTSTRAPPING);
        SILENT_SHUTDOWN_STATES.add(VersionedValue.STATUS_BOOTSTRAPPING_REPLACE);
    }

    private volatile ScheduledFuture<?> scheduledGossipTask;
    private static final ReentrantLock taskLock = new ReentrantLock();
    public final static int intervalInMillis = 1000;
    public final static int QUARANTINE_DELAY = StorageService.RING_DELAY * 2;
    private static final Logger logger = LoggerFactory.getLogger(Gossiper.class);
    public static final Gossiper instance = new Gossiper();

    // Timestamp to prevent processing any in-flight messages for we've not send any SYN yet, see CASSANDRA-12653.
    volatile long firstSynSendAt = 0L;

    public static final long aVeryLongTime = 259200 * 1000; // 3 days

    // Maximimum difference between generation value and local time we are willing to accept about a peer
    static final int MAX_GENERATION_DIFFERENCE = 86400 * 365;
    private long fatClientTimeout;
    private final Random random = new Random();
    private final Comparator<InetAddress> inetcomparator = new Comparator<InetAddress>()
    {
        public int compare(InetAddress addr1, InetAddress addr2)
        {
            return addr1.getHostAddress().compareTo(addr2.getHostAddress());
        }
    };

    /* subscribers for interest in EndpointState change */
    private final List<IEndpointStateChangeSubscriber> subscribers = new CopyOnWriteArrayList<IEndpointStateChangeSubscriber>();

    /* live member set */
    private final Set<InetAddress> liveEndpoints = new ConcurrentSkipListSet<InetAddress>(inetcomparator);

    /* unreachable member set */
    private final Map<InetAddress, Long> unreachableEndpoints = new ConcurrentHashMap<InetAddress, Long>();

    /* initial seeds for joining the cluster */
    private final Set<InetAddress> seeds = new ConcurrentSkipListSet<InetAddress>(inetcomparator);

    /* map where key is the endpoint and value is the state associated with the endpoint */
    final ConcurrentMap<InetAddress, EndpointState> endpointStateMap = new ConcurrentHashMap<InetAddress, EndpointState>();

    /* map where key is endpoint and value is timestamp when this endpoint was removed from
     * gossip. We will ignore any gossip regarding these endpoints for QUARANTINE_DELAY time
     * after removal to prevent nodes from falsely reincarnating during the time when removal
     * gossip gets propagated to all nodes */
    private final Map<InetAddress, Long> justRemovedEndpoints = new ConcurrentHashMap<InetAddress, Long>();

    private final Map<InetAddress, Long> expireTimeEndpointMap = new ConcurrentHashMap<InetAddress, Long>();

    private volatile boolean inShadowRound = false;

    // endpoint states as gathered during shadow round
    private final Map<InetAddress, EndpointState> endpointShadowStateMap = new ConcurrentHashMap<>();

    private volatile long lastProcessedMessageAt = System.currentTimeMillis();

    private class GossipTask implements Runnable
    {
        public void run()
        {
            try
            {
                //wait on messaging service to start listening
                MessagingService.instance().waitUntilListening();

                taskLock.lock();

                /* Update the local heartbeat counter. */
                endpointStateMap.get(FBUtilities.getBroadcastAddress()).getHeartBeatState().updateHeartBeat();
                if (logger.isTraceEnabled())
                    logger.trace("My heartbeat is now {}", endpointStateMap.get(FBUtilities.getBroadcastAddress()).getHeartBeatState().getHeartBeatVersion());
                final List<GossipDigest> gDigests = new ArrayList<GossipDigest>();
                Gossiper.instance.makeRandomGossipDigest(gDigests);

                if (gDigests.size() > 0)
                {
                    GossipDigestSyn digestSynMessage = new GossipDigestSyn(DatabaseDescriptor.getClusterName(),
                                                                           DatabaseDescriptor.getPartitionerName(),
                                                                           gDigests);
                    MessageOut<GossipDigestSyn> message = new MessageOut<GossipDigestSyn>(MessagingService.Verb.GOSSIP_DIGEST_SYN,
                                                                                          digestSynMessage,
                                                                                          GossipDigestSyn.serializer);
                    /* Gossip to some random live member */
                    boolean gossipedToSeed = doGossipToLiveMember(message);

                    /* Gossip to some unreachable member with some probability to check if he is back up */
                    maybeGossipToUnreachableMember(message);

                    /* Gossip to a seed if we did not do so above, or we have seen less nodes
                       than there are seeds.  This prevents partitions where each group of nodes
                       is only gossiping to a subset of the seeds.

                       The most straightforward check would be to check that all the seeds have been
                       verified either as live or unreachable.  To avoid that computation each round,
                       we reason that:

                       either all the live nodes are seeds, in which case non-seeds that come online
                       will introduce themselves to a member of the ring by definition,

                       or there is at least one non-seed node in the list, in which case eventually
                       someone will gossip to it, and then do a gossip to a random seed from the
                       gossipedToSeed check.

                       See CASSANDRA-150 for more exposition. */
                    if (!gossipedToSeed || liveEndpoints.size() < seeds.size())
                        maybeGossipToSeed(message);

                    doStatusCheck();
                }
            }
            catch (Exception e)
            {
                JVMStabilityInspector.inspectThrowable(e);
                logger.error("Gossip error", e);
            }
            finally
            {
                taskLock.unlock();
            }
        }
    }

    private Gossiper()
    {
        // half of QUARATINE_DELAY, to ensure justRemovedEndpoints has enough leeway to prevent re-gossip
        fatClientTimeout = (QUARANTINE_DELAY / 2);
        /* register with the Failure Detector for receiving Failure detector events */
        FailureDetector.instance.registerFailureDetectionEventListener(this);

        // Register this instance with JMX
        try
        {
            MBeanServer mbs = ManagementFactory.getPlatformMBeanServer();
            mbs.registerMBean(this, new ObjectName(MBEAN_NAME));
        }
        catch (Exception e)
        {
            throw new RuntimeException(e);
        }
    }

    public void setLastProcessedMessageAt(long timeInMillis)
    {
        this.lastProcessedMessageAt = timeInMillis;
    }

    public boolean seenAnySeed()
    {
        for (Map.Entry<InetAddress, EndpointState> entry : endpointStateMap.entrySet())
        {
            if (seeds.contains(entry.getKey()))
                return true;
            try
            {
                VersionedValue internalIp = entry.getValue().getApplicationState(ApplicationState.INTERNAL_IP);
                if (internalIp != null && seeds.contains(InetAddress.getByName(internalIp.value)))
                    return true;
            }
            catch (UnknownHostException e)
            {
                throw new RuntimeException(e);
            }
        }
        return false;
    }

    /**
     * Register for interesting state changes.
     *
     * @param subscriber module which implements the IEndpointStateChangeSubscriber
     */
    public void register(IEndpointStateChangeSubscriber subscriber)
    {
        subscribers.add(subscriber);
    }

    /**
     * Unregister interest for state changes.
     *
     * @param subscriber module which implements the IEndpointStateChangeSubscriber
     */
    public void unregister(IEndpointStateChangeSubscriber subscriber)
    {
        subscribers.remove(subscriber);
    }

    /**
     * @return a list of live gossip participants, including fat clients
     */
    public Set<InetAddress> getLiveMembers()
    {
        Set<InetAddress> liveMembers = new HashSet<>(liveEndpoints);
        if (!liveMembers.contains(FBUtilities.getBroadcastAddress()))
            liveMembers.add(FBUtilities.getBroadcastAddress());
        return liveMembers;
    }

    /**
     * @return a list of live ring members.
     */
    public Set<InetAddress> getLiveTokenOwners()
    {
        return StorageService.instance.getLiveRingMembers(true);
    }

    /**
     * @return a list of unreachable gossip participants, including fat clients
     */
    public Set<InetAddress> getUnreachableMembers()
    {
        return unreachableEndpoints.keySet();
    }

    /**
     * @return a list of unreachable token owners
     */
    public Set<InetAddress> getUnreachableTokenOwners()
    {
        Set<InetAddress> tokenOwners = new HashSet<>();
        for (InetAddress endpoint : unreachableEndpoints.keySet())
        {
            if (StorageService.instance.getTokenMetadata().isMember(endpoint))
                tokenOwners.add(endpoint);
        }

        return tokenOwners;
    }

    public long getEndpointDowntime(InetAddress ep)
    {
        Long downtime = unreachableEndpoints.get(ep);
        if (downtime != null)
            return TimeUnit.NANOSECONDS.toMillis(System.nanoTime() - downtime);
        else
            return 0L;
    }

    private boolean isShutdown(InetAddress endpoint)
    {
        EndpointState epState = endpointStateMap.get(endpoint);
        if (epState == null)
            return false;
        if (epState.getApplicationState(ApplicationState.STATUS) == null)
            return false;
        String value = epState.getApplicationState(ApplicationState.STATUS).value;
        String[] pieces = value.split(VersionedValue.DELIMITER_STR, -1);
        assert (pieces.length > 0);
        String state = pieces[0];
        return state.equals(VersionedValue.SHUTDOWN);
    }

    /**
     * This method is part of IFailureDetectionEventListener interface. This is invoked
     * by the Failure Detector when it convicts an end point.
     *
     * @param endpoint end point that is convicted.
     */
    public void convict(InetAddress endpoint, double phi)
    {
        EndpointState epState = endpointStateMap.get(endpoint);
        if (epState == null)
            return;

        if (!epState.isAlive())
            return;

        logger.debug("Convicting {} with status {} - alive {}", endpoint, getGossipStatus(epState), epState.isAlive());


        if (isShutdown(endpoint))
        {
            markAsShutdown(endpoint);
        }
        else
        {
            markDead(endpoint, epState);
        }
    }

    /**
     * This method is used to mark a node as shutdown; that is it gracefully exited on its own and told us about it
     * @param endpoint endpoint that has shut itself down
     */
    protected void markAsShutdown(InetAddress endpoint)
    {
        EndpointState epState = endpointStateMap.get(endpoint);
        if (epState == null)
            return;
        epState.addApplicationState(ApplicationState.STATUS, StorageService.instance.valueFactory.shutdown(true));
        epState.addApplicationState(ApplicationState.RPC_READY, StorageService.instance.valueFactory.rpcReady(false));
        epState.getHeartBeatState().forceHighestPossibleVersionUnsafe();
        markDead(endpoint, epState);
        FailureDetector.instance.forceConviction(endpoint);
    }

    /**
     * Return either: the greatest heartbeat or application state
     *
     * @param epState
     * @return
     */
    int getMaxEndpointStateVersion(EndpointState epState)
    {
        int maxVersion = epState.getHeartBeatState().getHeartBeatVersion();
        for (Map.Entry<ApplicationState, VersionedValue> state : epState.states())
            maxVersion = Math.max(maxVersion, state.getValue().version);
        return maxVersion;
    }

    /**
     * Removes the endpoint from gossip completely
     *
     * @param endpoint endpoint to be removed from the current membership.
     */
    private void evictFromMembership(InetAddress endpoint)
    {
        unreachableEndpoints.remove(endpoint);
        endpointStateMap.remove(endpoint);
        expireTimeEndpointMap.remove(endpoint);
        FailureDetector.instance.remove(endpoint);
        quarantineEndpoint(endpoint);
        if (logger.isDebugEnabled())
            logger.debug("evicting {} from gossip", endpoint);
    }

    /**
     * Removes the endpoint from Gossip but retains endpoint state
     */
    public void removeEndpoint(InetAddress endpoint)
    {
        // do subscribers first so anything in the subscriber that depends on gossiper state won't get confused
        for (IEndpointStateChangeSubscriber subscriber : subscribers)
            subscriber.onRemove(endpoint);

        if(seeds.contains(endpoint))
        {
            buildSeedsList();
            seeds.remove(endpoint);
            logger.info("removed {} from seeds, updated seeds list = {}", endpoint, seeds);
        }

        liveEndpoints.remove(endpoint);
        unreachableEndpoints.remove(endpoint);
        MessagingService.instance().resetVersion(endpoint);
        quarantineEndpoint(endpoint);
        MessagingService.instance().destroyConnectionPool(endpoint);
        if (logger.isDebugEnabled())
            logger.debug("removing endpoint {}", endpoint);
    }

    /**
     * Quarantines the endpoint for QUARANTINE_DELAY
     *
     * @param endpoint
     */
    private void quarantineEndpoint(InetAddress endpoint)
    {
        quarantineEndpoint(endpoint, System.currentTimeMillis());
    }

    /**
     * Quarantines the endpoint until quarantineExpiration + QUARANTINE_DELAY
     *
     * @param endpoint
     * @param quarantineExpiration
     */
    private void quarantineEndpoint(InetAddress endpoint, long quarantineExpiration)
    {
        justRemovedEndpoints.put(endpoint, quarantineExpiration);
    }

    /**
     * Quarantine endpoint specifically for replacement purposes.
     * @param endpoint
     */
    public void replacementQuarantine(InetAddress endpoint)
    {
        // remember, quarantineEndpoint will effectively already add QUARANTINE_DELAY, so this is 2x
        logger.debug("");
        quarantineEndpoint(endpoint, System.currentTimeMillis() + QUARANTINE_DELAY);
    }

    /**
     * Remove the Endpoint and evict immediately, to avoid gossiping about this node.
     * This should only be called when a token is taken over by a new IP address.
     *
     * @param endpoint The endpoint that has been replaced
     */
    public void replacedEndpoint(InetAddress endpoint)
    {
        removeEndpoint(endpoint);
        evictFromMembership(endpoint);
        replacementQuarantine(endpoint);
    }

    /**
     * The gossip digest is built based on randomization
     * rather than just looping through the collection of live endpoints.
     *
     * @param gDigests list of Gossip Digests.
     */
    private void makeRandomGossipDigest(List<GossipDigest> gDigests)
    {
        EndpointState epState;
        int generation = 0;
        int maxVersion = 0;

        // local epstate will be part of endpointStateMap
        List<InetAddress> endpoints = new ArrayList<InetAddress>(endpointStateMap.keySet());
        Collections.shuffle(endpoints, random);
        for (InetAddress endpoint : endpoints)
        {
            epState = endpointStateMap.get(endpoint);
            if (epState != null)
            {
                generation = epState.getHeartBeatState().getGeneration();
                maxVersion = getMaxEndpointStateVersion(epState);
            }
            gDigests.add(new GossipDigest(endpoint, generation, maxVersion));
        }

        if (logger.isTraceEnabled())
        {
            StringBuilder sb = new StringBuilder();
            for (GossipDigest gDigest : gDigests)
            {
                sb.append(gDigest);
                sb.append(" ");
            }
            logger.trace("Gossip Digests are : {}", sb);
        }
    }

    /**
     * This method will begin removing an existing endpoint from the cluster by spoofing its state
     * This should never be called unless this coordinator has had 'removenode' invoked
     *
     * @param endpoint    - the endpoint being removed
     * @param hostId      - the ID of the host being removed
     * @param localHostId - my own host ID for replication coordination
     */
    public void advertiseRemoving(InetAddress endpoint, UUID hostId, UUID localHostId)
    {
        EndpointState epState = endpointStateMap.get(endpoint);
        // remember this node's generation
        int generation = epState.getHeartBeatState().getGeneration();
        logger.info("Removing host: {}", hostId);
        logger.info("Sleeping for {}ms to ensure {} does not change", StorageService.RING_DELAY, endpoint);
        Uninterruptibles.sleepUninterruptibly(StorageService.RING_DELAY, TimeUnit.MILLISECONDS);
        // make sure it did not change
        epState = endpointStateMap.get(endpoint);
        if (epState.getHeartBeatState().getGeneration() != generation)
            throw new RuntimeException("Endpoint " + endpoint + " generation changed while trying to remove it");
        // update the other node's generation to mimic it as if it had changed it itself
        logger.info("Advertising removal for {}", endpoint);
        epState.updateTimestamp(); // make sure we don't evict it too soon
        epState.getHeartBeatState().forceNewerGenerationUnsafe();
        Map<ApplicationState, VersionedValue> states = new EnumMap<>(ApplicationState.class);
        states.put(ApplicationState.STATUS, StorageService.instance.valueFactory.removingNonlocal(hostId));
        states.put(ApplicationState.REMOVAL_COORDINATOR, StorageService.instance.valueFactory.removalCoordinator(localHostId));
        epState.addApplicationStates(states);
        endpointStateMap.put(endpoint, epState);
    }

    /**
     * Handles switching the endpoint's state from REMOVING_TOKEN to REMOVED_TOKEN
     * This should only be called after advertiseRemoving
     *
     * @param endpoint
     * @param hostId
     */
    public void advertiseTokenRemoved(InetAddress endpoint, UUID hostId)
    {
        EndpointState epState = endpointStateMap.get(endpoint);
        epState.updateTimestamp(); // make sure we don't evict it too soon
        epState.getHeartBeatState().forceNewerGenerationUnsafe();
        long expireTime = computeExpireTime();
        epState.addApplicationState(ApplicationState.STATUS, StorageService.instance.valueFactory.removedNonlocal(hostId, expireTime));
        logger.info("Completing removal of {}", endpoint);
        addExpireTimeForEndpoint(endpoint, expireTime);
        endpointStateMap.put(endpoint, epState);
        // ensure at least one gossip round occurs before returning
        Uninterruptibles.sleepUninterruptibly(intervalInMillis * 2, TimeUnit.MILLISECONDS);
    }

    public void unsafeAssassinateEndpoint(String address) throws UnknownHostException
    {
        logger.warn("Gossiper.unsafeAssassinateEndpoint is deprecated and will be removed in the next release; use assassinateEndpoint instead");
        assassinateEndpoint(address);
    }

    /**
     * Do not call this method unless you know what you are doing.
     * It will try extremely hard to obliterate any endpoint from the ring,
     * even if it does not know about it.
     *
     * @param address
     * @throws UnknownHostException
     */
    public void assassinateEndpoint(String address) throws UnknownHostException
    {
        InetAddress endpoint = InetAddress.getByName(address);
        EndpointState epState = endpointStateMap.get(endpoint);
        Collection<Token> tokens = null;
        logger.warn("Assassinating {} via gossip", endpoint);

        if (epState == null)
        {
            epState = new EndpointState(new HeartBeatState((int) ((System.currentTimeMillis() + 60000) / 1000), 9999));
        }
        else
        {
            int generation = epState.getHeartBeatState().getGeneration();
            int heartbeat = epState.getHeartBeatState().getHeartBeatVersion();
            logger.info("Sleeping for {}ms to ensure {} does not change", StorageService.RING_DELAY, endpoint);
            Uninterruptibles.sleepUninterruptibly(StorageService.RING_DELAY, TimeUnit.MILLISECONDS);
            // make sure it did not change
            EndpointState newState = endpointStateMap.get(endpoint);
            if (newState == null)
                logger.warn("Endpoint {} disappeared while trying to assassinate, continuing anyway", endpoint);
            else if (newState.getHeartBeatState().getGeneration() != generation)
                throw new RuntimeException("Endpoint still alive: " + endpoint + " generation changed while trying to assassinate it");
            else if (newState.getHeartBeatState().getHeartBeatVersion() != heartbeat)
                throw new RuntimeException("Endpoint still alive: " + endpoint + " heartbeat changed while trying to assassinate it");
            epState.updateTimestamp(); // make sure we don't evict it too soon
            epState.getHeartBeatState().forceNewerGenerationUnsafe();
        }

        try
        {
            tokens = StorageService.instance.getTokenMetadata().getTokens(endpoint);
        }
        catch (Throwable th)
        {
            JVMStabilityInspector.inspectThrowable(th);
            // TODO this is broken
            logger.warn("Unable to calculate tokens for {}.  Will use a random one", address);
            tokens = Collections.singletonList(StorageService.instance.getTokenMetadata().partitioner.getRandomToken());
        }

        // do not pass go, do not collect 200 dollars, just gtfo
        epState.addApplicationState(ApplicationState.STATUS, StorageService.instance.valueFactory.left(tokens, computeExpireTime()));
        handleMajorStateChange(endpoint, epState);
        Uninterruptibles.sleepUninterruptibly(intervalInMillis * 4, TimeUnit.MILLISECONDS);
        logger.warn("Finished assassinating {}", endpoint);
    }

    public boolean isKnownEndpoint(InetAddress endpoint)
    {
        return endpointStateMap.containsKey(endpoint);
    }

    public int getCurrentGenerationNumber(InetAddress endpoint)
    {
        return endpointStateMap.get(endpoint).getHeartBeatState().getGeneration();
    }

    /**
     * Returns true if the chosen target was also a seed. False otherwise
     *
     * @param message
     * @param epSet   a set of endpoint from which a random endpoint is chosen.
     * @return true if the chosen endpoint is also a seed.
     */
    private boolean sendGossip(MessageOut<GossipDigestSyn> message, Set<InetAddress> epSet)
    {
        List<InetAddress> liveEndpoints = ImmutableList.copyOf(epSet);
        
        int size = liveEndpoints.size();
        if (size < 1)
            return false;
        /* Generate a random number from 0 -> size */
        int index = (size == 1) ? 0 : random.nextInt(size);
        InetAddress to = liveEndpoints.get(index);
        if (logger.isTraceEnabled())
            logger.trace("Sending a GossipDigestSyn to {} ...", to);
        if (firstSynSendAt == 0)
            firstSynSendAt = System.nanoTime();
        MessagingService.instance().sendOneWay(message, to);
        return seeds.contains(to);
    }

    /* Sends a Gossip message to a live member and returns true if the recipient was a seed */
    private boolean doGossipToLiveMember(MessageOut<GossipDigestSyn> message)
    {
        int size = liveEndpoints.size();
        if (size == 0)
            return false;
        return sendGossip(message, liveEndpoints);
    }

    /* Sends a Gossip message to an unreachable member */
    private void maybeGossipToUnreachableMember(MessageOut<GossipDigestSyn> message)
    {
        double liveEndpointCount = liveEndpoints.size();
        double unreachableEndpointCount = unreachableEndpoints.size();
        if (unreachableEndpointCount > 0)
        {
            /* based on some probability */
            double prob = unreachableEndpointCount / (liveEndpointCount + 1);
            double randDbl = random.nextDouble();
            if (randDbl < prob)
                sendGossip(message, unreachableEndpoints.keySet());
        }
    }

    /* Possibly gossip to a seed for facilitating partition healing */
    private void maybeGossipToSeed(MessageOut<GossipDigestSyn> prod)
    {
        int size = seeds.size();
        if (size > 0)
        {
            if (size == 1 && seeds.contains(FBUtilities.getBroadcastAddress()))
            {
                return;
            }

            if (liveEndpoints.size() == 0)
            {
                sendGossip(prod, seeds);
            }
            else
            {
                /* Gossip with the seed with some probability. */
                double probability = seeds.size() / (double) (liveEndpoints.size() + unreachableEndpoints.size());
                double randDbl = random.nextDouble();
                if (randDbl <= probability)
                    sendGossip(prod, seeds);
            }
        }
    }

    public boolean isGossipOnlyMember(InetAddress endpoint)
    {
        EndpointState epState = endpointStateMap.get(endpoint);
        if (epState == null)
        {
            return false;
        }
        return !isDeadState(epState) && !StorageService.instance.getTokenMetadata().isMember(endpoint);
    }

    /**
     * Check if this endpoint can safely bootstrap into the cluster.
     *
     * @param endpoint - the endpoint to check
     * @param epStates - endpoint states in the cluster
     * @return true if the endpoint can join the cluster
     */
    public boolean isSafeForBootstrap(InetAddress endpoint, Map<InetAddress, EndpointState> epStates)
    {
        EndpointState epState = epStates.get(endpoint);

        // if there's no previous state, or the node was previously removed from the cluster, we're good
        if (epState == null || isDeadState(epState))
            return true;

        String status = getGossipStatus(epState);

        // these states are not allowed to join the cluster as it would not be safe
        final List<String> unsafeStatuses = new ArrayList<String>() {{
            add(""); // failed bootstrap but we did start gossiping
            add(VersionedValue.STATUS_NORMAL); // node is legit in the cluster or it was stopped with kill -9
            add(VersionedValue.SHUTDOWN); }}; // node was shutdown
        return !unsafeStatuses.contains(status);
    }

    private void doStatusCheck()
    {
        if (logger.isTraceEnabled())
            logger.trace("Performing status check ...");

        long now = System.currentTimeMillis();
        long nowNano = System.nanoTime();

        long pending = ((JMXEnabledThreadPoolExecutor) StageManager.getStage(Stage.GOSSIP)).metrics.pendingTasks.getValue();
        if (pending > 0 && lastProcessedMessageAt < now - 1000)
        {
            // if some new messages just arrived, give the executor some time to work on them
            Uninterruptibles.sleepUninterruptibly(100, TimeUnit.MILLISECONDS);

            // still behind?  something's broke
            if (lastProcessedMessageAt < now - 1000)
            {
                logger.warn("Gossip stage has {} pending tasks; skipping status check (no nodes will be marked down)", pending);
                return;
            }
        }

        Set<InetAddress> eps = endpointStateMap.keySet();
        for (InetAddress endpoint : eps)
        {
            if (endpoint.equals(FBUtilities.getBroadcastAddress()))
                continue;

            FailureDetector.instance.interpret(endpoint);
            EndpointState epState = endpointStateMap.get(endpoint);
            if (epState != null)
            {
                // check if this is a fat client. fat clients are removed automatically from
                // gossip after FatClientTimeout.  Do not remove dead states here.
                if (isGossipOnlyMember(endpoint)
                    && !justRemovedEndpoints.containsKey(endpoint)
                    && TimeUnit.NANOSECONDS.toMillis(nowNano - epState.getUpdateTimestamp()) > fatClientTimeout)
                {
                    logger.info("FatClient {} has been silent for {}ms, removing from gossip", endpoint, fatClientTimeout);
                    removeEndpoint(endpoint); // will put it in justRemovedEndpoints to respect quarantine delay
                    evictFromMembership(endpoint); // can get rid of the state immediately
                }

                // check for dead state removal
                long expireTime = getExpireTimeForEndpoint(endpoint);
                if (!epState.isAlive() && (now > expireTime)
                    && (!StorageService.instance.getTokenMetadata().isMember(endpoint)))
                {
                    if (logger.isDebugEnabled())
                    {
                        logger.debug("time is expiring for endpoint : {} ({})", endpoint, expireTime);
                    }
                    evictFromMembership(endpoint);
                }
            }
        }

        if (!justRemovedEndpoints.isEmpty())
        {
            for (Entry<InetAddress, Long> entry : justRemovedEndpoints.entrySet())
            {
                if ((now - entry.getValue()) > QUARANTINE_DELAY)
                {
                    if (logger.isDebugEnabled())
                        logger.debug("{} elapsed, {} gossip quarantine over", QUARANTINE_DELAY, entry.getKey());
                    justRemovedEndpoints.remove(entry.getKey());
                }
            }
        }
    }

    protected long getExpireTimeForEndpoint(InetAddress endpoint)
    {
        /* default expireTime is aVeryLongTime */
        Long storedTime = expireTimeEndpointMap.get(endpoint);
        return storedTime == null ? computeExpireTime() : storedTime;
    }

    public EndpointState getEndpointStateForEndpoint(InetAddress ep)
    {
        return endpointStateMap.get(ep);
    }

<<<<<<< HEAD
    public boolean valuesEqual(InetAddress ep1, InetAddress ep2, ApplicationState as)
    {
        EndpointState state1 = getEndpointStateForEndpoint(ep1);
        EndpointState state2 = getEndpointStateForEndpoint(ep2);

        if (state1 == null || state2 == null)
            return false;

        VersionedValue value1 = state1.getApplicationState(as);
        VersionedValue value2 = state2.getApplicationState(as);

        return !(value1 == null || value2 == null) && value1.value.equals(value2.value);
    }

    // removes ALL endpoint states; should only be called after shadow gossip
    public void resetEndpointStateMap()
    {
        endpointStateMap.clear();
        unreachableEndpoints.clear();
        liveEndpoints.clear();
    }

=======
>>>>>>> bf0906b9
    public Set<Entry<InetAddress, EndpointState>> getEndpointStates()
    {
        return endpointStateMap.entrySet();
    }

    public UUID getHostId(InetAddress endpoint)
    {
        return getHostId(endpoint, endpointStateMap);
    }

    public UUID getHostId(InetAddress endpoint, Map<InetAddress, EndpointState> epStates)
    {
        return UUID.fromString(epStates.get(endpoint).getApplicationState(ApplicationState.HOST_ID).value);
    }

    EndpointState getStateForVersionBiggerThan(InetAddress forEndpoint, int version)
    {
        EndpointState epState = endpointStateMap.get(forEndpoint);
        EndpointState reqdEndpointState = null;

        if (epState != null)
        {
            /*
             * Here we try to include the Heart Beat state only if it is
             * greater than the version passed in. It might happen that
             * the heart beat version maybe lesser than the version passed
             * in and some application state has a version that is greater
             * than the version passed in. In this case we also send the old
             * heart beat and throw it away on the receiver if it is redundant.
            */
            int localHbVersion = epState.getHeartBeatState().getHeartBeatVersion();
            if (localHbVersion > version)
            {
                reqdEndpointState = new EndpointState(epState.getHeartBeatState());
                if (logger.isTraceEnabled())
                    logger.trace("local heartbeat version {} greater than {} for {}", localHbVersion, version, forEndpoint);
            }
            /* Accumulate all application states whose versions are greater than "version" variable */
            Map<ApplicationState, VersionedValue> states = new EnumMap<>(ApplicationState.class);
            for (Entry<ApplicationState, VersionedValue> entry : epState.states())
            {
                VersionedValue value = entry.getValue();
                if (value.version > version)
                {
                    if (reqdEndpointState == null)
                    {
                        reqdEndpointState = new EndpointState(epState.getHeartBeatState());
                    }
                    final ApplicationState key = entry.getKey();
                    if (logger.isTraceEnabled())
                        logger.trace("Adding state {}: {}" , key, value.value);

                    states.put(key, value);
                }
            }
            if (reqdEndpointState != null)
                reqdEndpointState.addApplicationStates(states);
        }
        return reqdEndpointState;
    }

    /**
     * determine which endpoint started up earlier
     */
    public int compareEndpointStartup(InetAddress addr1, InetAddress addr2)
    {
        EndpointState ep1 = getEndpointStateForEndpoint(addr1);
        EndpointState ep2 = getEndpointStateForEndpoint(addr2);
        assert ep1 != null && ep2 != null;
        return ep1.getHeartBeatState().getGeneration() - ep2.getHeartBeatState().getGeneration();
    }

    void notifyFailureDetector(Map<InetAddress, EndpointState> remoteEpStateMap)
    {
        for (Entry<InetAddress, EndpointState> entry : remoteEpStateMap.entrySet())
        {
            notifyFailureDetector(entry.getKey(), entry.getValue());
        }
    }

    void notifyFailureDetector(InetAddress endpoint, EndpointState remoteEndpointState)
    {
        EndpointState localEndpointState = endpointStateMap.get(endpoint);
        /*
         * If the local endpoint state exists then report to the FD only
         * if the versions workout.
        */
        if (localEndpointState != null)
        {
            IFailureDetector fd = FailureDetector.instance;
            int localGeneration = localEndpointState.getHeartBeatState().getGeneration();
            int remoteGeneration = remoteEndpointState.getHeartBeatState().getGeneration();
            if (remoteGeneration > localGeneration)
            {
                localEndpointState.updateTimestamp();
                // this node was dead and the generation changed, this indicates a reboot, or possibly a takeover
                // we will clean the fd intervals for it and relearn them
                if (!localEndpointState.isAlive())
                {
                    logger.debug("Clearing interval times for {} due to generation change", endpoint);
                    fd.remove(endpoint);
                }
                fd.report(endpoint);
                return;
            }

            if (remoteGeneration == localGeneration)
            {
                int localVersion = getMaxEndpointStateVersion(localEndpointState);
                int remoteVersion = remoteEndpointState.getHeartBeatState().getHeartBeatVersion();
                if (remoteVersion > localVersion)
                {
                    localEndpointState.updateTimestamp();
                    // just a version change, report to the fd
                    fd.report(endpoint);
                }
            }
        }

    }

    private void markAlive(final InetAddress addr, final EndpointState localState)
    {
        if (MessagingService.instance().getVersion(addr) < MessagingService.VERSION_20)
        {
            realMarkAlive(addr, localState);
            return;
        }

        localState.markDead();

        MessageOut<EchoMessage> echoMessage = new MessageOut<EchoMessage>(MessagingService.Verb.ECHO, EchoMessage.instance, EchoMessage.serializer);
        logger.trace("Sending a EchoMessage to {}", addr);
        IAsyncCallback echoHandler = new IAsyncCallback()
        {
            public boolean isLatencyForSnitch()
            {
                return false;
            }

            public void response(MessageIn msg)
            {
                realMarkAlive(addr, localState);
            }
        };

        MessagingService.instance().sendRR(echoMessage, addr, echoHandler);
    }

    @VisibleForTesting
    public void realMarkAlive(final InetAddress addr, final EndpointState localState)
    {
        if (logger.isTraceEnabled())
            logger.trace("marking as alive {}", addr);
        localState.markAlive();
        localState.updateTimestamp(); // prevents doStatusCheck from racing us and evicting if it was down > aVeryLongTime
        liveEndpoints.add(addr);
        unreachableEndpoints.remove(addr);
        expireTimeEndpointMap.remove(addr);
        logger.debug("removing expire time for endpoint : {}", addr);
        logger.info("InetAddress {} is now UP", addr);
        for (IEndpointStateChangeSubscriber subscriber : subscribers)
            subscriber.onAlive(addr, localState);
        if (logger.isTraceEnabled())
            logger.trace("Notified {}", subscribers);
    }

    @VisibleForTesting
    public void markDead(InetAddress addr, EndpointState localState)
    {
        if (logger.isTraceEnabled())
            logger.trace("marking as down {}", addr);
        localState.markDead();
        liveEndpoints.remove(addr);
        unreachableEndpoints.put(addr, System.nanoTime());
        logger.info("InetAddress {} is now DOWN", addr);
        for (IEndpointStateChangeSubscriber subscriber : subscribers)
            subscriber.onDead(addr, localState);
        if (logger.isTraceEnabled())
            logger.trace("Notified {}", subscribers);
    }

    /**
     * This method is called whenever there is a "big" change in ep state (a generation change for a known node).
     *
     * @param ep      endpoint
     * @param epState EndpointState for the endpoint
     */
    private void handleMajorStateChange(InetAddress ep, EndpointState epState)
    {
        EndpointState localEpState = endpointStateMap.get(ep);
        if (!isDeadState(epState))
        {
            if (localEpState != null)
                logger.info("Node {} has restarted, now UP", ep);
            else
                logger.info("Node {} is now part of the cluster", ep);
        }
        if (logger.isTraceEnabled())
            logger.trace("Adding endpoint state for {}", ep);
        endpointStateMap.put(ep, epState);

        if (localEpState != null)
        {   // the node restarted: it is up to the subscriber to take whatever action is necessary
            for (IEndpointStateChangeSubscriber subscriber : subscribers)
                subscriber.onRestart(ep, localEpState);
        }

        if (!isDeadState(epState))
            markAlive(ep, epState);
        else
        {
            logger.debug("Not marking {} alive due to dead state", ep);
            markDead(ep, epState);
        }
        for (IEndpointStateChangeSubscriber subscriber : subscribers)
            subscriber.onJoin(ep, epState);
        // check this at the end so nodes will learn about the endpoint
        if (isShutdown(ep))
            markAsShutdown(ep);
    }

    public boolean isAlive(InetAddress endpoint)
    {
        EndpointState epState = getEndpointStateForEndpoint(endpoint);
        if (epState == null)
            return false;
        return epState.isAlive() && !isDeadState(epState);
    }

    public boolean isDeadState(EndpointState epState)
    {
        String status = getGossipStatus(epState);
        if (status.isEmpty())
            return false;

        return DEAD_STATES.contains(status);
    }

    public boolean isSilentShutdownState(EndpointState epState)
    {
        String status = getGossipStatus(epState);
        if (status.isEmpty())
            return false;

        return SILENT_SHUTDOWN_STATES.contains(status);
    }

    private static String getGossipStatus(EndpointState epState)
    {
        if (epState == null || epState.getApplicationState(ApplicationState.STATUS) == null)
            return "";

        String value = epState.getApplicationState(ApplicationState.STATUS).value;
        String[] pieces = value.split(VersionedValue.DELIMITER_STR, -1);
        assert (pieces.length > 0);
        return pieces[0];
    }

    void applyStateLocally(Map<InetAddress, EndpointState> epStateMap)
    {
        for (Entry<InetAddress, EndpointState> entry : epStateMap.entrySet())
        {
            InetAddress ep = entry.getKey();
            if ( ep.equals(FBUtilities.getBroadcastAddress()) && !isInShadowRound())
                continue;
            if (justRemovedEndpoints.containsKey(ep))
            {
                if (logger.isTraceEnabled())
                    logger.trace("Ignoring gossip for {} because it is quarantined", ep);
                continue;
            }

            EndpointState localEpStatePtr = endpointStateMap.get(ep);
            EndpointState remoteState = entry.getValue();

            /*
                If state does not exist just add it. If it does then add it if the remote generation is greater.
                If there is a generation tie, attempt to break it by heartbeat version.
            */
            if (localEpStatePtr != null)
            {
                int localGeneration = localEpStatePtr.getHeartBeatState().getGeneration();
                int remoteGeneration = remoteState.getHeartBeatState().getGeneration();
                long localTime = System.currentTimeMillis()/1000;
                if (logger.isTraceEnabled())
                    logger.trace("{} local generation {}, remote generation {}", ep, localGeneration, remoteGeneration);

                // We measure generation drift against local time, based on the fact that generation is initialized by time
                if (remoteGeneration > localTime + MAX_GENERATION_DIFFERENCE)
                {
                    // assume some peer has corrupted memory and is broadcasting an unbelievable generation about another peer (or itself)
                    logger.warn("received an invalid gossip generation for peer {}; local time = {}, received generation = {}", ep, localTime, remoteGeneration);
                }
                else if (remoteGeneration > localGeneration)
                {
                    if (logger.isTraceEnabled())
                        logger.trace("Updating heartbeat state generation to {} from {} for {}", remoteGeneration, localGeneration, ep);
                    // major state change will handle the update by inserting the remote state directly
                    handleMajorStateChange(ep, remoteState);
                }
                else if (remoteGeneration == localGeneration) // generation has not changed, apply new states
                {
                    /* find maximum state */
                    int localMaxVersion = getMaxEndpointStateVersion(localEpStatePtr);
                    int remoteMaxVersion = getMaxEndpointStateVersion(remoteState);
                    if (remoteMaxVersion > localMaxVersion)
                    {
                        // apply states, but do not notify since there is no major change
                        applyNewStates(ep, localEpStatePtr, remoteState);
                    }
                    else if (logger.isTraceEnabled())
                            logger.trace("Ignoring remote version {} <= {} for {}", remoteMaxVersion, localMaxVersion, ep);

                    if (!localEpStatePtr.isAlive() && !isDeadState(localEpStatePtr)) // unless of course, it was dead
                        markAlive(ep, localEpStatePtr);
                }
                else
                {
                    if (logger.isTraceEnabled())
                        logger.trace("Ignoring remote generation {} < {}", remoteGeneration, localGeneration);
                }
            }
            else
            {
                // this is a new node, report it to the FD in case it is the first time we are seeing it AND it's not alive
                FailureDetector.instance.report(ep);
                handleMajorStateChange(ep, remoteState);
            }
        }
    }

    private void applyNewStates(InetAddress addr, EndpointState localState, EndpointState remoteState)
    {
        // don't assert here, since if the node restarts the version will go back to zero
        int oldVersion = localState.getHeartBeatState().getHeartBeatVersion();

        localState.setHeartBeatState(remoteState.getHeartBeatState());
        if (logger.isTraceEnabled())
            logger.trace("Updating heartbeat state version to {} from {} for {} ...", localState.getHeartBeatState().getHeartBeatVersion(), oldVersion, addr);

        Set<Entry<ApplicationState, VersionedValue>> remoteStates = remoteState.states();
        assert remoteState.getHeartBeatState().getGeneration() == localState.getHeartBeatState().getGeneration();
        localState.addApplicationStates(remoteStates);

        for (Entry<ApplicationState, VersionedValue> remoteEntry : remoteStates)
            doOnChangeNotifications(addr, remoteEntry.getKey(), remoteEntry.getValue());
    }
    
    // notify that a local application state is going to change (doesn't get triggered for remote changes)
    private void doBeforeChangeNotifications(InetAddress addr, EndpointState epState, ApplicationState apState, VersionedValue newValue)
    {
        for (IEndpointStateChangeSubscriber subscriber : subscribers)
        {
            subscriber.beforeChange(addr, epState, apState, newValue);
        }
    }

    // notify that an application state has changed
    private void doOnChangeNotifications(InetAddress addr, ApplicationState state, VersionedValue value)
    {
        for (IEndpointStateChangeSubscriber subscriber : subscribers)
        {
            subscriber.onChange(addr, state, value);
        }
    }

    /* Request all the state for the endpoint in the gDigest */
    private void requestAll(GossipDigest gDigest, List<GossipDigest> deltaGossipDigestList, int remoteGeneration)
    {
        /* We are here since we have no data for this endpoint locally so request everthing. */
        deltaGossipDigestList.add(new GossipDigest(gDigest.getEndpoint(), remoteGeneration, 0));
        if (logger.isTraceEnabled())
            logger.trace("requestAll for {}", gDigest.getEndpoint());
    }

    /* Send all the data with version greater than maxRemoteVersion */
    private void sendAll(GossipDigest gDigest, Map<InetAddress, EndpointState> deltaEpStateMap, int maxRemoteVersion)
    {
        EndpointState localEpStatePtr = getStateForVersionBiggerThan(gDigest.getEndpoint(), maxRemoteVersion);
        if (localEpStatePtr != null)
            deltaEpStateMap.put(gDigest.getEndpoint(), localEpStatePtr);
    }

    /*
        This method is used to figure the state that the Gossiper has but Gossipee doesn't. The delta digests
        and the delta state are built up.
    */
    void examineGossiper(List<GossipDigest> gDigestList, List<GossipDigest> deltaGossipDigestList, Map<InetAddress, EndpointState> deltaEpStateMap)
    {
        if (gDigestList.size() == 0)
        {
           /* we've been sent a *completely* empty syn, which should normally never happen since an endpoint will at least send a syn with itself.
              If this is happening then the node is attempting shadow gossip, and we should reply with everything we know.
            */
            logger.debug("Shadow request received, adding all states");
            for (Map.Entry<InetAddress, EndpointState> entry : endpointStateMap.entrySet())
            {
                gDigestList.add(new GossipDigest(entry.getKey(), 0, 0));
            }
        }
        for ( GossipDigest gDigest : gDigestList )
        {
            int remoteGeneration = gDigest.getGeneration();
            int maxRemoteVersion = gDigest.getMaxVersion();
            /* Get state associated with the end point in digest */
            EndpointState epStatePtr = endpointStateMap.get(gDigest.getEndpoint());
            /*
                Here we need to fire a GossipDigestAckMessage. If we have some data associated with this endpoint locally
                then we follow the "if" path of the logic. If we have absolutely nothing for this endpoint we need to
                request all the data for this endpoint.
            */
            if (epStatePtr != null)
            {
                int localGeneration = epStatePtr.getHeartBeatState().getGeneration();
                /* get the max version of all keys in the state associated with this endpoint */
                int maxLocalVersion = getMaxEndpointStateVersion(epStatePtr);
                if (remoteGeneration == localGeneration && maxRemoteVersion == maxLocalVersion)
                    continue;

                if (remoteGeneration > localGeneration)
                {
                    /* we request everything from the gossiper */
                    requestAll(gDigest, deltaGossipDigestList, remoteGeneration);
                }
                else if (remoteGeneration < localGeneration)
                {
                    /* send all data with generation = localgeneration and version > 0 */
                    sendAll(gDigest, deltaEpStateMap, 0);
                }
                else if (remoteGeneration == localGeneration)
                {
                    /*
                        If the max remote version is greater then we request the remote endpoint send us all the data
                        for this endpoint with version greater than the max version number we have locally for this
                        endpoint.
                        If the max remote version is lesser, then we send all the data we have locally for this endpoint
                        with version greater than the max remote version.
                    */
                    if (maxRemoteVersion > maxLocalVersion)
                    {
                        deltaGossipDigestList.add(new GossipDigest(gDigest.getEndpoint(), remoteGeneration, maxLocalVersion));
                    }
                    else if (maxRemoteVersion < maxLocalVersion)
                    {
                        /* send all data with generation = localgeneration and version > maxRemoteVersion */
                        sendAll(gDigest, deltaEpStateMap, maxRemoteVersion);
                    }
                }
            }
            else
            {
                /* We are here since we have no data for this endpoint locally so request everything. */
                requestAll(gDigest, deltaGossipDigestList, remoteGeneration);
            }
        }
    }

    public void start(int generationNumber)
    {
        start(generationNumber, new EnumMap<ApplicationState, VersionedValue>(ApplicationState.class));
    }

    /**
     * Start the gossiper with the generation number, preloading the map of application states before starting
     */
    public void start(int generationNbr, Map<ApplicationState, VersionedValue> preloadLocalStates)
    {
        buildSeedsList();
        /* initialize the heartbeat state for this localEndpoint */
        maybeInitializeLocalState(generationNbr);
        EndpointState localState = endpointStateMap.get(FBUtilities.getBroadcastAddress());
        localState.addApplicationStates(preloadLocalStates);

        //notify snitches that Gossiper is about to start
        DatabaseDescriptor.getEndpointSnitch().gossiperStarting();
        if (logger.isTraceEnabled())
            logger.trace("gossip started with generation {}", localState.getHeartBeatState().getGeneration());

        scheduledGossipTask = executor.scheduleWithFixedDelay(new GossipTask(),
                                                              Gossiper.intervalInMillis,
                                                              Gossiper.intervalInMillis,
                                                              TimeUnit.MILLISECONDS);
    }

    /**
     * Do a single 'shadow' round of gossip by retrieving endpoint states that will be stored exclusively in the
     * map return value, instead of endpointStateMap.
     *
     * Used when preparing to join the ring:
     * <ul>
     *     <li>when replacing a node, to get and assume its tokens</li>
     *     <li>when joining, to check that the local host id matches any previous id for the endpoint address</li>
     * </ul>
     *
     * Method is synchronized, as we use an in-progress flag to indicate that shadow round must be cleared
     * again by calling {@link Gossiper#finishShadowRound(Map)}. This will update
     * {@link Gossiper#endpointShadowStateMap} with received values, in order to return an immutable copy to the
     * caller of {@link Gossiper#doShadowRound()}. Therefor only a single shadow round execution is permitted at
     * the same time.
     *
     * @return endpoint states gathered during shadow round or empty map
     */
    public synchronized Map<InetAddress, EndpointState> doShadowRound()
    {
        buildSeedsList();
        // it may be that the local address is the only entry in the seed
        // list in which case, attempting a shadow round is pointless
        if (seeds.isEmpty())
            return endpointShadowStateMap;

        endpointShadowStateMap.clear();
        // send a completely empty syn
        List<GossipDigest> gDigests = new ArrayList<GossipDigest>();
        GossipDigestSyn digestSynMessage = new GossipDigestSyn(DatabaseDescriptor.getClusterName(),
                DatabaseDescriptor.getPartitionerName(),
                gDigests);
        MessageOut<GossipDigestSyn> message = new MessageOut<GossipDigestSyn>(MessagingService.Verb.GOSSIP_DIGEST_SYN,
                digestSynMessage,
                GossipDigestSyn.serializer);

        inShadowRound = true;
        int slept = 0;
        try
        {
            while (true)
            {
                if (slept % 5000 == 0)
                { // CASSANDRA-8072, retry at the beginning and every 5 seconds
                    logger.trace("Sending shadow round GOSSIP DIGEST SYN to seeds {}", seeds);
                    for (InetAddress seed : seeds)
                        MessagingService.instance().sendOneWay(message, seed);
                }

                Thread.sleep(1000);
                if (!inShadowRound)
                    break;

                slept += 1000;
                if (slept > StorageService.RING_DELAY)
                    throw new RuntimeException("Unable to gossip with any seeds");
            }
        }
        catch (InterruptedException wtf)
        {
            throw new RuntimeException(wtf);
        }

        return ImmutableMap.copyOf(endpointShadowStateMap);
    }

    private void buildSeedsList()
    {
        for (InetAddress seed : DatabaseDescriptor.getSeeds())
        {
            if (seed.equals(FBUtilities.getBroadcastAddress()))
                continue;
            seeds.add(seed);
        }
    }

    // initialize local HB state if needed, i.e., if gossiper has never been started before.
    public void maybeInitializeLocalState(int generationNbr)
    {
        HeartBeatState hbState = new HeartBeatState(generationNbr);
        EndpointState localState = new EndpointState(hbState);
        localState.markAlive();
        endpointStateMap.putIfAbsent(FBUtilities.getBroadcastAddress(), localState);
    }

    public void forceNewerGeneration()
    {
        EndpointState epstate = endpointStateMap.get(FBUtilities.getBroadcastAddress());
        epstate.getHeartBeatState().forceNewerGenerationUnsafe();
    }


    /**
     * Add an endpoint we knew about previously, but whose state is unknown
     */
    public void addSavedEndpoint(InetAddress ep)
    {
        if (ep.equals(FBUtilities.getBroadcastAddress()))
        {
            logger.debug("Attempt to add self as saved endpoint");
            return;
        }

        //preserve any previously known, in-memory data about the endpoint (such as DC, RACK, and so on)
        EndpointState epState = endpointStateMap.get(ep);
        if (epState != null)
        {
            logger.debug("not replacing a previous epState for {}, but reusing it: {}", ep, epState);
            epState.setHeartBeatState(new HeartBeatState(0));
        }
        else
        {
            epState = new EndpointState(new HeartBeatState(0));
        }

        epState.markDead();
        endpointStateMap.put(ep, epState);
        unreachableEndpoints.put(ep, System.nanoTime());
        if (logger.isTraceEnabled())
            logger.trace("Adding saved endpoint {} {}", ep, epState.getHeartBeatState().getGeneration());
    }

    private void addLocalApplicationStateInternal(ApplicationState state, VersionedValue value)
    {
        assert taskLock.isHeldByCurrentThread();
        EndpointState epState = endpointStateMap.get(FBUtilities.getBroadcastAddress());
        InetAddress epAddr = FBUtilities.getBroadcastAddress();
        assert epState != null;
        // Fire "before change" notifications:
        doBeforeChangeNotifications(epAddr, epState, state, value);
        // Notifications may have taken some time, so preventively raise the version
        // of the new value, otherwise it could be ignored by the remote node
        // if another value with a newer version was received in the meantime:
        value = StorageService.instance.valueFactory.cloneWithHigherVersion(value);
        // Add to local application state and fire "on change" notifications:
        epState.addApplicationState(state, value);
        doOnChangeNotifications(epAddr, state, value);
    }

    public void addLocalApplicationState(ApplicationState applicationState, VersionedValue value)
    {
        addLocalApplicationStates(Arrays.asList(Pair.create(applicationState, value)));
    }

    public void addLocalApplicationStates(List<Pair<ApplicationState, VersionedValue>> states)
    {
        taskLock.lock();
        try
        {
            for (Pair<ApplicationState, VersionedValue> pair : states)
            {
               addLocalApplicationStateInternal(pair.left, pair.right);
            }
        }
        finally
        {
            taskLock.unlock();
        }

    }

    public void stop()
    {
        EndpointState mystate = endpointStateMap.get(FBUtilities.getBroadcastAddress());
        if (mystate != null && !isSilentShutdownState(mystate) && StorageService.instance.isJoined())
        {
            logger.info("Announcing shutdown");
            addLocalApplicationState(ApplicationState.STATUS, StorageService.instance.valueFactory.shutdown(true));
            MessageOut message = new MessageOut(MessagingService.Verb.GOSSIP_SHUTDOWN);
            for (InetAddress ep : liveEndpoints)
                MessagingService.instance().sendOneWay(message, ep);
            Uninterruptibles.sleepUninterruptibly(Integer.getInteger("cassandra.shutdown_announce_in_ms", 2000), TimeUnit.MILLISECONDS);
        }
        else
            logger.warn("No local state, state is in silent shutdown, or node hasn't joined, not announcing shutdown");
        if (scheduledGossipTask != null)
            scheduledGossipTask.cancel(false);
    }

    public boolean isEnabled()
    {
        return (scheduledGossipTask != null) && (!scheduledGossipTask.isCancelled());
    }

    protected void finishShadowRound(Map<InetAddress, EndpointState> epStateMap)
    {
        if (inShadowRound)
        {
            endpointShadowStateMap.putAll(epStateMap);
            inShadowRound = false;
        }
    }

    protected boolean isInShadowRound()
    {
        return inShadowRound;
    }

    @VisibleForTesting
    public void initializeNodeUnsafe(InetAddress addr, UUID uuid, int generationNbr)
    {
        HeartBeatState hbState = new HeartBeatState(generationNbr);
        EndpointState newState = new EndpointState(hbState);
        newState.markAlive();
        EndpointState oldState = endpointStateMap.putIfAbsent(addr, newState);
        EndpointState localState = oldState == null ? newState : oldState;

        // always add the version state
        Map<ApplicationState, VersionedValue> states = new EnumMap<>(ApplicationState.class);
        states.put(ApplicationState.NET_VERSION, StorageService.instance.valueFactory.networkVersion());
        states.put(ApplicationState.HOST_ID, StorageService.instance.valueFactory.hostId(uuid));
        localState.addApplicationStates(states);
    }

    @VisibleForTesting
    public void injectApplicationState(InetAddress endpoint, ApplicationState state, VersionedValue value)
    {
        EndpointState localState = endpointStateMap.get(endpoint);
        localState.addApplicationState(state, value);
    }

    public long getEndpointDowntime(String address) throws UnknownHostException
    {
        return getEndpointDowntime(InetAddress.getByName(address));
    }

    public int getCurrentGenerationNumber(String address) throws UnknownHostException
    {
        return getCurrentGenerationNumber(InetAddress.getByName(address));
    }

    public void addExpireTimeForEndpoint(InetAddress endpoint, long expireTime)
    {
        if (logger.isDebugEnabled())
        {
            logger.debug("adding expire time for endpoint : {} ({})", endpoint, expireTime);
        }
        expireTimeEndpointMap.put(endpoint, expireTime);
    }

    public static long computeExpireTime()
    {
        return System.currentTimeMillis() + Gossiper.aVeryLongTime;
    }

}<|MERGE_RESOLUTION|>--- conflicted
+++ resolved
@@ -128,7 +128,6 @@
     private final Map<InetAddress, Long> expireTimeEndpointMap = new ConcurrentHashMap<InetAddress, Long>();
 
     private volatile boolean inShadowRound = false;
-
     // endpoint states as gathered during shadow round
     private final Map<InetAddress, EndpointState> endpointShadowStateMap = new ConcurrentHashMap<>();
 
@@ -828,7 +827,6 @@
         return endpointStateMap.get(ep);
     }
 
-<<<<<<< HEAD
     public boolean valuesEqual(InetAddress ep1, InetAddress ep2, ApplicationState as)
     {
         EndpointState state1 = getEndpointStateForEndpoint(ep1);
@@ -843,16 +841,6 @@
         return !(value1 == null || value2 == null) && value1.value.equals(value2.value);
     }
 
-    // removes ALL endpoint states; should only be called after shadow gossip
-    public void resetEndpointStateMap()
-    {
-        endpointStateMap.clear();
-        unreachableEndpoints.clear();
-        liveEndpoints.clear();
-    }
-
-=======
->>>>>>> bf0906b9
     public Set<Entry<InetAddress, EndpointState>> getEndpointStates()
     {
         return endpointStateMap.entrySet();
@@ -1359,11 +1347,6 @@
     public synchronized Map<InetAddress, EndpointState> doShadowRound()
     {
         buildSeedsList();
-        // it may be that the local address is the only entry in the seed
-        // list in which case, attempting a shadow round is pointless
-        if (seeds.isEmpty())
-            return endpointShadowStateMap;
-
         endpointShadowStateMap.clear();
         // send a completely empty syn
         List<GossipDigest> gDigests = new ArrayList<GossipDigest>();
