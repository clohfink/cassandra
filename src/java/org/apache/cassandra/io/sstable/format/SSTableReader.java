/*
 * Licensed to the Apache Software Foundation (ASF) under one
 * or more contributor license agreements.  See the NOTICE file
 * distributed with this work for additional information
 * regarding copyright ownership.  The ASF licenses this file
 * to you under the Apache License, Version 2.0 (the
 * "License"); you may not use this file except in compliance
 * with the License.  You may obtain a copy of the License at
 *
 *     http://www.apache.org/licenses/LICENSE-2.0
 *
 * Unless required by applicable law or agreed to in writing, software
 * distributed under the License is distributed on an "AS IS" BASIS,
 * WITHOUT WARRANTIES OR CONDITIONS OF ANY KIND, either express or implied.
 * See the License for the specific language governing permissions and
 * limitations under the License.
 */
package org.apache.cassandra.io.sstable.format;

import java.nio.file.Files;
import java.nio.file.Paths;
import java.io.*;
import java.lang.ref.WeakReference;
import java.nio.ByteBuffer;
import java.util.*;
import java.util.concurrent.*;
import java.util.concurrent.atomic.AtomicBoolean;
import java.util.concurrent.atomic.AtomicLong;

import com.google.common.annotations.VisibleForTesting;
import com.google.common.collect.Iterables;
import com.google.common.collect.Ordering;
import com.google.common.primitives.Longs;
import com.google.common.util.concurrent.RateLimiter;
import org.slf4j.Logger;
import org.slf4j.LoggerFactory;

import com.clearspring.analytics.stream.cardinality.CardinalityMergeException;
import com.clearspring.analytics.stream.cardinality.HyperLogLogPlus;
import com.clearspring.analytics.stream.cardinality.ICardinality;

import org.apache.cassandra.cache.ChunkCache;
import org.apache.cassandra.cache.InstrumentingCache;
import org.apache.cassandra.cache.KeyCacheKey;
import org.apache.cassandra.concurrent.DebuggableThreadPoolExecutor;
import org.apache.cassandra.concurrent.NamedThreadFactory;
import org.apache.cassandra.concurrent.ScheduledExecutors;
import org.apache.cassandra.config.Config;
import org.apache.cassandra.config.DatabaseDescriptor;
import org.apache.cassandra.db.*;
import org.apache.cassandra.db.filter.ColumnFilter;
import org.apache.cassandra.db.rows.Cell;
import org.apache.cassandra.db.rows.EncodingStats;
import org.apache.cassandra.db.rows.UnfilteredRowIterator;
import org.apache.cassandra.dht.AbstractBounds;
import org.apache.cassandra.dht.Bounds;
import org.apache.cassandra.dht.Range;
import org.apache.cassandra.dht.Token;
import org.apache.cassandra.io.FSError;
import org.apache.cassandra.io.compress.CompressionMetadata;
import org.apache.cassandra.io.sstable.*;
import org.apache.cassandra.io.sstable.metadata.*;
import org.apache.cassandra.io.util.*;
import org.apache.cassandra.metrics.RestorableMeter;
import org.apache.cassandra.metrics.StorageMetrics;
import org.apache.cassandra.schema.CachingParams;
import org.apache.cassandra.schema.Schema;
import org.apache.cassandra.schema.SchemaConstants;
import org.apache.cassandra.schema.TableId;
import org.apache.cassandra.schema.TableMetadata;
import org.apache.cassandra.schema.TableMetadataRef;
import org.apache.cassandra.service.ActiveRepairService;
import org.apache.cassandra.service.CacheService;
import org.apache.cassandra.utils.*;
import org.apache.cassandra.utils.concurrent.OpOrder;
import org.apache.cassandra.utils.concurrent.Ref;
import org.apache.cassandra.utils.concurrent.SelfRefCounted;
import org.apache.cassandra.utils.BloomFilterSerializer;

import static org.apache.cassandra.db.Directories.SECONDARY_INDEX_NAME_SEPARATOR;

/**
 * An SSTableReader can be constructed in a number of places, but typically is either
 * read from disk at startup, or constructed from a flushed memtable, or after compaction
 * to replace some existing sstables. However once created, an sstablereader may also be modified.
 *
 * A reader's OpenReason describes its current stage in its lifecycle, as follows:
 *
 *
 * <pre> {@code
 * NORMAL
 * From:       None        => Reader has been read from disk, either at startup or from a flushed memtable
 *             EARLY       => Reader is the final result of a compaction
 *             MOVED_START => Reader WAS being compacted, but this failed and it has been restored to NORMAL status
 *
 * EARLY
 * From:       None        => Reader is a compaction replacement that is either incomplete and has been opened
 *                            to represent its partial result status, or has been finished but the compaction
 *                            it is a part of has not yet completed fully
 *             EARLY       => Same as from None, only it is not the first time it has been
 *
 * MOVED_START
 * From:       NORMAL      => Reader is being compacted. This compaction has not finished, but the compaction result
 *                            is either partially or fully opened, to either partially or fully replace this reader.
 *                            This reader's start key has been updated to represent this, so that reads only hit
 *                            one or the other reader.
 *
 * METADATA_CHANGE
 * From:       NORMAL      => Reader has seen low traffic and the amount of memory available for index summaries is
 *                            constrained, so its index summary has been downsampled.
 *         METADATA_CHANGE => Same
 * } </pre>
 *
 * Note that in parallel to this, there are two different Descriptor types; TMPLINK and FINAL; the latter corresponds
 * to NORMAL state readers and all readers that replace a NORMAL one. TMPLINK is used for EARLY state readers and
 * no others.
 *
 * When a reader is being compacted, if the result is large its replacement may be opened as EARLY before compaction
 * completes in order to present the result to consumers earlier. In this case the reader will itself be changed to
 * a MOVED_START state, where its start no longer represents its on-disk minimum key. This is to permit reads to be
 * directed to only one reader when the two represent the same data. The EARLY file can represent a compaction result
 * that is either partially complete and still in-progress, or a complete and immutable sstable that is part of a larger
 * macro compaction action that has not yet fully completed.
 *
 * Currently ALL compaction results at least briefly go through an EARLY open state prior to completion, regardless
 * of if early opening is enabled.
 *
 * Since a reader can be created multiple times over the same shared underlying resources, and the exact resources
 * it shares between each instance differ subtly, we track the lifetime of any underlying resource with its own
 * reference count, which each instance takes a Ref to. Each instance then tracks references to itself, and once these
 * all expire it releases its Refs to these underlying resources.
 *
 * There is some shared cleanup behaviour needed only once all sstablereaders in a certain stage of their lifecycle
 * (i.e. EARLY or NORMAL opening), and some that must only occur once all readers of any kind over a single logical
 * sstable have expired. These are managed by the TypeTidy and GlobalTidy classes at the bottom, and are effectively
 * managed as another resource each instance tracks its own Ref instance to, to ensure all of these resources are
 * cleaned up safely and can be debugged otherwise.
 *
 * TODO: fill in details about Tracker and lifecycle interactions for tools, and for compaction strategies
 */
public abstract class SSTableReader extends SSTable implements SelfRefCounted<SSTableReader>
{
    private static final Logger logger = LoggerFactory.getLogger(SSTableReader.class);

    private static final ScheduledThreadPoolExecutor syncExecutor = initSyncExecutor();
    private static ScheduledThreadPoolExecutor initSyncExecutor()
    {
        if (DatabaseDescriptor.isClientOrToolInitialized())
            return null;

        // Do NOT start this thread pool in client mode

        ScheduledThreadPoolExecutor syncExecutor = new ScheduledThreadPoolExecutor(1, new NamedThreadFactory("read-hotness-tracker"));
        // Immediately remove readMeter sync task when cancelled.
        syncExecutor.setRemoveOnCancelPolicy(true);
        return syncExecutor;
    }
    private static final RateLimiter meterSyncThrottle = RateLimiter.create(100.0);

    // Descending order
    public static final Comparator<SSTableReader> maxTimestampComparator = (o1, o2) -> Long.compare(o2.getMaxTimestamp(), o1.getMaxTimestamp());

    // it's just an object, which we use regular Object equality on; we introduce a special class just for easy recognition
    public static final class UniqueIdentifier {}

    public static final Comparator<SSTableReader> sstableComparator = (o1, o2) -> o1.first.compareTo(o2.first);

    public static final Comparator<SSTableReader> generationReverseComparator = (o1, o2) -> -Integer.compare(o1.descriptor.generation, o2.descriptor.generation);

    public static final Ordering<SSTableReader> sstableOrdering = Ordering.from(sstableComparator);

    public static final Comparator<SSTableReader> sizeComparator = new Comparator<SSTableReader>()
    {
        public int compare(SSTableReader o1, SSTableReader o2)
        {
            return Longs.compare(o1.onDiskLength(), o2.onDiskLength());
        }
    };

    /**
     * maxDataAge is a timestamp in local server time (e.g. System.currentTimeMilli) which represents an upper bound
     * to the newest piece of data stored in the sstable. In other words, this sstable does not contain items created
     * later than maxDataAge.
     *
     * The field is not serialized to disk, so relying on it for more than what truncate does is not advised.
     *
     * When a new sstable is flushed, maxDataAge is set to the time of creation.
     * When a sstable is created from compaction, maxDataAge is set to max of all merged sstables.
     *
     * The age is in milliseconds since epoc and is local to this host.
     */
    public final long maxDataAge;

    public enum OpenReason
    {
        NORMAL,
        EARLY,
        METADATA_CHANGE,
        MOVED_START
    }

    public final OpenReason openReason;
    public final UniqueIdentifier instanceId = new UniqueIdentifier();

    // indexfile and datafile: might be null before a call to load()
    protected FileHandle ifile;
    protected FileHandle dfile;
    protected IndexSummary indexSummary;
    protected IFilter bf;

    protected final RowIndexEntry.IndexSerializer rowIndexEntrySerializer;

    protected InstrumentingCache<KeyCacheKey, RowIndexEntry> keyCache;

    protected final BloomFilterTracker bloomFilterTracker = new BloomFilterTracker();

    // technically isCompacted is not necessary since it should never be unreferenced unless it is also compacted,
    // but it seems like a good extra layer of protection against reference counting bugs to not delete data based on that alone
    protected final AtomicBoolean isSuspect = new AtomicBoolean(false);

    // not final since we need to be able to change level on a file.
    protected volatile StatsMetadata sstableMetadata;

    public final SerializationHeader header;

    protected final AtomicLong keyCacheHit = new AtomicLong(0);
    protected final AtomicLong keyCacheRequest = new AtomicLong(0);

    private final InstanceTidier tidy;
    private final Ref<SSTableReader> selfRef;

    private RestorableMeter readMeter;

    private volatile double crcCheckChance;

    /**
     * Calculate approximate key count.
     * If cardinality estimator is available on all given sstables, then this method use them to estimate
     * key count.
     * If not, then this uses index summaries.
     *
     * @param sstables SSTables to calculate key count
     * @return estimated key count
     */
    public static long getApproximateKeyCount(Iterable<SSTableReader> sstables)
    {
        long count = -1;

        if (Iterables.isEmpty(sstables))
            return count;

        boolean failed = false;
        ICardinality cardinality = null;
        for (SSTableReader sstable : sstables)
        {
            if (sstable.openReason == OpenReason.EARLY)
                continue;

            try
            {
                CompactionMetadata metadata = (CompactionMetadata) sstable.descriptor.getMetadataSerializer().deserialize(sstable.descriptor, MetadataType.COMPACTION);
                // If we can't load the CompactionMetadata, we are forced to estimate the keys using the index
                // summary. (CASSANDRA-10676)
                if (metadata == null)
                {
                    logger.warn("Reading cardinality from Statistics.db failed for {}", sstable.getFilename());
                    failed = true;
                    break;
                }

                if (cardinality == null)
                    cardinality = metadata.cardinalityEstimator;
                else
                    cardinality = cardinality.merge(metadata.cardinalityEstimator);
            }
            catch (IOException e)
            {
                logger.warn("Reading cardinality from Statistics.db failed.", e);
                failed = true;
                break;
            }
            catch (CardinalityMergeException e)
            {
                logger.warn("Cardinality merge failed.", e);
                failed = true;
                break;
            }
        }
        if (cardinality != null && !failed)
            count = cardinality.cardinality();

        // if something went wrong above or cardinality is not available, calculate using index summary
        if (count < 0)
        {
            for (SSTableReader sstable : sstables)
                count += sstable.estimatedKeys();
        }
        return count;
    }

    /**
     * Estimates how much of the keys we would keep if the sstables were compacted together
     */
    public static double estimateCompactionGain(Set<SSTableReader> overlapping)
    {
        Set<ICardinality> cardinalities = new HashSet<>(overlapping.size());
        for (SSTableReader sstable : overlapping)
        {
            try
            {
                ICardinality cardinality = ((CompactionMetadata) sstable.descriptor.getMetadataSerializer().deserialize(sstable.descriptor, MetadataType.COMPACTION)).cardinalityEstimator;
                if (cardinality != null)
                    cardinalities.add(cardinality);
                else
                    logger.trace("Got a null cardinality estimator in: {}", sstable.getFilename());
            }
            catch (IOException e)
            {
                logger.warn("Could not read up compaction metadata for {}", sstable, e);
            }
        }
        long totalKeyCountBefore = 0;
        for (ICardinality cardinality : cardinalities)
        {
            totalKeyCountBefore += cardinality.cardinality();
        }
        if (totalKeyCountBefore == 0)
            return 1;

        long totalKeyCountAfter = mergeCardinalities(cardinalities).cardinality();
        logger.trace("Estimated compaction gain: {}/{}={}", totalKeyCountAfter, totalKeyCountBefore, ((double)totalKeyCountAfter)/totalKeyCountBefore);
        return ((double)totalKeyCountAfter)/totalKeyCountBefore;
    }

    private static ICardinality mergeCardinalities(Collection<ICardinality> cardinalities)
    {
        ICardinality base = new HyperLogLogPlus(13, 25); // see MetadataCollector.cardinality
        try
        {
            base = base.merge(cardinalities.toArray(new ICardinality[cardinalities.size()]));
        }
        catch (CardinalityMergeException e)
        {
            logger.warn("Could not merge cardinalities", e);
        }
        return base;
    }

    public static SSTableReader open(Descriptor descriptor)
    {
        TableMetadataRef metadata;
        if (descriptor.cfname.contains(SECONDARY_INDEX_NAME_SEPARATOR))
        {
            int i = descriptor.cfname.indexOf(SECONDARY_INDEX_NAME_SEPARATOR);
            String indexName = descriptor.cfname.substring(i + 1);
            metadata = Schema.instance.getIndexTableMetadataRef(descriptor.ksname, indexName);
            if (metadata == null)
                throw new AssertionError("Could not find index metadata for index cf " + i);
        }
        else
        {
            metadata = Schema.instance.getTableMetadataRef(descriptor.ksname, descriptor.cfname);
        }
        return open(descriptor, metadata);
    }

    public static SSTableReader open(Descriptor desc, TableMetadataRef metadata)
    {
        return open(desc, componentsFor(desc), metadata);
    }

    public static SSTableReader open(Descriptor descriptor, Set<Component> components, TableMetadataRef metadata)
    {
        return open(descriptor, components, metadata, true, false);
    }

    // use only for offline or "Standalone" operations
    public static SSTableReader openNoValidation(Descriptor descriptor, Set<Component> components, ColumnFamilyStore cfs)
    {
        return open(descriptor, components, cfs.metadata, false, true);
    }

    // use only for offline or "Standalone" operations
    public static SSTableReader openNoValidation(Descriptor descriptor, TableMetadataRef metadata)
    {
        return open(descriptor, componentsFor(descriptor), metadata, false, true);
    }

    /**
     * Open SSTable reader to be used in batch mode(such as sstableloader).
     *
     * @param descriptor
     * @param components
     * @param metadata
     * @return opened SSTableReader
     * @throws IOException
     */
    public static SSTableReader openForBatch(Descriptor descriptor, Set<Component> components, TableMetadataRef metadata)
    {
        // Minimum components without which we can't do anything
        assert components.contains(Component.DATA) : "Data component is missing for sstable " + descriptor;
        assert components.contains(Component.PRIMARY_INDEX) : "Primary index component is missing for sstable " + descriptor;

        EnumSet<MetadataType> types = EnumSet.of(MetadataType.VALIDATION, MetadataType.STATS, MetadataType.HEADER);
        Map<MetadataType, MetadataComponent> sstableMetadata;
        try
        {
             sstableMetadata = descriptor.getMetadataSerializer().deserialize(descriptor, types);
        }
        catch (IOException e)
        {
            throw new CorruptSSTableException(e, descriptor.filenameFor(Component.STATS));
        }

        ValidationMetadata validationMetadata = (ValidationMetadata) sstableMetadata.get(MetadataType.VALIDATION);
        StatsMetadata statsMetadata = (StatsMetadata) sstableMetadata.get(MetadataType.STATS);
        SerializationHeader.Component header = (SerializationHeader.Component) sstableMetadata.get(MetadataType.HEADER);

        // Check if sstable is created using same partitioner.
        // Partitioner can be null, which indicates older version of sstable or no stats available.
        // In that case, we skip the check.
        String partitionerName = metadata.get().partitioner.getClass().getCanonicalName();
        if (validationMetadata != null && !partitionerName.equals(validationMetadata.partitioner))
        {
            logger.error("Cannot open {}; partitioner {} does not match system partitioner {}.  Note that the default partitioner starting with Cassandra 1.2 is Murmur3Partitioner, so you will need to edit that to match your old partitioner if upgrading.",
                         descriptor, validationMetadata.partitioner, partitionerName);
            System.exit(1);
        }

        long fileLength = new File(descriptor.filenameFor(Component.DATA)).length();
        logger.debug("Opening {} ({})", descriptor, FBUtilities.prettyPrintMemory(fileLength));
        SSTableReader sstable = internalOpen(descriptor,
                                             components,
                                             metadata,
                                             System.currentTimeMillis(),
                                             statsMetadata,
                                             OpenReason.NORMAL,
                                             header.toHeader(metadata.get()));

        try(FileHandle.Builder ibuilder = new FileHandle.Builder(sstable.descriptor.filenameFor(Component.PRIMARY_INDEX))
                                                     .mmapped(DatabaseDescriptor.getIndexAccessMode() == Config.DiskAccessMode.mmap)
                                                     .withChunkCache(ChunkCache.instance);
            FileHandle.Builder dbuilder = new FileHandle.Builder(sstable.descriptor.filenameFor(Component.DATA)).compressed(sstable.compression)
                                                     .mmapped(DatabaseDescriptor.getDiskAccessMode() == Config.DiskAccessMode.mmap)
                                                     .withChunkCache(ChunkCache.instance))
        {
            if (!sstable.loadSummary())
            {
                try
                {
                    sstable.buildSummary(false, false, Downsampling.BASE_SAMPLING_LEVEL);
                }
                catch(IOException e)
                {
                    throw new CorruptSSTableException(e, sstable.getFilename());
                }
            }
            long indexFileLength = new File(descriptor.filenameFor(Component.PRIMARY_INDEX)).length();
            int dataBufferSize = sstable.optimizationStrategy.bufferSize(statsMetadata.estimatedPartitionSize.percentile(DatabaseDescriptor.getDiskOptimizationEstimatePercentile()));
            int indexBufferSize = sstable.optimizationStrategy.bufferSize(indexFileLength / sstable.indexSummary.size());
            sstable.ifile = ibuilder.bufferSize(indexBufferSize).complete();
            sstable.dfile = dbuilder.bufferSize(dataBufferSize).complete();
            sstable.bf = FilterFactory.AlwaysPresent;
            sstable.setup(false);
            return sstable;
        }
    }

    /**
     * Open an SSTable for reading
     * @param descriptor SSTable to open
     * @param components Components included with this SSTable
     * @param metadata for this SSTables CF
     * @param validate Check SSTable for corruption (limited)
     * @param isOffline Whether we are opening this SSTable "offline", for example from an external tool or not for inclusion in queries (validations)
     *                  This stops regenerating BF + Summaries and also disables tracking of hotness for the SSTable.
     * @return {@link SSTableReader}
     * @throws IOException
     */
    public static SSTableReader open(Descriptor descriptor,
                                     Set<Component> components,
<<<<<<< HEAD
                                     TableMetadataRef metadata,
                                     boolean validate,
                                     boolean trackHotness)
=======
                                     CFMetaData metadata,
                                     boolean validate,
                                     boolean isOffline) throws IOException
>>>>>>> 9b022b8b
    {
        // Minimum components without which we can't do anything
        assert components.contains(Component.DATA) : "Data component is missing for sstable " + descriptor;
        assert !validate || components.contains(Component.PRIMARY_INDEX) : "Primary index component is missing for sstable " + descriptor;

        // For the 3.0+ sstable format, the (misnomed) stats component hold the serialization header which we need to deserialize the sstable content
        assert components.contains(Component.STATS) : "Stats component is missing for sstable " + descriptor;

        EnumSet<MetadataType> types = EnumSet.of(MetadataType.VALIDATION, MetadataType.STATS, MetadataType.HEADER);

        Map<MetadataType, MetadataComponent> sstableMetadata;
        try
        {
            sstableMetadata = descriptor.getMetadataSerializer().deserialize(descriptor, types);
        }
        catch (IOException e)
        {
            throw new CorruptSSTableException(e, descriptor.filenameFor(Component.STATS));
        }
        ValidationMetadata validationMetadata = (ValidationMetadata) sstableMetadata.get(MetadataType.VALIDATION);
        StatsMetadata statsMetadata = (StatsMetadata) sstableMetadata.get(MetadataType.STATS);
        SerializationHeader.Component header = (SerializationHeader.Component) sstableMetadata.get(MetadataType.HEADER);
        assert header != null;

        // Check if sstable is created using same partitioner.
        // Partitioner can be null, which indicates older version of sstable or no stats available.
        // In that case, we skip the check.
        String partitionerName = metadata.get().partitioner.getClass().getCanonicalName();
        if (validationMetadata != null && !partitionerName.equals(validationMetadata.partitioner))
        {
            logger.error("Cannot open {}; partitioner {} does not match system partitioner {}.  Note that the default partitioner starting with Cassandra 1.2 is Murmur3Partitioner, so you will need to edit that to match your old partitioner if upgrading.",
                         descriptor, validationMetadata.partitioner, partitionerName);
            System.exit(1);
        }

        long fileLength = new File(descriptor.filenameFor(Component.DATA)).length();
        logger.debug("Opening {} ({})", descriptor, FBUtilities.prettyPrintMemory(fileLength));
        SSTableReader sstable = internalOpen(descriptor,
                                             components,
                                             metadata,
                                             System.currentTimeMillis(),
                                             statsMetadata,
                                             OpenReason.NORMAL,
                                             header.toHeader(metadata.get()));

        try
        {
            // load index and filter
            long start = System.nanoTime();
            sstable.load(validationMetadata, isOffline);
            logger.trace("INDEX LOAD TIME for {}: {} ms.", descriptor, TimeUnit.NANOSECONDS.toMillis(System.nanoTime() - start));

            sstable.setup(!isOffline); // Don't track hotness if we're offline.
            if (validate)
                sstable.validate();

            if (sstable.getKeyCache() != null)
                logger.trace("key cache contains {}/{} keys", sstable.getKeyCache().size(), sstable.getKeyCache().getCapacity());

            return sstable;
        }
        catch (IOException e)
        {
            sstable.selfRef().release();
            throw new CorruptSSTableException(e, sstable.getFilename());
        }
        catch (Throwable t)
        {
            sstable.selfRef().release();
            throw t;
        }
    }

    public static Collection<SSTableReader> openAll(Set<Map.Entry<Descriptor, Set<Component>>> entries,
                                                    final TableMetadataRef metadata)
    {
        final Collection<SSTableReader> sstables = new LinkedBlockingQueue<>();

        ExecutorService executor = DebuggableThreadPoolExecutor.createWithFixedPoolSize("SSTableBatchOpen", FBUtilities.getAvailableProcessors());
        for (final Map.Entry<Descriptor, Set<Component>> entry : entries)
        {
            Runnable runnable = new Runnable()
            {
                public void run()
                {
                    SSTableReader sstable;
                    try
                    {
                        sstable = open(entry.getKey(), entry.getValue(), metadata);
                    }
                    catch (CorruptSSTableException ex)
                    {
                        FileUtils.handleCorruptSSTable(ex);
                        logger.error("Corrupt sstable {}; skipping table", entry, ex);
                        return;
                    }
                    catch (FSError ex)
                    {
                        FileUtils.handleFSError(ex);
                        logger.error("Cannot read sstable {}; file system error, skipping table", entry, ex);
                        return;
                    }
                    sstables.add(sstable);
                }
            };
            executor.submit(runnable);
        }

        executor.shutdown();
        try
        {
            executor.awaitTermination(7, TimeUnit.DAYS);
        }
        catch (InterruptedException e)
        {
            throw new AssertionError(e);
        }

        return sstables;

    }

    /**
     * Open a RowIndexedReader which already has its state initialized (by SSTableWriter).
     */
    public static SSTableReader internalOpen(Descriptor desc,
                                      Set<Component> components,
                                      TableMetadataRef metadata,
                                      FileHandle ifile,
                                      FileHandle dfile,
                                      IndexSummary isummary,
                                      IFilter bf,
                                      long maxDataAge,
                                      StatsMetadata sstableMetadata,
                                      OpenReason openReason,
                                      SerializationHeader header)
    {
        assert desc != null && ifile != null && dfile != null && isummary != null && bf != null && sstableMetadata != null;

        SSTableReader reader = internalOpen(desc, components, metadata, maxDataAge, sstableMetadata, openReason, header);

        reader.bf = bf;
        reader.ifile = ifile;
        reader.dfile = dfile;
        reader.indexSummary = isummary;
        reader.setup(true);

        return reader;
    }


    private static SSTableReader internalOpen(final Descriptor descriptor,
                                              Set<Component> components,
                                              TableMetadataRef metadata,
                                              Long maxDataAge,
                                              StatsMetadata sstableMetadata,
                                              OpenReason openReason,
                                              SerializationHeader header)
    {
        Factory readerFactory = descriptor.getFormat().getReaderFactory();

        return readerFactory.open(descriptor, components, metadata, maxDataAge, sstableMetadata, openReason, header);
    }

    protected SSTableReader(final Descriptor desc,
                            Set<Component> components,
                            TableMetadataRef metadata,
                            long maxDataAge,
                            StatsMetadata sstableMetadata,
                            OpenReason openReason,
                            SerializationHeader header)
    {
        super(desc, components, metadata, DatabaseDescriptor.getDiskOptimizationStrategy());
        this.sstableMetadata = sstableMetadata;
        this.header = header;
        this.maxDataAge = maxDataAge;
        this.openReason = openReason;
        this.rowIndexEntrySerializer = descriptor.version.getSSTableFormat().getIndexSerializer(metadata.get(), desc.version, header);
        tidy = new InstanceTidier(descriptor, metadata.id);
        selfRef = new Ref<>(this, tidy);
    }

    public static long getTotalBytes(Iterable<SSTableReader> sstables)
    {
        long sum = 0;
        for (SSTableReader sstable : sstables)
            sum += sstable.onDiskLength();
        return sum;
    }

    public static long getTotalUncompressedBytes(Iterable<SSTableReader> sstables)
    {
        long sum = 0;
        for (SSTableReader sstable : sstables)
            sum += sstable.uncompressedLength();

        return sum;
    }

    public boolean equals(Object that)
    {
        return that instanceof SSTableReader && ((SSTableReader) that).descriptor.equals(this.descriptor);
    }

    public int hashCode()
    {
        return this.descriptor.hashCode();
    }

    public String getFilename()
    {
        return dfile.path();
    }

    public void setupOnline()
    {
        // under normal operation we can do this at any time, but SSTR is also used outside C* proper,
        // e.g. by BulkLoader, which does not initialize the cache.  As a kludge, we set up the cache
        // here when we know we're being wired into the rest of the server infrastructure.
        keyCache = CacheService.instance.keyCache;
        final ColumnFamilyStore cfs = Schema.instance.getColumnFamilyStoreInstance(metadata().id);
        if (cfs != null)
            setCrcCheckChance(cfs.getCrcCheckChance());
    }

    public boolean isKeyCacheSetup()
    {
        return keyCache != null;
    }

    /**
     * See {@link #load(boolean, boolean)}
     * @param validation Metadata for SSTable being loaded
     * @param isOffline Whether the SSTable is being loaded by an offline tool (sstabledump, scrub, etc)
     * @throws IOException
     */
    private void load(ValidationMetadata validation, boolean isOffline) throws IOException
    {
        if (metadata().params.bloomFilterFpChance == 1.0)
        {
            // bf is disabled.
            load(false, !isOffline);
            bf = FilterFactory.AlwaysPresent;
        }
        else if (!components.contains(Component.PRIMARY_INDEX)) // What happens if filter component and primary index is missing?
        {
            // avoid any reading of the missing primary index component.
            // this should only happen during StandaloneScrubber
            load(false, !isOffline);
        }
        else if (!components.contains(Component.FILTER) || validation == null)
        {
            // bf is enabled, but filter component is missing.
<<<<<<< HEAD
            load(true, true);
        }
        else if (validation.bloomFilterFPChance != metadata().params.bloomFilterFpChance)
        {
            // bf fp chance in sstable metadata and it has changed since compaction.
            load(true, true);
=======
            load(!isOffline, !isOffline);
            if (isOffline)
                bf = FilterFactory.AlwaysPresent;
>>>>>>> 9b022b8b
        }
        else
        {
            // bf is enabled and fp chance matches the currently configured value.
<<<<<<< HEAD
            load(false, true);
            loadBloomFilter(descriptor.version.hasOldBfFormat());
=======
            load(false, !isOffline);
            loadBloomFilter(descriptor.version.hasOldBfHashOrder());
>>>>>>> 9b022b8b
        }
    }

    /**
     * Load bloom filter from Filter.db file.
     *
     * @throws IOException
     * @param oldBfFormat
     */
    private void loadBloomFilter(boolean oldBfFormat) throws IOException
    {
        try (DataInputStream stream = new DataInputStream(new BufferedInputStream(Files.newInputStream(Paths.get(descriptor.filenameFor(Component.FILTER))))))
        {
            bf = BloomFilterSerializer.deserialize(stream, oldBfFormat);
        }
    }

    /**
     * Loads ifile, dfile and indexSummary, and optionally recreates and persists the bloom filter.
     * @param recreateBloomFilter Recreate the bloomfilter.
     * @param saveSummaryIfCreated for bulk loading purposes, if the summary was absent and needed to be built, you can
     *                             avoid persisting it to disk by setting this to false
     */
    private void load(boolean recreateBloomFilter, boolean saveSummaryIfCreated) throws IOException
    {
        try(FileHandle.Builder ibuilder = new FileHandle.Builder(descriptor.filenameFor(Component.PRIMARY_INDEX))
                                                     .mmapped(DatabaseDescriptor.getIndexAccessMode() == Config.DiskAccessMode.mmap)
                                                     .withChunkCache(ChunkCache.instance);
            FileHandle.Builder dbuilder = new FileHandle.Builder(descriptor.filenameFor(Component.DATA)).compressed(compression)
                                                     .mmapped(DatabaseDescriptor.getDiskAccessMode() == Config.DiskAccessMode.mmap)
                                                     .withChunkCache(ChunkCache.instance))
        {
            boolean summaryLoaded = loadSummary();
            boolean buildSummary = !summaryLoaded || recreateBloomFilter;
            if (buildSummary)
                buildSummary(recreateBloomFilter, summaryLoaded, Downsampling.BASE_SAMPLING_LEVEL);

            int dataBufferSize = optimizationStrategy.bufferSize(sstableMetadata.estimatedPartitionSize.percentile(DatabaseDescriptor.getDiskOptimizationEstimatePercentile()));

            if (components.contains(Component.PRIMARY_INDEX))
            {
                long indexFileLength = new File(descriptor.filenameFor(Component.PRIMARY_INDEX)).length();
                int indexBufferSize = optimizationStrategy.bufferSize(indexFileLength / indexSummary.size());
                ifile = ibuilder.bufferSize(indexBufferSize).complete();
            }

            dfile = dbuilder.bufferSize(dataBufferSize).complete();

            if (buildSummary)
            {
                if (saveSummaryIfCreated)
                    saveSummary();
                if (recreateBloomFilter)
                    saveBloomFilter();
            }
        }
        catch (Throwable t)
        { // Because the tidier has not been set-up yet in SSTableReader.open(), we must release the files in case of error
            if (ifile != null)
            {
                ifile.close();
                ifile = null;
            }

            if (dfile != null)
            {
                dfile.close();
                dfile = null;
            }

            if (indexSummary != null)
            {
                indexSummary.close();
                indexSummary = null;
            }

            throw t;
        }
    }

    /**
     * Build index summary(and optionally bloom filter) by reading through Index.db file.
     *
     * @param recreateBloomFilter true if recreate bloom filter
     * @param summaryLoaded true if index summary is already loaded and not need to build again
     * @throws IOException
     */
    private void buildSummary(boolean recreateBloomFilter, boolean summaryLoaded, int samplingLevel) throws IOException
    {
         if (!components.contains(Component.PRIMARY_INDEX))
             return;

        // we read the positions in a BRAF so we don't have to worry about an entry spanning a mmap boundary.
        try (RandomAccessReader primaryIndex = RandomAccessReader.open(new File(descriptor.filenameFor(Component.PRIMARY_INDEX))))
        {
            long indexSize = primaryIndex.length();
            long histogramCount = sstableMetadata.estimatedPartitionSize.count();
            long estimatedKeys = histogramCount > 0 && !sstableMetadata.estimatedPartitionSize.isOverflowed()
                    ? histogramCount
                    : estimateRowsFromIndex(primaryIndex); // statistics is supposed to be optional

            if (recreateBloomFilter)
                bf = FilterFactory.getFilter(estimatedKeys, metadata().params.bloomFilterFpChance);

            try (IndexSummaryBuilder summaryBuilder = summaryLoaded ? null : new IndexSummaryBuilder(estimatedKeys, metadata().params.minIndexInterval, samplingLevel))
            {
                long indexPosition;

                while ((indexPosition = primaryIndex.getFilePointer()) != indexSize)
                {
                    ByteBuffer key = ByteBufferUtil.readWithShortLength(primaryIndex);
                    RowIndexEntry.Serializer.skip(primaryIndex, descriptor.version);
                    DecoratedKey decoratedKey = decorateKey(key);
                    if (first == null)
                        first = decoratedKey;
                    last = decoratedKey;

                    if (recreateBloomFilter)
                        bf.add(decoratedKey);

                    // if summary was already read from disk we don't want to re-populate it using primary index
                    if (!summaryLoaded)
                    {
                        summaryBuilder.maybeAddEntry(decoratedKey, indexPosition);
                    }
                }

                if (!summaryLoaded)
                    indexSummary = summaryBuilder.build(getPartitioner());
            }
        }

        first = getMinimalKey(first);
        last = getMinimalKey(last);
    }

    /**
     * Load index summary from Summary.db file if it exists.
     *
     * if loaded index summary has different index interval from current value stored in schema,
     * then Summary.db file will be deleted and this returns false to rebuild summary.
     *
     * @return true if index summary is loaded successfully from Summary.db file.
     */
    @SuppressWarnings("resource")
    public boolean loadSummary()
    {
        File summariesFile = new File(descriptor.filenameFor(Component.SUMMARY));
        if (!summariesFile.exists())
            return false;

        DataInputStream iStream = null;
        try
        {
            TableMetadata metadata = metadata();
            iStream = new DataInputStream(Files.newInputStream(summariesFile.toPath()));
            indexSummary = IndexSummary.serializer.deserialize(
                    iStream, getPartitioner(),
                    metadata.params.minIndexInterval, metadata.params.maxIndexInterval);
            first = decorateKey(ByteBufferUtil.readWithLength(iStream));
            last = decorateKey(ByteBufferUtil.readWithLength(iStream));
        }
        catch (IOException e)
        {
            if (indexSummary != null)
                indexSummary.close();
            logger.trace("Cannot deserialize SSTable Summary File {}: {}", summariesFile.getPath(), e.getMessage());
            // corrupted; delete it and fall back to creating a new summary
            FileUtils.closeQuietly(iStream);
            // delete it and fall back to creating a new summary
            FileUtils.deleteWithConfirm(summariesFile);
            return false;
        }
        finally
        {
            FileUtils.closeQuietly(iStream);
        }

        return true;
    }

    /**
     * Save index summary to Summary.db file.
     */

    public void saveSummary()
    {
        saveSummary(this.descriptor, this.first, this.last, indexSummary);
    }

    private void saveSummary(IndexSummary newSummary)
    {
        saveSummary(this.descriptor, this.first, this.last, newSummary);
    }

    /**
     * Save index summary to Summary.db file.
     */
    public static void saveSummary(Descriptor descriptor, DecoratedKey first, DecoratedKey last, IndexSummary summary)
    {
        File summariesFile = new File(descriptor.filenameFor(Component.SUMMARY));
        if (summariesFile.exists())
            FileUtils.deleteWithConfirm(summariesFile);

        try (DataOutputStreamPlus oStream = new BufferedDataOutputStreamPlus(new FileOutputStream(summariesFile));)
        {
            IndexSummary.serializer.serialize(summary, oStream);
            ByteBufferUtil.writeWithLength(first.getKey(), oStream);
            ByteBufferUtil.writeWithLength(last.getKey(), oStream);
        }
        catch (IOException e)
        {
            logger.trace("Cannot save SSTable Summary: ", e);

            // corrupted hence delete it and let it load it now.
            if (summariesFile.exists())
                FileUtils.deleteWithConfirm(summariesFile);
        }
    }

    public void saveBloomFilter()
    {
        saveBloomFilter(this.descriptor, bf);
    }

    public static void saveBloomFilter(Descriptor descriptor, IFilter filter)
    {
        File filterFile = new File(descriptor.filenameFor(Component.FILTER));
        try (DataOutputStreamPlus stream = new BufferedDataOutputStreamPlus(new FileOutputStream(filterFile)))
        {
            FilterFactory.serialize(filter, stream);
            stream.flush();
        }
        catch (IOException e)
        {
            logger.trace("Cannot save SSTable bloomfilter: ", e);

            // corrupted hence delete it and let it load it now.
            if (filterFile.exists())
                FileUtils.deleteWithConfirm(filterFile);
        }

    }

    public void setReplaced()
    {
        synchronized (tidy.global)
        {
            assert !tidy.isReplaced;
            tidy.isReplaced = true;
        }
    }

    public boolean isReplaced()
    {
        synchronized (tidy.global)
        {
            return tidy.isReplaced;
        }
    }

    // These runnables must NOT be an anonymous or non-static inner class, nor must it retain a reference chain to this reader
    public void runOnClose(final Runnable runOnClose)
    {
        synchronized (tidy.global)
        {
            final Runnable existing = tidy.runOnClose;
            tidy.runOnClose = AndThen.get(existing, runOnClose);
        }
    }

    private static class AndThen implements Runnable
    {
        final Runnable runFirst;
        final Runnable runSecond;

        private AndThen(Runnable runFirst, Runnable runSecond)
        {
            this.runFirst = runFirst;
            this.runSecond = runSecond;
        }

        public void run()
        {
            runFirst.run();
            runSecond.run();
        }

        static Runnable get(Runnable runFirst, Runnable runSecond)
        {
            if (runFirst == null)
                return runSecond;
            return new AndThen(runFirst, runSecond);
        }
    }

    /**
     * Clone this reader with the provided start and open reason, and set the clone as replacement.
     *
     * @param newFirst the first key for the replacement (which can be different from the original due to the pre-emptive
     * opening of compaction results).
     * @param reason the {@code OpenReason} for the replacement.
     *
     * @return the cloned reader. That reader is set as a replacement by the method.
     */
    private SSTableReader cloneAndReplace(DecoratedKey newFirst, OpenReason reason)
    {
        return cloneAndReplace(newFirst, reason, indexSummary.sharedCopy());
    }

    /**
     * Clone this reader with the new values and set the clone as replacement.
     *
     * @param newFirst the first key for the replacement (which can be different from the original due to the pre-emptive
     * opening of compaction results).
     * @param reason the {@code OpenReason} for the replacement.
     * @param newSummary the index summary for the replacement.
     *
     * @return the cloned reader. That reader is set as a replacement by the method.
     */
    private SSTableReader cloneAndReplace(DecoratedKey newFirst, OpenReason reason, IndexSummary newSummary)
    {
        SSTableReader replacement = internalOpen(descriptor,
                                                 components,
                                                 metadata,
                                                 ifile != null ? ifile.sharedCopy() : null,
                                                 dfile.sharedCopy(),
                                                 newSummary,
                                                 bf.sharedCopy(),
                                                 maxDataAge,
                                                 sstableMetadata,
                                                 reason,
                                                 header);
        replacement.first = newFirst;
        replacement.last = last;
        replacement.isSuspect.set(isSuspect.get());
        return replacement;
    }

    public SSTableReader cloneWithRestoredStart(DecoratedKey restoredStart)
    {
        synchronized (tidy.global)
        {
            return cloneAndReplace(restoredStart, OpenReason.NORMAL);
        }
    }

    // runOnClose must NOT be an anonymous or non-static inner class, nor must it retain a reference chain to this reader
    public SSTableReader cloneWithNewStart(DecoratedKey newStart, final Runnable runOnClose)
    {
        synchronized (tidy.global)
        {
            assert openReason != OpenReason.EARLY;
            // TODO: merge with caller's firstKeyBeyond() work,to save time
            if (newStart.compareTo(first) > 0)
            {
                final long dataStart = getPosition(newStart, Operator.EQ).position;
                final long indexStart = getIndexScanPosition(newStart);
                this.tidy.runOnClose = new DropPageCache(dfile, dataStart, ifile, indexStart, runOnClose);
            }

            return cloneAndReplace(newStart, OpenReason.MOVED_START);
        }
    }

    private static class DropPageCache implements Runnable
    {
        final FileHandle dfile;
        final long dfilePosition;
        final FileHandle ifile;
        final long ifilePosition;
        final Runnable andThen;

        private DropPageCache(FileHandle dfile, long dfilePosition, FileHandle ifile, long ifilePosition, Runnable andThen)
        {
            this.dfile = dfile;
            this.dfilePosition = dfilePosition;
            this.ifile = ifile;
            this.ifilePosition = ifilePosition;
            this.andThen = andThen;
        }

        public void run()
        {
            dfile.dropPageCache(dfilePosition);

            if (ifile != null)
                ifile.dropPageCache(ifilePosition);
            if (andThen != null)
                andThen.run();
        }
    }

    /**
     * Returns a new SSTableReader with the same properties as this SSTableReader except that a new IndexSummary will
     * be built at the target samplingLevel.  This (original) SSTableReader instance will be marked as replaced, have
     * its DeletingTask removed, and have its periodic read-meter sync task cancelled.
     * @param samplingLevel the desired sampling level for the index summary on the new SSTableReader
     * @return a new SSTableReader
     * @throws IOException
     */
    @SuppressWarnings("resource")
    public SSTableReader cloneWithNewSummarySamplingLevel(ColumnFamilyStore parent, int samplingLevel) throws IOException
    {
        synchronized (tidy.global)
        {
            assert openReason != OpenReason.EARLY;

            int minIndexInterval = metadata().params.minIndexInterval;
            int maxIndexInterval = metadata().params.maxIndexInterval;
            double effectiveInterval = indexSummary.getEffectiveIndexInterval();

            IndexSummary newSummary;
            long oldSize = bytesOnDisk();

            // We have to rebuild the summary from the on-disk primary index in three cases:
            // 1. The sampling level went up, so we need to read more entries off disk
            // 2. The min_index_interval changed (in either direction); this changes what entries would be in the summary
            //    at full sampling (and consequently at any other sampling level)
            // 3. The max_index_interval was lowered, forcing us to raise the sampling level
            if (samplingLevel > indexSummary.getSamplingLevel() || indexSummary.getMinIndexInterval() != minIndexInterval || effectiveInterval > maxIndexInterval)
            {
                newSummary = buildSummaryAtLevel(samplingLevel);
            }
            else if (samplingLevel < indexSummary.getSamplingLevel())
            {
                // we can use the existing index summary to make a smaller one
                newSummary = IndexSummaryBuilder.downsample(indexSummary, samplingLevel, minIndexInterval, getPartitioner());
            }
            else
            {
                throw new AssertionError("Attempted to clone SSTableReader with the same index summary sampling level and " +
                        "no adjustments to min/max_index_interval");
            }

            // Always save the resampled index
            saveSummary(newSummary);

            // The new size will be added in Transactional.commit() as an updated SSTable, more details: CASSANDRA-13738
            StorageMetrics.load.dec(oldSize);
            parent.metric.liveDiskSpaceUsed.dec(oldSize);
            parent.metric.totalDiskSpaceUsed.dec(oldSize);

            return cloneAndReplace(first, OpenReason.METADATA_CHANGE, newSummary);
        }
    }

    private IndexSummary buildSummaryAtLevel(int newSamplingLevel) throws IOException
    {
        // we read the positions in a BRAF so we don't have to worry about an entry spanning a mmap boundary.
        RandomAccessReader primaryIndex = RandomAccessReader.open(new File(descriptor.filenameFor(Component.PRIMARY_INDEX)));
        try
        {
            long indexSize = primaryIndex.length();
            try (IndexSummaryBuilder summaryBuilder = new IndexSummaryBuilder(estimatedKeys(), metadata().params.minIndexInterval, newSamplingLevel))
            {
                long indexPosition;
                while ((indexPosition = primaryIndex.getFilePointer()) != indexSize)
                {
                    summaryBuilder.maybeAddEntry(decorateKey(ByteBufferUtil.readWithShortLength(primaryIndex)), indexPosition);
                    RowIndexEntry.Serializer.skip(primaryIndex, descriptor.version);
                }

                return summaryBuilder.build(getPartitioner());
            }
        }
        finally
        {
            FileUtils.closeQuietly(primaryIndex);
        }
    }

    public RestorableMeter getReadMeter()
    {
        return readMeter;
    }

    public int getIndexSummarySamplingLevel()
    {
        return indexSummary.getSamplingLevel();
    }

    public long getIndexSummaryOffHeapSize()
    {
        return indexSummary.getOffHeapSize();
    }

    public int getMinIndexInterval()
    {
        return indexSummary.getMinIndexInterval();
    }

    public double getEffectiveIndexInterval()
    {
        return indexSummary.getEffectiveIndexInterval();
    }

    public void releaseSummary()
    {
        tidy.releaseSummary();
        indexSummary = null;
    }

    private void validate()
    {
        if (this.first.compareTo(this.last) > 0)
        {
            throw new CorruptSSTableException(new IllegalStateException(String.format("SSTable first key %s > last key %s", this.first, this.last)), getFilename());
        }
    }

    /**
     * Gets the position in the index file to start scanning to find the given key (at most indexInterval keys away,
     * modulo downsampling of the index summary). Always returns a {@code value >= 0}
     */
    public long getIndexScanPosition(PartitionPosition key)
    {
        if (openReason == OpenReason.MOVED_START && key.compareTo(first) < 0)
            key = first;

        return getIndexScanPositionFromBinarySearchResult(indexSummary.binarySearch(key), indexSummary);
    }

    @VisibleForTesting
    public static long getIndexScanPositionFromBinarySearchResult(int binarySearchResult, IndexSummary referencedIndexSummary)
    {
        if (binarySearchResult == -1)
            return 0;
        else
            return referencedIndexSummary.getPosition(getIndexSummaryIndexFromBinarySearchResult(binarySearchResult));
    }

    public static int getIndexSummaryIndexFromBinarySearchResult(int binarySearchResult)
    {
        if (binarySearchResult < 0)
        {
            // binary search gives us the first index _greater_ than the key searched for,
            // i.e., its insertion position
            int greaterThan = (binarySearchResult + 1) * -1;
            if (greaterThan == 0)
                return -1;
            return greaterThan - 1;
        }
        else
        {
            return binarySearchResult;
        }
    }

    /**
     * Returns the compression metadata for this sstable.
     * @throws IllegalStateException if the sstable is not compressed
     */
    public CompressionMetadata getCompressionMetadata()
    {
        if (!compression)
            throw new IllegalStateException(this + " is not compressed");

        return dfile.compressionMetadata().get();
    }

    /**
     * Returns the amount of memory in bytes used off heap by the compression meta-data.
     * @return the amount of memory in bytes used off heap by the compression meta-data
     */
    public long getCompressionMetadataOffHeapSize()
    {
        if (!compression)
            return 0;

        return getCompressionMetadata().offHeapSize();
    }

    /**
     * For testing purposes only.
     */
    public void forceFilterFailures()
    {
        bf = FilterFactory.AlwaysPresent;
    }

    public IFilter getBloomFilter()
    {
        return bf;
    }

    public long getBloomFilterSerializedSize()
    {
        return bf.serializedSize();
    }

    /**
     * Returns the amount of memory in bytes used off heap by the bloom filter.
     * @return the amount of memory in bytes used off heap by the bloom filter
     */
    public long getBloomFilterOffHeapSize()
    {
        return bf.offHeapSize();
    }

    /**
     * @return An estimate of the number of keys in this SSTable based on the index summary.
     */
    public long estimatedKeys()
    {
        return indexSummary.getEstimatedKeyCount();
    }

    /**
     * @param ranges
     * @return An estimate of the number of keys for given ranges in this SSTable.
     */
    public long estimatedKeysForRanges(Collection<Range<Token>> ranges)
    {
        long sampleKeyCount = 0;
        List<Pair<Integer, Integer>> sampleIndexes = getSampleIndexesForRanges(indexSummary, ranges);
        for (Pair<Integer, Integer> sampleIndexRange : sampleIndexes)
            sampleKeyCount += (sampleIndexRange.right - sampleIndexRange.left + 1);

        // adjust for the current sampling level: (BSL / SL) * index_interval_at_full_sampling
        long estimatedKeys = sampleKeyCount * ((long) Downsampling.BASE_SAMPLING_LEVEL * indexSummary.getMinIndexInterval()) / indexSummary.getSamplingLevel();
        return Math.max(1, estimatedKeys);
    }

    /**
     * Returns the number of entries in the IndexSummary.  At full sampling, this is approximately 1/INDEX_INTERVALth of
     * the keys in this SSTable.
     */
    public int getIndexSummarySize()
    {
        return indexSummary.size();
    }

    /**
     * Returns the approximate number of entries the IndexSummary would contain if it were at full sampling.
     */
    public int getMaxIndexSummarySize()
    {
        return indexSummary.getMaxNumberOfEntries();
    }

    /**
     * Returns the key for the index summary entry at `index`.
     */
    public byte[] getIndexSummaryKey(int index)
    {
        return indexSummary.getKey(index);
    }

    private static List<Pair<Integer,Integer>> getSampleIndexesForRanges(IndexSummary summary, Collection<Range<Token>> ranges)
    {
        // use the index to determine a minimal section for each range
        List<Pair<Integer,Integer>> positions = new ArrayList<>();

        for (Range<Token> range : Range.normalize(ranges))
        {
            PartitionPosition leftPosition = range.left.maxKeyBound();
            PartitionPosition rightPosition = range.right.maxKeyBound();

            int left = summary.binarySearch(leftPosition);
            if (left < 0)
                left = (left + 1) * -1;
            else
                // left range are start exclusive
                left = left + 1;
            if (left == summary.size())
                // left is past the end of the sampling
                continue;

            int right = Range.isWrapAround(range.left, range.right)
                    ? summary.size() - 1
                    : summary.binarySearch(rightPosition);
            if (right < 0)
            {
                // range are end inclusive so we use the previous index from what binarySearch give us
                // since that will be the last index we will return
                right = (right + 1) * -1;
                if (right == 0)
                    // Means the first key is already stricly greater that the right bound
                    continue;
                right--;
            }

            if (left > right)
                // empty range
                continue;
            positions.add(Pair.create(left, right));
        }
        return positions;
    }

    public Iterable<DecoratedKey> getKeySamples(final Range<Token> range)
    {
        final List<Pair<Integer, Integer>> indexRanges = getSampleIndexesForRanges(indexSummary, Collections.singletonList(range));

        if (indexRanges.isEmpty())
            return Collections.emptyList();

        return new Iterable<DecoratedKey>()
        {
            public Iterator<DecoratedKey> iterator()
            {
                return new Iterator<DecoratedKey>()
                {
                    private Iterator<Pair<Integer, Integer>> rangeIter = indexRanges.iterator();
                    private Pair<Integer, Integer> current;
                    private int idx;

                    public boolean hasNext()
                    {
                        if (current == null || idx > current.right)
                        {
                            if (rangeIter.hasNext())
                            {
                                current = rangeIter.next();
                                idx = current.left;
                                return true;
                            }
                            return false;
                        }

                        return true;
                    }

                    public DecoratedKey next()
                    {
                        byte[] bytes = indexSummary.getKey(idx++);
                        return decorateKey(ByteBuffer.wrap(bytes));
                    }

                    public void remove()
                    {
                        throw new UnsupportedOperationException();
                    }
                };
            }
        };
    }

    /**
     * Determine the minimal set of sections that can be extracted from this SSTable to cover the given ranges.
     * @return A sorted list of (offset,end) pairs that cover the given ranges in the datafile for this SSTable.
     */
    public List<Pair<Long,Long>> getPositionsForRanges(Collection<Range<Token>> ranges)
    {
        // use the index to determine a minimal section for each range
        List<Pair<Long,Long>> positions = new ArrayList<>();
        for (Range<Token> range : Range.normalize(ranges))
        {
            assert !range.isWrapAround() || range.right.isMinimum();
            // truncate the range so it at most covers the sstable
            AbstractBounds<PartitionPosition> bounds = Range.makeRowRange(range);
            PartitionPosition leftBound = bounds.left.compareTo(first) > 0 ? bounds.left : first.getToken().minKeyBound();
            PartitionPosition rightBound = bounds.right.isMinimum() ? last.getToken().maxKeyBound() : bounds.right;

            if (leftBound.compareTo(last) > 0 || rightBound.compareTo(first) < 0)
                continue;

            long left = getPosition(leftBound, Operator.GT).position;
            long right = (rightBound.compareTo(last) > 0)
                         ? uncompressedLength()
                         : getPosition(rightBound, Operator.GT).position;

            if (left == right)
                // empty range
                continue;

            assert left < right : String.format("Range=%s openReason=%s first=%s last=%s left=%d right=%d", range, openReason, first, last, left, right);
            positions.add(Pair.create(left, right));
        }
        return positions;
    }

    public KeyCacheKey getCacheKey(DecoratedKey key)
    {
        return new KeyCacheKey(metadata(), descriptor, key.getKey());
    }

    public void cacheKey(DecoratedKey key, RowIndexEntry info)
    {
        CachingParams caching = metadata().params.caching;

        if (!caching.cacheKeys() || keyCache == null || keyCache.getCapacity() == 0)
            return;

        KeyCacheKey cacheKey = new KeyCacheKey(metadata(), descriptor, key.getKey());
        logger.trace("Adding cache entry for {} -> {}", cacheKey, info);
        keyCache.put(cacheKey, info);
    }

    public RowIndexEntry getCachedPosition(DecoratedKey key, boolean updateStats)
    {
        return getCachedPosition(new KeyCacheKey(metadata(), descriptor, key.getKey()), updateStats);
    }

    protected RowIndexEntry getCachedPosition(KeyCacheKey unifiedKey, boolean updateStats)
    {
        if (keyCacheEnabled())
        {
            if (updateStats)
            {
                RowIndexEntry cachedEntry = keyCache.get(unifiedKey);
                keyCacheRequest.incrementAndGet();
                if (cachedEntry != null)
                {
                    keyCacheHit.incrementAndGet();
                    bloomFilterTracker.addTruePositive();
                }
                return cachedEntry;
            }
            else
            {
                return keyCache.getInternal(unifiedKey);
            }
        }
        return null;
    }

    private boolean keyCacheEnabled()
    {
        return keyCache != null && keyCache.getCapacity() > 0 && metadata().params.caching.cacheKeys();
    }

    /**
     * Retrieves the position while updating the key cache and the stats.
     * @param key The key to apply as the rhs to the given Operator. A 'fake' key is allowed to
     * allow key selection by token bounds but only if op != * EQ
     * @param op The Operator defining matching keys: the nearest key to the target matching the operator wins.
     */
    public final RowIndexEntry getPosition(PartitionPosition key, Operator op)
    {
        return getPosition(key, op, SSTableReadsListener.NOOP_LISTENER);
    }

    /**
     * Retrieves the position while updating the key cache and the stats.
     * @param key The key to apply as the rhs to the given Operator. A 'fake' key is allowed to
     * allow key selection by token bounds but only if op != * EQ
     * @param op The Operator defining matching keys: the nearest key to the target matching the operator wins.
     * @param listener the {@code SSTableReaderListener} that must handle the notifications.
     */
    public final RowIndexEntry getPosition(PartitionPosition key, Operator op, SSTableReadsListener listener)
    {
        return getPosition(key, op, true, false, listener);
    }

    public final RowIndexEntry getPosition(PartitionPosition key,
                                           Operator op,
                                           boolean updateCacheAndStats)
    {
        return getPosition(key, op, updateCacheAndStats, false, SSTableReadsListener.NOOP_LISTENER);
    }

    /**
     * @param key The key to apply as the rhs to the given Operator. A 'fake' key is allowed to
     * allow key selection by token bounds but only if op != * EQ
     * @param op The Operator defining matching keys: the nearest key to the target matching the operator wins.
     * @param updateCacheAndStats true if updating stats and cache
     * @param listener a listener used to handle internal events
     * @return The index entry corresponding to the key, or null if the key is not present
     */
    protected abstract RowIndexEntry getPosition(PartitionPosition key,
                                                 Operator op,
                                                 boolean updateCacheAndStats,
                                                 boolean permitMatchPastLast,
                                                 SSTableReadsListener listener);

    public abstract UnfilteredRowIterator iterator(DecoratedKey key,
                                                   Slices slices,
                                                   ColumnFilter selectedColumns,
                                                   boolean reversed,
                                                   SSTableReadsListener listener);

    public abstract UnfilteredRowIterator iterator(FileDataInput file, DecoratedKey key, RowIndexEntry indexEntry, Slices slices, ColumnFilter selectedColumns, boolean reversed);

    public abstract UnfilteredRowIterator simpleIterator(FileDataInput file, DecoratedKey key, RowIndexEntry indexEntry, boolean tombstoneOnly);

    /**
     * Finds and returns the first key beyond a given token in this SSTable or null if no such key exists.
     */
    public DecoratedKey firstKeyBeyond(PartitionPosition token)
    {
        if (token.compareTo(first) < 0)
            return first;

        long sampledPosition = getIndexScanPosition(token);

        if (ifile == null)
            return null;

        String path = null;
        try (FileDataInput in = ifile.createReader(sampledPosition))
        {
            path = in.getPath();
            while (!in.isEOF())
            {
                ByteBuffer indexKey = ByteBufferUtil.readWithShortLength(in);
                DecoratedKey indexDecoratedKey = decorateKey(indexKey);
                if (indexDecoratedKey.compareTo(token) > 0)
                    return indexDecoratedKey;

                RowIndexEntry.Serializer.skip(in, descriptor.version);
            }
        }
        catch (IOException e)
        {
            markSuspect();
            throw new CorruptSSTableException(e, path);
        }

        return null;
    }

    /**
     * @return The length in bytes of the data for this SSTable. For
     * compressed files, this is not the same thing as the on disk size (see
     * onDiskLength())
     */
    public long uncompressedLength()
    {
        return dfile.dataLength();
    }

    /**
     * @return The length in bytes of the on disk size for this SSTable. For
     * compressed files, this is not the same thing as the data length (see
     * length())
     */
    public long onDiskLength()
    {
        return dfile.onDiskLength;
    }

    @VisibleForTesting
    public double getCrcCheckChance()
    {
        return crcCheckChance;
    }

    /**
     * Set the value of CRC check chance. The argument supplied is obtained
     * from the the property of the owning CFS. Called when either the SSTR
     * is initialized, or the CFS's property is updated via JMX
     * @param crcCheckChance
     */
    public void setCrcCheckChance(double crcCheckChance)
    {
        this.crcCheckChance = crcCheckChance;
        dfile.compressionMetadata().ifPresent(metadata -> metadata.parameters.setCrcCheckChance(crcCheckChance));
    }

    /**
     * Mark the sstable as obsolete, i.e., compacted into newer sstables.
     *
     * When calling this function, the caller must ensure that the SSTableReader is not referenced anywhere
     * except for threads holding a reference.
     *
     * multiple times is usually buggy (see exceptions in Tracker.unmarkCompacting and removeOldSSTablesSize).
     */
    public void markObsolete(Runnable tidier)
    {
        if (logger.isTraceEnabled())
            logger.trace("Marking {} compacted", getFilename());

        synchronized (tidy.global)
        {
            assert !tidy.isReplaced;
            assert tidy.global.obsoletion == null: this + " was already marked compacted";

            tidy.global.obsoletion = tidier;
            tidy.global.stopReadMeterPersistence();
        }
    }

    public boolean isMarkedCompacted()
    {
        return tidy.global.obsoletion != null;
    }

    public void markSuspect()
    {
        if (logger.isTraceEnabled())
            logger.trace("Marking {} as a suspect for blacklisting.", getFilename());

        isSuspect.getAndSet(true);
    }

    public boolean isMarkedSuspect()
    {
        return isSuspect.get();
    }

    /**
     * Direct I/O SSTableScanner over a defined range of tokens.
     *
     * @param range the range of keys to cover
     * @return A Scanner for seeking over the rows of the SSTable.
     */
    public ISSTableScanner getScanner(Range<Token> range)
    {
        if (range == null)
            return getScanner();
        return getScanner(Collections.singletonList(range));
    }

    /**
     * Direct I/O SSTableScanner over the entirety of the sstable..
     *
     * @return A Scanner over the full content of the SSTable.
     */
    public abstract ISSTableScanner getScanner();

    /**
     * Direct I/O SSTableScanner over a defined collection of ranges of tokens.
     *
     * @param ranges the range of keys to cover
     * @return A Scanner for seeking over the rows of the SSTable.
     */
    public abstract ISSTableScanner getScanner(Collection<Range<Token>> ranges);

    /**
     * Direct I/O SSTableScanner over an iterator of bounds.
     *
     * @param rangeIterator the keys to cover
     * @return A Scanner for seeking over the rows of the SSTable.
     */
    public abstract ISSTableScanner getScanner(Iterator<AbstractBounds<PartitionPosition>> rangeIterator);

    /**
     * @param columns the columns to return.
     * @param dataRange filter to use when reading the columns
     * @param listener a listener used to handle internal read events
     * @return A Scanner for seeking over the rows of the SSTable.
     */
    public abstract ISSTableScanner getScanner(ColumnFilter columns, DataRange dataRange, SSTableReadsListener listener);

    public FileDataInput getFileDataInput(long position)
    {
        return dfile.createReader(position);
    }

    /**
     * Tests if the sstable contains data newer than the given age param (in localhost currentMilli time).
     * This works in conjunction with maxDataAge which is an upper bound on the create of data in this sstable.
     * @param age The age to compare the maxDataAre of this sstable. Measured in millisec since epoc on this host
     * @return True iff this sstable contains data that's newer than the given age parameter.
     */
    public boolean newSince(long age)
    {
        return maxDataAge > age;
    }

    public void createLinks(String snapshotDirectoryPath)
    {
        for (Component component : components)
        {
            File sourceFile = new File(descriptor.filenameFor(component));
            if (!sourceFile.exists())
                continue;
            File targetLink = new File(snapshotDirectoryPath, sourceFile.getName());
            FileUtils.createHardLink(sourceFile, targetLink);
        }
    }

    public boolean isRepaired()
    {
        return sstableMetadata.repairedAt != ActiveRepairService.UNREPAIRED_SSTABLE;
    }

    public DecoratedKey keyAt(long indexPosition) throws IOException
    {
        DecoratedKey key;
        try (FileDataInput in = ifile.createReader(indexPosition))
        {
            if (in.isEOF())
                return null;

            key = decorateKey(ByteBufferUtil.readWithShortLength(in));

            // hint read path about key location if caching is enabled
            // this saves index summary lookup and index file iteration which whould be pretty costly
            // especially in presence of promoted column indexes
            if (isKeyCacheSetup())
                cacheKey(key, rowIndexEntrySerializer.deserialize(in, in.getFilePointer()));
        }

        return key;
    }

    public boolean isPendingRepair()
    {
        return sstableMetadata.pendingRepair != ActiveRepairService.NO_PENDING_REPAIR;
    }

    public UUID getPendingRepair()
    {
        return sstableMetadata.pendingRepair;
    }

    public long getRepairedAt()
    {
        return sstableMetadata.repairedAt;
    }

    public boolean intersects(Collection<Range<Token>> ranges)
    {
        Bounds<Token> range = new Bounds<>(first.getToken(), last.getToken());
        return Iterables.any(ranges, r -> r.intersects(range));
    }

    /**
     * TODO: Move someplace reusable
     */
    public abstract static class Operator
    {
        public static final Operator EQ = new Equals();
        public static final Operator GE = new GreaterThanOrEqualTo();
        public static final Operator GT = new GreaterThan();

        /**
         * @param comparison The result of a call to compare/compareTo, with the desired field on the rhs.
         * @return less than 0 if the operator cannot match forward, 0 if it matches, greater than 0 if it might match forward.
         */
        public abstract int apply(int comparison);

        final static class Equals extends Operator
        {
            public int apply(int comparison) { return -comparison; }
        }

        final static class GreaterThanOrEqualTo extends Operator
        {
            public int apply(int comparison) { return comparison >= 0 ? 0 : 1; }
        }

        final static class GreaterThan extends Operator
        {
            public int apply(int comparison) { return comparison > 0 ? 0 : 1; }
        }
    }

    public long getBloomFilterFalsePositiveCount()
    {
        return bloomFilterTracker.getFalsePositiveCount();
    }

    public long getRecentBloomFilterFalsePositiveCount()
    {
        return bloomFilterTracker.getRecentFalsePositiveCount();
    }

    public long getBloomFilterTruePositiveCount()
    {
        return bloomFilterTracker.getTruePositiveCount();
    }

    public long getRecentBloomFilterTruePositiveCount()
    {
        return bloomFilterTracker.getRecentTruePositiveCount();
    }

    public InstrumentingCache<KeyCacheKey, RowIndexEntry> getKeyCache()
    {
        return keyCache;
    }

    public EstimatedHistogram getEstimatedPartitionSize()
    {
        return sstableMetadata.estimatedPartitionSize;
    }

    public EstimatedHistogram getEstimatedColumnCount()
    {
        return sstableMetadata.estimatedColumnCount;
    }

    public double getEstimatedDroppableTombstoneRatio(int gcBefore)
    {
        return sstableMetadata.getEstimatedDroppableTombstoneRatio(gcBefore);
    }

    public double getDroppableTombstonesBefore(int gcBefore)
    {
        return sstableMetadata.getDroppableTombstonesBefore(gcBefore);
    }

    public double getCompressionRatio()
    {
        return sstableMetadata.compressionRatio;
    }

    public long getMinTimestamp()
    {
        return sstableMetadata.minTimestamp;
    }

    public long getMaxTimestamp()
    {
        return sstableMetadata.maxTimestamp;
    }

    public int getMinLocalDeletionTime()
    {
        return sstableMetadata.minLocalDeletionTime;
    }

    public int getMaxLocalDeletionTime()
    {
        return sstableMetadata.maxLocalDeletionTime;
    }

    /**
     * Whether the sstable may contain tombstones or if it is guaranteed to not contain any.
     * <p>
     * Note that having that method return {@code false} guarantees the sstable has no tombstones whatsoever (so no
     * cell tombstone, no range tombstone maker and no expiring columns), but having it return {@code true} doesn't
     * guarantee it contains any as it may simply have non-expired cells.
     */
    public boolean mayHaveTombstones()
    {
        // A sstable is guaranteed to have no tombstones if minLocalDeletionTime is still set to its default,
        // Cell.NO_DELETION_TIME, which is bigger than any valid deletion times.
        return getMinLocalDeletionTime() != Cell.NO_DELETION_TIME;
    }

    public int getMinTTL()
    {
        return sstableMetadata.minTTL;
    }

    public int getMaxTTL()
    {
        return sstableMetadata.maxTTL;
    }

    public long getTotalColumnsSet()
    {
        return sstableMetadata.totalColumnsSet;
    }

    public long getTotalRows()
    {
        return sstableMetadata.totalRows;
    }

    public int getAvgColumnSetPerRow()
    {
        return sstableMetadata.totalRows < 0
             ? -1
             : (sstableMetadata.totalRows == 0 ? 0 : (int)(sstableMetadata.totalColumnsSet / sstableMetadata.totalRows));
    }

    public int getSSTableLevel()
    {
        return sstableMetadata.sstableLevel;
    }

    /**
     * Reloads the sstable metadata from disk.
     *
     * Called after level is changed on sstable, for example if the sstable is dropped to L0
     *
     * Might be possible to remove in future versions
     *
     * @throws IOException
     */
    public void reloadSSTableMetadata() throws IOException
    {
        this.sstableMetadata = (StatsMetadata) descriptor.getMetadataSerializer().deserialize(descriptor, MetadataType.STATS);
    }

    public StatsMetadata getSSTableMetadata()
    {
        return sstableMetadata;
    }

    public RandomAccessReader openDataReader(RateLimiter limiter)
    {
        assert limiter != null;
        return dfile.createReader(limiter);
    }

    public RandomAccessReader openDataReader()
    {
        return dfile.createReader();
    }

    public RandomAccessReader openIndexReader()
    {
        if (ifile != null)
            return ifile.createReader();
        return null;
    }

    public ChannelProxy getDataChannel()
    {
        return dfile.channel;
    }

    public ChannelProxy getIndexChannel()
    {
        return ifile.channel;
    }

    public FileHandle getIndexFile()
    {
        return ifile;
    }

    /**
     * @param component component to get timestamp.
     * @return last modified time for given component. 0 if given component does not exist or IO error occurs.
     */
    public long getCreationTimeFor(Component component)
    {
        return new File(descriptor.filenameFor(component)).lastModified();
    }

    /**
     * @return Number of key cache hit
     */
    public long getKeyCacheHit()
    {
        return keyCacheHit.get();
    }

    /**
     * @return Number of key cache request
     */
    public long getKeyCacheRequest()
    {
        return keyCacheRequest.get();
    }

    /**
     * Increment the total read count and read rate for this SSTable.  This should not be incremented for non-query reads,
     * like compaction.
     */
    public void incrementReadCount()
    {
        if (readMeter != null)
            readMeter.mark();
    }

    public EncodingStats stats()
    {
        // We could return sstable.header.stats(), but this may not be as accurate than the actual sstable stats (see
        // SerializationHeader.make() for details) so we use the latter instead.
        return new EncodingStats(getMinTimestamp(), getMinLocalDeletionTime(), getMinTTL());
    }

    public Ref<SSTableReader> tryRef()
    {
        return selfRef.tryRef();
    }

    public Ref<SSTableReader> selfRef()
    {
        return selfRef;
    }

    public Ref<SSTableReader> ref()
    {
        return selfRef.ref();
    }

    void setup(boolean trackHotness)
    {
        tidy.setup(this, trackHotness);
        this.readMeter = tidy.global.readMeter;
    }

    @VisibleForTesting
    public void overrideReadMeter(RestorableMeter readMeter)
    {
        this.readMeter = tidy.global.readMeter = readMeter;
    }

    public void addTo(Ref.IdentityCollection identities)
    {
        identities.add(this);
        identities.add(tidy.globalRef);
        dfile.addTo(identities);
        ifile.addTo(identities);
        bf.addTo(identities);
        indexSummary.addTo(identities);

    }

    /**
     * One instance per SSTableReader we create.
     *
     * We can create many InstanceTidiers (one for every time we reopen an sstable with MOVED_START for example),
     * but there can only be one GlobalTidy for one single logical sstable.
     *
     * When the InstanceTidier cleansup, it releases its reference to its GlobalTidy; when all InstanceTidiers
     * for that type have run, the GlobalTidy cleans up.
     */
    private static final class InstanceTidier implements Tidy
    {
        private final Descriptor descriptor;
        private final TableId tableId;
        private IFilter bf;
        private IndexSummary summary;

        private FileHandle dfile;
        private FileHandle ifile;
        private Runnable runOnClose;
        private boolean isReplaced = false;

        // a reference to our shared tidy instance, that
        // we will release when we are ourselves released
        private Ref<GlobalTidy> globalRef;
        private GlobalTidy global;

        private volatile boolean setup;

        void setup(SSTableReader reader, boolean trackHotness)
        {
            this.setup = true;
            this.bf = reader.bf;
            this.summary = reader.indexSummary;
            this.dfile = reader.dfile;
            this.ifile = reader.ifile;
            // get a new reference to the shared descriptor-type tidy
            this.globalRef = GlobalTidy.get(reader);
            this.global = globalRef.get();
            if (trackHotness)
                global.ensureReadMeter();
        }

        InstanceTidier(Descriptor descriptor, TableId tableId)
        {
            this.descriptor = descriptor;
            this.tableId = tableId;
        }

        public void tidy()
        {
            if (logger.isTraceEnabled())
                logger.trace("Running instance tidier for {} with setup {}", descriptor, setup);

            // don't try to cleanup if the sstablereader was never fully constructed
            if (!setup)
                return;

            final ColumnFamilyStore cfs = Schema.instance.getColumnFamilyStoreInstance(tableId);
            final OpOrder.Barrier barrier;
            if (cfs != null)
            {
                barrier = cfs.readOrdering.newBarrier();
                barrier.issue();
            }
            else
                barrier = null;

            ScheduledExecutors.nonPeriodicTasks.execute(new Runnable()
            {
                public void run()
                {
                    if (logger.isTraceEnabled())
                        logger.trace("Async instance tidier for {}, before barrier", descriptor);

                    if (barrier != null)
                        barrier.await();

                    if (logger.isTraceEnabled())
                        logger.trace("Async instance tidier for {}, after barrier", descriptor);

                    if (bf != null)
                        bf.close();
                    if (summary != null)
                        summary.close();
                    if (runOnClose != null)
                        runOnClose.run();
                    if (dfile != null)
                        dfile.close();
                    if (ifile != null)
                        ifile.close();
                    globalRef.release();

                    if (logger.isTraceEnabled())
                        logger.trace("Async instance tidier for {}, completed", descriptor);
                }
            });
        }

        public String name()
        {
            return descriptor.toString();
        }

        void releaseSummary()
        {
            summary.close();
            assert summary.isCleanedUp();
            summary = null;
        }
    }

    /**
     * One instance per logical sstable. This both tracks shared cleanup and some shared state related
     * to the sstable's lifecycle.
     *
     * All InstanceTidiers, on setup(), ask the static get() method for their shared state,
     * and stash a reference to it to be released when they are. Once all such references are
     * released, this shared tidy will be performed.
     */
    static final class GlobalTidy implements Tidy
    {
        static WeakReference<ScheduledFuture<?>> NULL = new WeakReference<>(null);
        // keyed by descriptor, mapping to the shared GlobalTidy for that descriptor
        static final ConcurrentMap<Descriptor, Ref<GlobalTidy>> lookup = new ConcurrentHashMap<>();

        private final Descriptor desc;
        // the readMeter that is shared between all instances of the sstable, and can be overridden in all of them
        // at once also, for testing purposes
        private RestorableMeter readMeter;
        // the scheduled persistence of the readMeter, that we will cancel once all instances of this logical
        // sstable have been released
        private WeakReference<ScheduledFuture<?>> readMeterSyncFuture = NULL;
        // shared state managing if the logical sstable has been compacted; this is used in cleanup
        private volatile Runnable obsoletion;

        GlobalTidy(final SSTableReader reader)
        {
            this.desc = reader.descriptor;
        }

        void ensureReadMeter()
        {
            if (readMeter != null)
                return;

            // Don't track read rates for tables in the system keyspace and don't bother trying to load or persist
            // the read meter when in client mode.
            // Also, do not track read rates when running in client or tools mode (syncExecuter isn't available in these modes)
            if (SchemaConstants.isLocalSystemKeyspace(desc.ksname) || DatabaseDescriptor.isClientOrToolInitialized())
            {
                readMeter = null;
                readMeterSyncFuture = NULL;
                return;
            }

            readMeter = SystemKeyspace.getSSTableReadMeter(desc.ksname, desc.cfname, desc.generation);
            // sync the average read rate to system.sstable_activity every five minutes, starting one minute from now
            readMeterSyncFuture = new WeakReference<>(syncExecutor.scheduleAtFixedRate(new Runnable()
            {
                public void run()
                {
                    if (obsoletion == null)
                    {
                        meterSyncThrottle.acquire();
                        SystemKeyspace.persistSSTableReadMeter(desc.ksname, desc.cfname, desc.generation, readMeter);
                    }
                }
            }, 1, 5, TimeUnit.MINUTES));
        }

        private void stopReadMeterPersistence()
        {
            ScheduledFuture<?> readMeterSyncFutureLocal = readMeterSyncFuture.get();
            if (readMeterSyncFutureLocal != null)
            {
                readMeterSyncFutureLocal.cancel(true);
                readMeterSyncFuture = NULL;
            }
        }

        public void tidy()
        {
            lookup.remove(desc);

            if (obsoletion != null)
                obsoletion.run();

            // don't ideally want to dropPageCache for the file until all instances have been released
            NativeLibrary.trySkipCache(desc.filenameFor(Component.DATA), 0, 0);
            NativeLibrary.trySkipCache(desc.filenameFor(Component.PRIMARY_INDEX), 0, 0);
        }

        public String name()
        {
            return desc.toString();
        }

        // get a new reference to the shared GlobalTidy for this sstable
        @SuppressWarnings("resource")
        public static Ref<GlobalTidy> get(SSTableReader sstable)
        {
            Descriptor descriptor = sstable.descriptor;
            Ref<GlobalTidy> refc = lookup.get(descriptor);
            if (refc != null)
                return refc.ref();
            final GlobalTidy tidy = new GlobalTidy(sstable);
            refc = new Ref<>(tidy, tidy);
            Ref<?> ex = lookup.putIfAbsent(descriptor, refc);
            if (ex != null)
            {
                refc.close();
                throw new AssertionError();
            }
            return refc;
        }
    }

    @VisibleForTesting
    public static void resetTidying()
    {
        GlobalTidy.lookup.clear();
    }

    public static abstract class Factory
    {
        public abstract SSTableReader open(final Descriptor descriptor,
                                           Set<Component> components,
                                           TableMetadataRef metadata,
                                           Long maxDataAge,
                                           StatsMetadata sstableMetadata,
                                           OpenReason openReason,
                                           SerializationHeader header);

    }
}<|MERGE_RESOLUTION|>--- conflicted
+++ resolved
@@ -479,15 +479,9 @@
      */
     public static SSTableReader open(Descriptor descriptor,
                                      Set<Component> components,
-<<<<<<< HEAD
                                      TableMetadataRef metadata,
                                      boolean validate,
-                                     boolean trackHotness)
-=======
-                                     CFMetaData metadata,
-                                     boolean validate,
-                                     boolean isOffline) throws IOException
->>>>>>> 9b022b8b
+                                     boolean isOffline)
     {
         // Minimum components without which we can't do anything
         assert components.contains(Component.DATA) : "Data component is missing for sstable " + descriptor;
@@ -741,29 +735,15 @@
         else if (!components.contains(Component.FILTER) || validation == null)
         {
             // bf is enabled, but filter component is missing.
-<<<<<<< HEAD
-            load(true, true);
-        }
-        else if (validation.bloomFilterFPChance != metadata().params.bloomFilterFpChance)
-        {
-            // bf fp chance in sstable metadata and it has changed since compaction.
-            load(true, true);
-=======
             load(!isOffline, !isOffline);
             if (isOffline)
                 bf = FilterFactory.AlwaysPresent;
->>>>>>> 9b022b8b
         }
         else
         {
             // bf is enabled and fp chance matches the currently configured value.
-<<<<<<< HEAD
-            load(false, true);
+            load(false, !isOffline);
             loadBloomFilter(descriptor.version.hasOldBfFormat());
-=======
-            load(false, !isOffline);
-            loadBloomFilter(descriptor.version.hasOldBfHashOrder());
->>>>>>> 9b022b8b
         }
     }
 
@@ -994,7 +974,7 @@
         File filterFile = new File(descriptor.filenameFor(Component.FILTER));
         try (DataOutputStreamPlus stream = new BufferedDataOutputStreamPlus(new FileOutputStream(filterFile)))
         {
-            FilterFactory.serialize(filter, stream);
+            BloomFilterSerializer.serialize((BloomFilter) filter, stream);
             stream.flush();
         }
         catch (IOException e)
