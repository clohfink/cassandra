/*
 * Licensed to the Apache Software Foundation (ASF) under one
 * or more contributor license agreements.  See the NOTICE file
 * distributed with this work for additional information
 * regarding copyright ownership.  The ASF licenses this file
 * to you under the Apache License, Version 2.0 (the
 * "License"); you may not use this file except in compliance
 * with the License.  You may obtain a copy of the License at
 *
 *     http://www.apache.org/licenses/LICENSE-2.0
 *
 * Unless required by applicable law or agreed to in writing, software
 * distributed under the License is distributed on an "AS IS" BASIS,
 * WITHOUT WARRANTIES OR CONDITIONS OF ANY KIND, either express or implied.
 * See the License for the specific language governing permissions and
 * limitations under the License.
 */
package org.apache.cassandra.db.lifecycle;

import java.io.File;
import java.nio.file.Path;
import java.util.*;
import java.util.function.BiFunction;

import com.google.common.annotations.VisibleForTesting;
import com.google.common.base.Predicate;
import com.google.common.collect.*;

import org.slf4j.Logger;
import org.slf4j.LoggerFactory;

import org.apache.cassandra.config.CFMetaData;
import org.apache.cassandra.db.Directories;
import org.apache.cassandra.db.compaction.OperationType;
import org.apache.cassandra.io.sstable.SSTable;
import org.apache.cassandra.io.sstable.format.SSTableReader;
import org.apache.cassandra.io.sstable.format.SSTableReader.UniqueIdentifier;
import org.apache.cassandra.utils.concurrent.Transactional;

import static com.google.common.base.Functions.compose;
import static com.google.common.base.Predicates.*;
import static com.google.common.collect.ImmutableSet.copyOf;
import static com.google.common.collect.Iterables.*;
import static java.util.Collections.singleton;
import static org.apache.cassandra.db.lifecycle.Helpers.*;
import static org.apache.cassandra.db.lifecycle.View.updateCompacting;
import static org.apache.cassandra.db.lifecycle.View.updateLiveSet;
import static org.apache.cassandra.utils.Throwables.maybeFail;
import static org.apache.cassandra.utils.concurrent.Refs.release;
import static org.apache.cassandra.utils.concurrent.Refs.selfRefs;

/**
 * IMPORTANT: When this object is involved in a transactional graph, for correct behaviour its commit MUST occur before
 * any others, since it may legitimately fail. This is consistent with the Transactional API, which permits one failing
 * action to occur at the beginning of the commit phase, but also *requires* that the prepareToCommit() phase only take
 * actions that can be rolled back.
 */
public class LifecycleTransaction extends Transactional.AbstractTransactional
{
    private static final Logger logger = LoggerFactory.getLogger(LifecycleTransaction.class);

    /**
     * A class that represents accumulated modifications to the Tracker.
     * has two instances, one containing modifications that are "staged" (i.e. invisible)
     * and one containing those "logged" that have been made visible through a call to checkpoint()
     */
    private static class State
    {
        // readers that are either brand new, update a previous new reader, or update one of the original readers
        final Set<SSTableReader> update = new HashSet<>();
        // disjoint from update, represents a subset of originals that is no longer needed
        final Set<SSTableReader> obsolete = new HashSet<>();

        void log(State staged)
        {
            update.removeAll(staged.obsolete);
            update.removeAll(staged.update);
            update.addAll(staged.update);
            obsolete.addAll(staged.obsolete);
        }

        boolean contains(SSTableReader reader)
        {
            return update.contains(reader) || obsolete.contains(reader);
        }

        boolean isEmpty()
        {
            return update.isEmpty() && obsolete.isEmpty();
        }

        void clear()
        {
            update.clear();
            obsolete.clear();
        }

        @Override
        public String toString()
        {
            return String.format("[obsolete: %s, update: %s]", obsolete, update);
        }
    }

    public final Tracker tracker;
    // The transaction logs keep track of new and old sstable files
    private final LogTransaction log;
    // the original readers this transaction was opened over, and that it guards
    // (no other transactions may operate over these readers concurrently)
    private final Set<SSTableReader> originals = new HashSet<>();
    // the set of readers we've marked as compacting (only updated on creation and in checkpoint())
    private final Set<SSTableReader> marked = new HashSet<>();
    // the identity set of readers we've ever encountered; used to ensure we don't accidentally revisit the
    // same version of a reader. potentially a dangerous property if there are reference counting bugs
    // as they won't be caught until the transaction's lifespan is over.
    private final Set<UniqueIdentifier> identities = Collections.newSetFromMap(new IdentityHashMap<>());

    // changes that have been made visible
    private final State logged = new State();
    // changes that are pending
    private final State staged = new State();

    // the tidier and their readers, to be used for marking readers obsoleted during a commit
    private List<LogTransaction.Obsoletion> obsoletions;

    /**
     * construct a Transaction for use in an offline operation
     */
    public static LifecycleTransaction offline(OperationType operationType, SSTableReader reader)
    {
        return offline(operationType, singleton(reader));
    }

    /**
     * construct a Transaction for use in an offline operation
     */
    public static LifecycleTransaction offline(OperationType operationType, Iterable<SSTableReader> readers)
    {
        // if offline, for simplicity we just use a dummy tracker
        Tracker dummy = new Tracker(null, false);
        dummy.addInitialSSTables(readers);
        dummy.apply(updateCompacting(emptySet(), readers));
        return new LifecycleTransaction(dummy, operationType, readers);
    }

    /**
     * construct an empty Transaction with no existing readers
     */
    @SuppressWarnings("resource") // log closed during postCleanup
    public static LifecycleTransaction offline(OperationType operationType)
    {
        Tracker dummy = new Tracker(null, false);
        return new LifecycleTransaction(dummy, new LogTransaction(operationType, dummy), Collections.emptyList());
    }

    @SuppressWarnings("resource") // log closed during postCleanup
    LifecycleTransaction(Tracker tracker, OperationType operationType, Iterable<SSTableReader> readers)
    {
        this(tracker, new LogTransaction(operationType, tracker), readers);
    }

    LifecycleTransaction(Tracker tracker, LogTransaction log, Iterable<SSTableReader> readers)
    {
        this.tracker = tracker;
        this.log = log;
        for (SSTableReader reader : readers)
        {
            originals.add(reader);
            marked.add(reader);
            identities.add(reader.instanceId);
        }
    }

    public LogTransaction log()
    {
        return log;
    }

    public OperationType opType()
    {
        return log.type();
    }

    public UUID opId()
    {
        return log.id();
    }

    public void doPrepare()
    {
        // note for future: in anticompaction two different operations use the same Transaction, and both prepareToCommit()
        // separately: the second prepareToCommit is ignored as a "redundant" transition. since it is only a checkpoint
        // (and these happen anyway) this is fine but if more logic gets inserted here than is performed in a checkpoint,
        // it may break this use case, and care is needed
        checkpoint();

        // prepare for compaction obsolete readers as long as they were part of the original set
        // since those that are not original are early readers that share the same desc with the finals
        maybeFail(prepareForObsoletion(filterIn(logged.obsolete, originals), log, obsoletions = new ArrayList<>(), null));
        log.prepareToCommit();
    }

    /**
     * point of no return: commit all changes, but leave all readers marked as compacting
     */
    public Throwable doCommit(Throwable accumulate)
    {
        assert staged.isEmpty() : "must be no actions introduced between prepareToCommit and a commit";
<<<<<<< HEAD
        logger.trace("Committing update:{}, obsolete:{}", staged.update, staged.obsolete);
=======

        if (logger.isTraceEnabled())
            logger.trace("Committing transaction over {} staged: {}, logged: {}", originals, staged, logged);
>>>>>>> be6e6ea6

        // accumulate must be null if we have been used correctly, so fail immediately if it is not
        maybeFail(accumulate);

        // transaction log commit failure means we must abort; safe commit is not possible
        maybeFail(log.commit(null));

        // this is now the point of no return; we cannot safely rollback, so we ignore exceptions until we're done
        // we restore state by obsoleting our obsolete files, releasing our references to them, and updating our size
        // and notification status for the obsolete and new files

        accumulate = markObsolete(obsoletions, accumulate);
        accumulate = tracker.updateSizeTracking(logged.obsolete, logged.update, accumulate);
        accumulate = release(selfRefs(logged.obsolete), accumulate);
        accumulate = tracker.notifySSTablesChanged(originals, logged.update, log.type(), accumulate);

        return accumulate;
    }

    /**
     * undo all of the changes made by this transaction, resetting the state to its original form
     */
    public Throwable doAbort(Throwable accumulate)
    {
        if (logger.isTraceEnabled())
            logger.trace("Aborting transaction over {} staged: {}, logged: {}", originals, staged, logged);

        accumulate = abortObsoletion(obsoletions, accumulate);

        if (logged.isEmpty() && staged.isEmpty())
            return log.abort(accumulate);

        // mark obsolete all readers that are not versions of those present in the original set
        Iterable<SSTableReader> obsolete = filterOut(concatUniq(staged.update, logged.update), originals);
        logger.trace("Obsoleting {}", obsolete);

        accumulate = prepareForObsoletion(obsolete, log, obsoletions = new ArrayList<>(), accumulate);
        // it's safe to abort even if committed, see maybeFail in doCommit() above, in this case it will just report
        // a failure to abort, which is useful information to have for debug
        accumulate = log.abort(accumulate);
        accumulate = markObsolete(obsoletions, accumulate);

        // replace all updated readers with a version restored to its original state
        List<SSTableReader> restored = restoreUpdatedOriginals();
        List<SSTableReader> invalid = Lists.newArrayList(Iterables.concat(logged.update, logged.obsolete));
        accumulate = tracker.apply(updateLiveSet(logged.update, restored), accumulate);
        accumulate = tracker.notifySSTablesChanged(invalid, restored, OperationType.COMPACTION, accumulate);
        // setReplaced immediately preceding versions that have not been obsoleted
        accumulate = setReplaced(logged.update, accumulate);
        // we have replaced all of logged.update and never made visible staged.update,
        // and the files we have logged as obsolete we clone fresh versions of, so they are no longer needed either
        // any _staged_ obsoletes should either be in staged.update already, and dealt with there,
        // or is still in its original form (so left as is); in either case no extra action is needed
        accumulate = release(selfRefs(concat(staged.update, logged.update, logged.obsolete)), accumulate);

        logged.clear();
        staged.clear();
        return accumulate;
    }

    @Override
    protected Throwable doPostCleanup(Throwable accumulate)
    {
        log.close();
        return unmarkCompacting(marked, accumulate);
    }

    public boolean isOffline()
    {
        return tracker.isDummy();
    }

    public void permitRedundantTransitions()
    {
        super.permitRedundantTransitions();
    }

    /**
     * call when a consistent batch of changes is ready to be made atomically visible
     * these will be exposed in the Tracker atomically, or an exception will be thrown; in this case
     * the transaction should be rolled back
     */
    public void checkpoint()
    {
        maybeFail(checkpoint(null));
    }
    private Throwable checkpoint(Throwable accumulate)
    {
        if (logger.isTraceEnabled())
            logger.trace("Checkpointing staged {}", staged);

        if (staged.isEmpty())
            return accumulate;

        Set<SSTableReader> toUpdate = toUpdate();
        Set<SSTableReader> fresh = copyOf(fresh());

        // check the current versions of the readers we're replacing haven't somehow been replaced by someone else
        checkNotReplaced(filterIn(toUpdate, staged.update));

        // ensure any new readers are in the compacting set, since we aren't done with them yet
        // and don't want anyone else messing with them
        // apply atomically along with updating the live set of readers
        tracker.apply(compose(updateCompacting(emptySet(), fresh),
                              updateLiveSet(toUpdate, staged.update)));

        // log the staged changes and our newly marked readers
        marked.addAll(fresh);
        logged.log(staged);

        // setup our tracker, and mark our prior versions replaced, also releasing our references to them
        // we do not replace/release obsoleted readers, since we may need to restore them on rollback
        accumulate = setReplaced(filterOut(toUpdate, staged.obsolete), accumulate);
        accumulate = release(selfRefs(filterOut(toUpdate, staged.obsolete)), accumulate);

        staged.clear();
        return accumulate;
    }


    /**
     * update a reader: if !original, this is a reader that is being introduced by this transaction;
     * otherwise it must be in the originals() set, i.e. a reader guarded by this transaction
     */
    public void update(SSTableReader reader, boolean original)
    {
        assert !staged.update.contains(reader) : "each reader may only be updated once per checkpoint: " + reader;
        assert !identities.contains(reader.instanceId) : "each reader instance may only be provided as an update once: " + reader;
        // check it isn't obsolete, and that it matches the original flag
        assert !(logged.obsolete.contains(reader) || staged.obsolete.contains(reader)) : "may not update a reader that has been obsoleted";
        assert original == originals.contains(reader) : String.format("the 'original' indicator was incorrect (%s provided): %s", original, reader);
        staged.update.add(reader);
        identities.add(reader.instanceId);
        if (!isOffline())
            reader.setupOnline();
    }

    public void update(Collection<SSTableReader> readers, boolean original)
    {
        for(SSTableReader reader: readers)
        {
            update(reader, original);
        }
    }

    /**
     * mark this reader as for obsoletion : on checkpoint() the reader will be removed from the live set
     */
    public void obsolete(SSTableReader reader)
    {
        logger.trace("Staging for obsolescence {}", reader);
        // check this is: a reader guarded by the transaction, an instance we have already worked with
        // and that we haven't already obsoleted it, nor do we have other changes staged for it
        assert identities.contains(reader.instanceId) : "only reader instances that have previously been provided may be obsoleted: " + reader;
        assert originals.contains(reader) : "only readers in the 'original' set may be obsoleted: " + reader + " vs " + originals;
        assert !(logged.obsolete.contains(reader) || staged.obsolete.contains(reader)) : "may not obsolete a reader that has already been obsoleted: " + reader;
        assert !staged.update.contains(reader) : "may not obsolete a reader that has a staged update (must checkpoint first): " + reader;
        assert current(reader) == reader : "may only obsolete the latest version of the reader: " + reader;
        staged.obsolete.add(reader);
    }

    /**
     * obsolete every file in the original transaction
     */
    public void obsoleteOriginals()
    {
        logger.trace("Staging for obsolescence {}", originals);
        // if we're obsoleting, we should have no staged updates for the original files
        assert Iterables.isEmpty(filterIn(staged.update, originals)) : staged.update;

        // stage obsoletes for any currently visible versions of any original readers
        Iterables.addAll(staged.obsolete, filterIn(current(), originals));
    }

    /**
     * return the readers we're replacing in checkpoint(), i.e. the currently visible version of those in staged
     */
    private Set<SSTableReader> toUpdate()
    {
        return copyOf(filterIn(current(), staged.obsolete, staged.update));
    }

    /**
     * new readers that haven't appeared previously (either in the original set or the logged updates)
     */
    private Iterable<SSTableReader> fresh()
    {
        return filterOut(staged.update, originals, logged.update);
    }

    /**
     * returns the currently visible readers managed by this transaction
     */
    public Iterable<SSTableReader> current()
    {
        // i.e., those that are updates that have been logged (made visible),
        // and any original readers that have neither been obsoleted nor updated
        return concat(logged.update, filterOut(originals, logged.update, logged.obsolete));
    }

    /**
     * update the current replacement of any original reader back to its original start
     */
    private List<SSTableReader> restoreUpdatedOriginals()
    {
        Iterable<SSTableReader> torestore = filterIn(originals, logged.update, logged.obsolete);
        return ImmutableList.copyOf(transform(torestore, (reader) -> current(reader).cloneWithRestoredStart(reader.first)));
    }

    /**
     * the set of readers guarded by this transaction _in their original instance/state_
     * call current(SSTableReader) on any reader in this set to get the latest instance
     */
    public Set<SSTableReader> originals()
    {
        return Collections.unmodifiableSet(originals);
    }

    /**
     * indicates if the reader has been marked for obsoletion
     */
    public boolean isObsolete(SSTableReader reader)
    {
        return logged.obsolete.contains(reader) || staged.obsolete.contains(reader);
    }

    /**
     * return the current version of the provided reader, whether or not it is visible or staged;
     * i.e. returns the first version present by testing staged, logged and originals in order.
     */
    public SSTableReader current(SSTableReader reader)
    {
        Set<SSTableReader> container;
        if (staged.contains(reader))
            container = staged.update.contains(reader) ? staged.update : staged.obsolete;
        else if (logged.contains(reader))
            container = logged.update.contains(reader) ? logged.update : logged.obsolete;
        else if (originals.contains(reader))
            container = originals;
        else throw new AssertionError();
        return select(reader, container);
    }

    /**
     * remove the reader from the set we're modifying
     */
    public void cancel(SSTableReader cancel)
    {
        logger.trace("Cancelling {} from transaction", cancel);
        assert originals.contains(cancel) : "may only cancel a reader in the 'original' set: " + cancel + " vs " + originals;
        assert !(staged.contains(cancel) || logged.contains(cancel)) : "may only cancel a reader that has not been updated or obsoleted in this transaction: " + cancel;
        originals.remove(cancel);
        marked.remove(cancel);
        identities.remove(cancel.instanceId);
        maybeFail(unmarkCompacting(singleton(cancel), null));
    }

    /**
     * remove the readers from the set we're modifying
     */
    public void cancel(Iterable<SSTableReader> cancels)
    {
        for (SSTableReader cancel : cancels)
            cancel(cancel);
    }

    /**
     * remove the provided readers from this Transaction, and return a new Transaction to manage them
     * only permitted to be called if the current Transaction has never been used
     */
    public LifecycleTransaction split(Collection<SSTableReader> readers)
    {
        logger.trace("Splitting {} into new transaction", readers);
        checkUnused();
        for (SSTableReader reader : readers)
            assert identities.contains(reader.instanceId) : "may only split the same reader instance the transaction was opened with: " + reader;

        for (SSTableReader reader : readers)
        {
            identities.remove(reader.instanceId);
            originals.remove(reader);
            marked.remove(reader);
        }
        return new LifecycleTransaction(tracker, log.type(), readers);
    }

    /**
     * check this transaction has never been used
     */
    private void checkUnused()
    {
        assert logged.isEmpty();
        assert staged.isEmpty();
        assert identities.size() == originals.size();
        assert originals.size() == marked.size();
    }

    private Throwable unmarkCompacting(Set<SSTableReader> unmark, Throwable accumulate)
    {
        accumulate = tracker.apply(updateCompacting(unmark, emptySet()), accumulate);
        // when the CFS is invalidated, it will call unreferenceSSTables().  However, unreferenceSSTables only deals
        // with sstables that aren't currently being compacted.  If there are ongoing compactions that finish or are
        // interrupted after the CFS is invalidated, those sstables need to be unreferenced as well, so we do that here.
        accumulate = tracker.dropSSTablesIfInvalid(accumulate);
        return accumulate;
    }

    // convenience method for callers that know only one sstable is involved in the transaction
    public SSTableReader onlyOne()
    {
        assert originals.size() == 1;
        return getFirst(originals, null);
    }

    public void trackNew(SSTable table)
    {
        log.trackNew(table);
    }

    public void untrackNew(SSTable table)
    {
        log.untrackNew(table);
    }

    public static void removeUnfinishedLeftovers(CFMetaData metadata)
    {
        LogTransaction.removeUnfinishedLeftovers(metadata);
    }

    /**
     * Get the files in the folder specified, provided that the filter returns true.
     * A filter is given each file and its type, and decides which files should be returned
     * and which should be discarded. To classify files into their type, we read transaction
     * log files. Should we fail to read these log files after a few times, we look at onTxnErr
     * to determine what to do.
     *
     * @param folder - the folder to scan
     * @param onTxnErr - how to handle a failure to read a txn log file
     * @param filter - A function that receives each file and its type, it should return true to have the file returned
     * @return - the list of files that were scanned and for which the filter returned true
     */
    public static List<File> getFiles(Path folder, BiFunction<File, Directories.FileType, Boolean> filter, Directories.OnTxnErr onTxnErr)
    {
        return new LogAwareFileLister(folder, filter, onTxnErr).list();
    }

    /**
     * Retry all deletions that failed the first time around (presumably b/c the sstable was still mmap'd.)
     * Useful because there are times when we know GC has been invoked; also exposed as an mbean.
     */
    public static void rescheduleFailedDeletions()
    {
        LogTransaction.rescheduleFailedDeletions();
    }

    /**
     * Deletions run on the nonPeriodicTasks executor, (both failedDeletions or global tidiers in SSTableReader)
     * so by scheduling a new empty task and waiting for it we ensure any prior deletion has completed.
     */
    public static void waitForDeletions()
    {
        LogTransaction.waitForDeletions();
    }

    // a class representing the current state of the reader within this transaction, encoding the actions both logged
    // and pending, and the reader instances that are visible now, and will be after the next checkpoint (with null
    // indicating either obsolescence, or that the reader does not occur in the transaction; which is defined
    // by the corresponding Action)
    @VisibleForTesting
    public static class ReaderState
    {
        public enum Action
        {
            UPDATED, OBSOLETED, NONE;
            public static Action get(boolean updated, boolean obsoleted)
            {
                assert !(updated && obsoleted);
                return updated ? UPDATED : obsoleted ? OBSOLETED : NONE;
            }
        }

        final Action staged;
        final Action logged;
        final SSTableReader nextVisible;
        final SSTableReader currentlyVisible;
        final boolean original;

        public ReaderState(Action logged, Action staged, SSTableReader currentlyVisible, SSTableReader nextVisible, boolean original)
        {
            this.staged = staged;
            this.logged = logged;
            this.currentlyVisible = currentlyVisible;
            this.nextVisible = nextVisible;
            this.original = original;
        }

        public boolean equals(Object that)
        {
            return that instanceof ReaderState && equals((ReaderState) that);
        }

        public boolean equals(ReaderState that)
        {
            return this.staged == that.staged && this.logged == that.logged && this.original == that.original
                && this.currentlyVisible == that.currentlyVisible && this.nextVisible == that.nextVisible;
        }

        public String toString()
        {
            return String.format("[logged=%s staged=%s original=%s]", logged, staged, original);
        }

        public static SSTableReader visible(SSTableReader reader, Predicate<SSTableReader> obsolete, Collection<SSTableReader> ... selectFrom)
        {
            return obsolete.apply(reader) ? null : selectFirst(reader, selectFrom);
        }
    }

    @VisibleForTesting
    public ReaderState state(SSTableReader reader)
    {
        SSTableReader currentlyVisible = ReaderState.visible(reader, in(logged.obsolete), logged.update, originals);
        SSTableReader nextVisible = ReaderState.visible(reader, orIn(staged.obsolete, logged.obsolete), staged.update, logged.update, originals);
        return new ReaderState(ReaderState.Action.get(logged.update.contains(reader), logged.obsolete.contains(reader)),
                               ReaderState.Action.get(staged.update.contains(reader), staged.obsolete.contains(reader)),
                               currentlyVisible, nextVisible, originals.contains(reader)
        );
    }

    public String toString()
    {
        return originals.toString();
    }
}<|MERGE_RESOLUTION|>--- conflicted
+++ resolved
@@ -206,13 +206,9 @@
     public Throwable doCommit(Throwable accumulate)
     {
         assert staged.isEmpty() : "must be no actions introduced between prepareToCommit and a commit";
-<<<<<<< HEAD
-        logger.trace("Committing update:{}, obsolete:{}", staged.update, staged.obsolete);
-=======
 
         if (logger.isTraceEnabled())
             logger.trace("Committing transaction over {} staged: {}, logged: {}", originals, staged, logged);
->>>>>>> be6e6ea6
 
         // accumulate must be null if we have been used correctly, so fail immediately if it is not
         maybeFail(accumulate);
