--- conflicted
+++ resolved
@@ -132,46 +132,30 @@
                 if (!removedAnything)
                     return;
 
-                // the lowest index both not visited and known to be not removed
-                int keepIdx = removedIndexes.nextClearBit(0);
-                // the running total of kept items
-                int resultLength = 0;
-                // start from the first not-removed cell, and shift left.
-                int removeIdx = removedIndexes.nextSetBit(keepIdx + 1);
-                while (removeIdx >= 0)
+                int retainedCount = 0;
+                int clearIdx, setIdx = -1;
+
+                // shift all [clearIdx, setIdx) segments to the left, skipping any removed columns
+                while (true)
                 {
-                    int length = removeIdx - keepIdx;
-                    if (length > 0)
-                    {
-                        copy(keepIdx, resultLength, length);
-                        resultLength += length;
-                    }
-                    keepIdx = removedIndexes.nextClearBit(removeIdx + 1);
-                    if (keepIdx < 0)
-                        keepIdx = size;
-                    removeIdx = removedIndexes.nextSetBit(keepIdx + 1);
+                    clearIdx = removedIndexes.nextClearBit(setIdx + 1);
+                    if (clearIdx >= size)
+                        break; // nothing left to retain
+
+                    setIdx = removedIndexes.nextSetBit(clearIdx + 1);
+                    if (setIdx < 0)
+                        setIdx = size; // no removals past retainIdx - copy all remaining cells
+
+                    if (retainedCount != clearIdx)
+                        System.arraycopy(cells, clearIdx, cells, retainedCount, setIdx - clearIdx);
+
+                    retainedCount += (setIdx - clearIdx);
                 }
-                // Copy everything after the last deleted column
-                int length = size - keepIdx;
-                if (length > 0)
-                {
-                    copy(keepIdx, resultLength, length);
-                    resultLength += length;
-                }
-
-                for (int i = resultLength; i < size; i++)
+
+                for (int i = retainedCount; i < size; i++)
                     cells[i] = null;
 
-                size = sortedSize = resultLength;
-            }
-
-            private void copy(int src, int dst, int len)
-            {
-                // [src, src+len) and [dst, dst+len) might overlap but it's okay because we're going from left to right
-                assert dst <= src : "dst must not be greater than src";
-
-                if (dst < src)
-                    System.arraycopy(cells, src, cells, dst, len);
+                size = sortedSize = retainedCount;
             }
 
             public boolean hasNext()
@@ -519,51 +503,7 @@
         {
             public CellName apply(Cell cell)
             {
-<<<<<<< HEAD
                 return cell.name();
-=======
-                if (isCommitted)
-                    throw new IllegalStateException();
-                isCommitted = true;
-
-                if (!removedAnything)
-                    return;
-
-                int size = columns.size();
-                int retainedCount = 0;
-                int clearIdx, setIdx = -1;
-
-                // shift all [clearIdx, setIdx) segments to the left, skipping any removed columns
-                while (true)
-                {
-                    clearIdx = removedIndexes.nextClearBit(setIdx + 1);
-                    if (clearIdx >= size)
-                        break; // nothing left to retain
-
-                    setIdx = removedIndexes.nextSetBit(clearIdx + 1);
-                    if (setIdx < 0)
-                        setIdx = size; // no removals past retainIdx - copy all remaining cells
-
-                    if (retainedCount != clearIdx)
-                        Collections.copy(columns.subList(retainedCount, retainedCount + setIdx - clearIdx),
-                                         columns.subList(clearIdx, setIdx));
-                    retainedCount += (setIdx - clearIdx);
-                }
-
-                columns.subList(retainedCount, size).clear();
-            }
-
-            public boolean hasNext()
-            {
-                return iter.hasNext();
-            }
-
-            public Column next()
-            {
-                idx++;
-                shouldCallNext = false;
-                return iter.next();
->>>>>>> b077cda8
             }
         });
     }
