/*
 * Licensed to the Apache Software Foundation (ASF) under one
 * or more contributor license agreements.  See the NOTICE file
 * distributed with this work for additional information
 * regarding copyright ownership.  The ASF licenses this file
 * to you under the Apache License, Version 2.0 (the
 * "License"); you may not use this file except in compliance
 * with the License.  You may obtain a copy of the License at
 *
 *     http://www.apache.org/licenses/LICENSE-2.0
 *
 * Unless required by applicable law or agreed to in writing, software
 * distributed under the License is distributed on an "AS IS" BASIS,
 * WITHOUT WARRANTIES OR CONDITIONS OF ANY KIND, either express or implied.
 * See the License for the specific language governing permissions and
 * limitations under the License.
 */
package org.apache.cassandra.service;

import java.nio.ByteBuffer;
<<<<<<< HEAD
import java.util.ArrayList;
import java.util.Collections;
import java.util.List;
=======
import java.util.Collection;
import java.util.concurrent.ConcurrentLinkedQueue;
>>>>>>> 74e96b46

import org.slf4j.Logger;
import org.slf4j.LoggerFactory;

import org.apache.cassandra.db.DecoratedKey;
import org.apache.cassandra.db.ReadResponse;
import org.apache.cassandra.db.Row;
import org.apache.cassandra.net.MessageIn;

public abstract class AbstractRowResolver implements IResponseResolver<ReadResponse, Row>
{
    protected static final Logger logger = LoggerFactory.getLogger(AbstractRowResolver.class);

    protected final String keyspaceName;
<<<<<<< HEAD
    protected final List<MessageIn<ReadResponse>> replies = Collections.synchronizedList(new ArrayList<MessageIn<ReadResponse>>());
=======
    // CLQ gives us thread-safety without the overhead of guaranteeing uniqueness like a Set would
    protected final Collection<MessageIn<ReadResponse>> replies = new ConcurrentLinkedQueue<>();
>>>>>>> 74e96b46
    protected final DecoratedKey key;

    public AbstractRowResolver(ByteBuffer key, String keyspaceName)
    {
        this.key = StorageService.getPartitioner().decorateKey(key);
        this.keyspaceName = keyspaceName;
    }

    public void preprocess(MessageIn<ReadResponse> message)
    {
        replies.add(message);
    }

    public Iterable<MessageIn<ReadResponse>> getMessages()
    {
        return replies;
    }
}<|MERGE_RESOLUTION|>--- conflicted
+++ resolved
@@ -18,14 +18,8 @@
 package org.apache.cassandra.service;
 
 import java.nio.ByteBuffer;
-<<<<<<< HEAD
-import java.util.ArrayList;
-import java.util.Collections;
-import java.util.List;
-=======
 import java.util.Collection;
 import java.util.concurrent.ConcurrentLinkedQueue;
->>>>>>> 74e96b46
 
 import org.slf4j.Logger;
 import org.slf4j.LoggerFactory;
@@ -40,12 +34,8 @@
     protected static final Logger logger = LoggerFactory.getLogger(AbstractRowResolver.class);
 
     protected final String keyspaceName;
-<<<<<<< HEAD
-    protected final List<MessageIn<ReadResponse>> replies = Collections.synchronizedList(new ArrayList<MessageIn<ReadResponse>>());
-=======
     // CLQ gives us thread-safety without the overhead of guaranteeing uniqueness like a Set would
     protected final Collection<MessageIn<ReadResponse>> replies = new ConcurrentLinkedQueue<>();
->>>>>>> 74e96b46
     protected final DecoratedKey key;
 
     public AbstractRowResolver(ByteBuffer key, String keyspaceName)
