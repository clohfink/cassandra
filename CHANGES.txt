--- conflicted
+++ resolved
@@ -3,7 +3,6 @@
  * Fix ColumnCounter::countAll behaviour for reverse queries (CASSANDRA-13222)
  * Exceptions encountered calling getSeeds() breaks OTC thread (CASSANDRA-13018)
 
-<<<<<<< HEAD
 3.0.11
  * Use keyspace replication settings on system.size_estimates table (CASSANDRA-9639)
  * Add vm.max_map_count StartupCheck (CASSANDRA-13008)
@@ -45,11 +44,7 @@
  * Prevent reloading of logback.xml from UDF sandbox (CASSANDRA-12535)
  * Reenable HeapPool (CASSANDRA-12900)
 Merged from 2.2:
- * Coalescing strategy sleeps too much and shouldn't be enabled by default (CASSANDRA-13090)
-=======
-2.2.9
  * Coalescing strategy sleeps too much (CASSANDRA-13090)
->>>>>>> c6462d79
  * Fix negative mean latency metric (CASSANDRA-12876)
  * Use only one file pointer when creating commitlog segments (CASSANDRA-12539)
  * Fix speculative retry bugs (CASSANDRA-13009)
