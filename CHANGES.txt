--- conflicted
+++ resolved
@@ -1,4 +1,3 @@
-<<<<<<< HEAD
 2.1.0-beta2
  * Increase default CL space to 8GB (CASSANDRA-7031)
  * Add range tombstones to read repair digests (CASSANDRA-6863)
@@ -56,10 +55,7 @@
  * Multi-threaded scrub/cleanup/upgradesstables (CASSANDRA-5547)
  * Optimize cellname comparison (CASSANDRA-6934)
 Merged from 2.0:
-=======
-2.0.8
  * Allow overriding cassandra-rackdc.properties file (CASSANDRA-7072)
->>>>>>> 6f919368
  * Set JMX RMI port to 7199 (CASSANDRA-7087)
  * Use LOCAL_QUORUM for data reads at LOCAL_SERIAL (CASSANDRA-6939)
  * Log a warning for large batches (CASSANDRA-6487)
