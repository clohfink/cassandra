--- conflicted
+++ resolved
@@ -1,12 +1,8 @@
-<<<<<<< HEAD
 3.0.13
  * Slice.isEmpty() returns false for some empty slices (CASSANDRA-13305)
  * Add formatted row output to assertEmpty in CQL Tester (CASSANDRA-13238)
 Merged from 2.2:
-=======
-2.2.10
  * Fix queries updating multiple time the same list (CASSANDRA-13130)
->>>>>>> 5ef8a8b4
  * Fix GRANT/REVOKE when keyspace isn't specified (CASSANDRA-13053)
 
 
