<<<<<<< HEAD
2.2
 * Allow JMX over SSL directly from nodetool (CASSANDRA-9090)
 * Update cqlsh for UDFs (CASSANDRA-7556)
 * Change Windows kernel default timer resolution (CASSANDRA-9634)
 * Deprected sstable2json and json2sstable (CASSANDRA-9618)
 * Allow native functions in user-defined aggregates (CASSANDRA-9542)
 * Don't repair system_distributed by default (CASSANDRA-9621)
 * Fix mixing min, max, and count aggregates for blob type (CASSANRA-9622)
 * Rename class for DATE type in Java driver (CASSANDRA-9563)
 * Duplicate compilation of UDFs on coordinator (CASSANDRA-9475)
 * Fix connection leak in CqlRecordWriter (CASSANDRA-9576)
 * Mlockall before opening system sstables & remove boot_without_jna option (CASSANDRA-9573)
 * Add functions to convert timeuuid to date or time, deprecate dateOf and unixTimestampOf (CASSANDRA-9229)
 * Make sure we cancel non-compacting sstables from LifecycleTransaction (CASSANDRA-9566)
 * Fix deprecated repair JMX API (CASSANDRA-9570)
 * Add logback metrics (CASSANDRA-9378)
 * Update and refactor ant test/test-compression to run the tests in parallel (CASSANDRA-9583)
Merged from 2.1:
=======
2.1.8
 * Avoids ballot clash in Paxos (CASSANDRA-9649)
>>>>>>> fe65707f
 * Fix IndexOutOfBoundsException when inserting tuple with too many
   elements using the string literal notation (CASSANDRA-9559)
 * Enable describe on indices (CASSANDRA-7814)
 * Fix incorrect result for IN queries where column not found (CASSANDRA-9540)
 * ColumnFamilyStore.selectAndReference may block during compaction (CASSANDRA-9637)
 * Fix bug in cardinality check when compacting (CASSANDRA-9580)
 * Fix memory leak in Ref due to ConcurrentLinkedQueue.remove() behaviour (CASSANDRA-9549)
 * Make rebuild only run one at a time (CASSANDRA-9119)
Merged from 2.0
 * Improve trace messages for RR (CASSANDRA-9479)
 * Fix suboptimal secondary index selection when restricted
   clustering column is also indexed (CASSANDRA-9631)
 * (cqlsh) Add min_threshold to DTCS option autocomplete (CASSANDRA-9385)
 * Fix error message when attempting to create an index on a column
   in a COMPACT STORAGE table with clustering columns (CASSANDRA-9527)
 * 'WITH WITH' in alter keyspace statements causes NPE (CASSANDRA-9565)
 * Expose some internals of SelectStatement for inspection (CASSANDRA-9532)
 * ArrivalWindow should use primitives (CASSANDRA-9496)
 * Periodically submit background compaction tasks (CASSANDRA-9592)
 * Set HAS_MORE_PAGES flag to false when PagingState is null (CASSANDRA-9571)


2.2.0-rc1
 * Compressed commit log should measure compressed space used (CASSANDRA-9095)
 * Fix comparison bug in CassandraRoleManager#collectRoles (CASSANDRA-9551)
 * Add tinyint,smallint,time,date support for UDFs (CASSANDRA-9400)
 * Deprecates SSTableSimpleWriter and SSTableSimpleUnsortedWriter (CASSANDRA-9546)
 * Empty INITCOND treated as null in aggregate (CASSANDRA-9457)
 * Remove use of Cell in Thrift MapReduce classes (CASSANDRA-8609)
 * Integrate pre-release Java Driver 2.2-rc1, custom build (CASSANDRA-9493)
 * Clean up gossiper logic for old versions (CASSANDRA-9370)
 * Fix custom payload coding/decoding to match the spec (CASSANDRA-9515)
 * ant test-all results incomplete when parsed (CASSANDRA-9463)
 * Disallow frozen<> types in function arguments and return types for
   clarity (CASSANDRA-9411)
 * Static Analysis to warn on unsafe use of Autocloseable instances (CASSANDRA-9431)
 * Update commitlog archiving examples now that commitlog segments are
   not recycled (CASSANDRA-9350)
 * Extend Transactional API to sstable lifecycle management (CASSANDRA-8568)
 * (cqlsh) Add support for native protocol 4 (CASSANDRA-9399)
 * Ensure that UDF and UDAs are keyspace-isolated (CASSANDRA-9409)
 * Revert CASSANDRA-7807 (tracing completion client notifications) (CASSANDRA-9429)
 * Add ability to stop compaction by ID (CASSANDRA-7207)
 * Let CassandraVersion handle SNAPSHOT version (CASSANDRA-9438)
Merged from 2.1:
 * (cqlsh) Fix using COPY through SOURCE or -f (CASSANDRA-9083)
 * Fix occasional lack of `system` keyspace in schema tables (CASSANDRA-8487)
 * Use ProtocolError code instead of ServerError code for native protocol
   error responses to unsupported protocol versions (CASSANDRA-9451)
 * Default commitlog_sync_batch_window_in_ms changed to 2ms (CASSANDRA-9504)
 * Fix empty partition assertion in unsorted sstable writing tools (CASSANDRA-9071)
 * Ensure truncate without snapshot cannot produce corrupt responses (CASSANDRA-9388) 
 * Consistent error message when a table mixes counter and non-counter
   columns (CASSANDRA-9492)
 * Avoid getting unreadable keys during anticompaction (CASSANDRA-9508)
 * (cqlsh) Better float precision by default (CASSANDRA-9224)
 * Improve estimated row count (CASSANDRA-9107)
 * Optimize range tombstone memory footprint (CASSANDRA-8603)
 * Use configured gcgs in anticompaction (CASSANDRA-9397)
Merged from 2.0:
 * Don't accumulate more range than necessary in RangeTombstone.Tracker (CASSANDRA-9486)
 * Add broadcast and rpc addresses to system.local (CASSANDRA-9436)
 * Always mark sstable suspect when corrupted (CASSANDRA-9478)
 * Add database users and permissions to CQL3 documentation (CASSANDRA-7558)
 * Allow JVM_OPTS to be passed to standalone tools (CASSANDRA-5969)
 * Fix bad condition in RangeTombstoneList (CASSANDRA-9485)
 * Fix potential StackOverflow when setting CrcCheckChance over JMX (CASSANDRA-9488)
 * Fix null static columns in pages after the first, paged reversed
   queries (CASSANDRA-8502)
 * Fix counting cache serialization in request metrics (CASSANDRA-9466)
 * Add option not to validate atoms during scrub (CASSANDRA-9406)


2.2.0-beta1
 * Introduce Transactional API for internal state changes (CASSANDRA-8984)
 * Add a flag in cassandra.yaml to enable UDFs (CASSANDRA-9404)
 * Better support of null for UDF (CASSANDRA-8374)
 * Use ecj instead of javassist for UDFs (CASSANDRA-8241)
 * faster async logback configuration for tests (CASSANDRA-9376)
 * Add `smallint` and `tinyint` data types (CASSANDRA-8951)
 * Avoid thrift schema creation when native driver is used in stress tool (CASSANDRA-9374)
 * Make Functions.declared thread-safe
 * Add client warnings to native protocol v4 (CASSANDRA-8930)
 * Allow roles cache to be invalidated (CASSANDRA-8967)
 * Upgrade Snappy (CASSANDRA-9063)
 * Don't start Thrift rpc by default (CASSANDRA-9319)
 * Only stream from unrepaired sstables with incremental repair (CASSANDRA-8267)
 * Aggregate UDFs allow SFUNC return type to differ from STYPE if FFUNC specified (CASSANDRA-9321)
 * Remove Thrift dependencies in bundled tools (CASSANDRA-8358)
 * Disable memory mapping of hsperfdata file for JVM statistics (CASSANDRA-9242)
 * Add pre-startup checks to detect potential incompatibilities (CASSANDRA-8049)
 * Distinguish between null and unset in protocol v4 (CASSANDRA-7304)
 * Add user/role permissions for user-defined functions (CASSANDRA-7557)
 * Allow cassandra config to be updated to restart daemon without unloading classes (CASSANDRA-9046)
 * Don't initialize compaction writer before checking if iter is empty (CASSANDRA-9117)
 * Don't execute any functions at prepare-time (CASSANDRA-9037)
 * Share file handles between all instances of a SegmentedFile (CASSANDRA-8893)
 * Make it possible to major compact LCS (CASSANDRA-7272)
 * Make FunctionExecutionException extend RequestExecutionException
   (CASSANDRA-9055)
 * Add support for SELECT JSON, INSERT JSON syntax and new toJson(), fromJson()
   functions (CASSANDRA-7970)
 * Optimise max purgeable timestamp calculation in compaction (CASSANDRA-8920)
 * Constrain internode message buffer sizes, and improve IO class hierarchy (CASSANDRA-8670) 
 * New tool added to validate all sstables in a node (CASSANDRA-5791)
 * Push notification when tracing completes for an operation (CASSANDRA-7807)
 * Delay "node up" and "node added" notifications until native protocol server is started (CASSANDRA-8236)
 * Compressed Commit Log (CASSANDRA-6809)
 * Optimise IntervalTree (CASSANDRA-8988)
 * Add a key-value payload for third party usage (CASSANDRA-8553, 9212)
 * Bump metrics-reporter-config dependency for metrics 3.0 (CASSANDRA-8149)
 * Partition intra-cluster message streams by size, not type (CASSANDRA-8789)
 * Add WriteFailureException to native protocol, notify coordinator of
   write failures (CASSANDRA-8592)
 * Convert SequentialWriter to nio (CASSANDRA-8709)
 * Add role based access control (CASSANDRA-7653, 8650, 7216, 8760, 8849, 8761, 8850)
 * Record client ip address in tracing sessions (CASSANDRA-8162)
 * Indicate partition key columns in response metadata for prepared
   statements (CASSANDRA-7660)
 * Merge UUIDType and TimeUUIDType parse logic (CASSANDRA-8759)
 * Avoid memory allocation when searching index summary (CASSANDRA-8793)
 * Optimise (Time)?UUIDType Comparisons (CASSANDRA-8730)
 * Make CRC32Ex into a separate maven dependency (CASSANDRA-8836)
 * Use preloaded jemalloc w/ Unsafe (CASSANDRA-8714, 9197)
 * Avoid accessing partitioner through StorageProxy (CASSANDRA-8244, 8268)
 * Upgrade Metrics library and remove depricated metrics (CASSANDRA-5657)
 * Serializing Row cache alternative, fully off heap (CASSANDRA-7438)
 * Duplicate rows returned when in clause has repeated values (CASSANDRA-6707)
 * Make CassandraException unchecked, extend RuntimeException (CASSANDRA-8560)
 * Support direct buffer decompression for reads (CASSANDRA-8464)
 * DirectByteBuffer compatible LZ4 methods (CASSANDRA-7039)
 * Group sstables for anticompaction correctly (CASSANDRA-8578)
 * Add ReadFailureException to native protocol, respond
   immediately when replicas encounter errors while handling
   a read request (CASSANDRA-7886)
 * Switch CommitLogSegment from RandomAccessFile to nio (CASSANDRA-8308)
 * Allow mixing token and partition key restrictions (CASSANDRA-7016)
 * Support index key/value entries on map collections (CASSANDRA-8473)
 * Modernize schema tables (CASSANDRA-8261)
 * Support for user-defined aggregation functions (CASSANDRA-8053)
 * Fix NPE in SelectStatement with empty IN values (CASSANDRA-8419)
 * Refactor SelectStatement, return IN results in natural order instead
   of IN value list order and ignore duplicate values in partition key IN restrictions (CASSANDRA-7981)
 * Support UDTs, tuples, and collections in user-defined
   functions (CASSANDRA-7563)
 * Fix aggregate fn results on empty selection, result column name,
   and cqlsh parsing (CASSANDRA-8229)
 * Mark sstables as repaired after full repair (CASSANDRA-7586)
 * Extend Descriptor to include a format value and refactor reader/writer
   APIs (CASSANDRA-7443)
 * Integrate JMH for microbenchmarks (CASSANDRA-8151)
 * Keep sstable levels when bootstrapping (CASSANDRA-7460)
 * Add Sigar library and perform basic OS settings check on startup (CASSANDRA-7838)
 * Support for aggregation functions (CASSANDRA-4914)
 * Remove cassandra-cli (CASSANDRA-7920)
 * Accept dollar quoted strings in CQL (CASSANDRA-7769)
 * Make assassinate a first class command (CASSANDRA-7935)
 * Support IN clause on any partition key column (CASSANDRA-7855)
 * Support IN clause on any clustering column (CASSANDRA-4762)
 * Improve compaction logging (CASSANDRA-7818)
 * Remove YamlFileNetworkTopologySnitch (CASSANDRA-7917)
 * Do anticompaction in groups (CASSANDRA-6851)
 * Support user-defined functions (CASSANDRA-7395, 7526, 7562, 7740, 7781, 7929,
   7924, 7812, 8063, 7813, 7708)
 * Permit configurable timestamps with cassandra-stress (CASSANDRA-7416)
 * Move sstable RandomAccessReader to nio2, which allows using the
   FILE_SHARE_DELETE flag on Windows (CASSANDRA-4050)
 * Remove CQL2 (CASSANDRA-5918)
 * Optimize fetching multiple cells by name (CASSANDRA-6933)
 * Allow compilation in java 8 (CASSANDRA-7028)
 * Make incremental repair default (CASSANDRA-7250)
 * Enable code coverage thru JaCoCo (CASSANDRA-7226)
 * Switch external naming of 'column families' to 'tables' (CASSANDRA-4369) 
 * Shorten SSTable path (CASSANDRA-6962)
 * Use unsafe mutations for most unit tests (CASSANDRA-6969)
 * Fix race condition during calculation of pending ranges (CASSANDRA-7390)
 * Fail on very large batch sizes (CASSANDRA-8011)
 * Improve concurrency of repair (CASSANDRA-6455, 8208, 9145)
 * Select optimal CRC32 implementation at runtime (CASSANDRA-8614)
 * Evaluate MurmurHash of Token once per query (CASSANDRA-7096)
 * Generalize progress reporting (CASSANDRA-8901)
 * Resumable bootstrap streaming (CASSANDRA-8838, CASSANDRA-8942)
 * Allow scrub for secondary index (CASSANDRA-5174)
 * Save repair data to system table (CASSANDRA-5839)
 * fix nodetool names that reference column families (CASSANDRA-8872)
 Merged from 2.1:
 * Warn on misuse of unlogged batches (CASSANDRA-9282)
 * Failure detector detects and ignores local pauses (CASSANDRA-9183)
 * Add utility class to support for rate limiting a given log statement (CASSANDRA-9029)
 * Add missing consistency levels to cassandra-stess (CASSANDRA-9361)
 * Fix commitlog getCompletedTasks to not increment (CASSANDRA-9339)
 * Fix for harmless exceptions logged as ERROR (CASSANDRA-8564)
 * Delete processed sstables in sstablesplit/sstableupgrade (CASSANDRA-8606)
 * Improve sstable exclusion from partition tombstones (CASSANDRA-9298)
 * Validate the indexed column rather than the cell's contents for 2i (CASSANDRA-9057)
 * Add support for top-k custom 2i queries (CASSANDRA-8717)
 * Fix error when dropping table during compaction (CASSANDRA-9251)
 * cassandra-stress supports validation operations over user profiles (CASSANDRA-8773)
 * Add support for rate limiting log messages (CASSANDRA-9029)
 * Log the partition key with tombstone warnings (CASSANDRA-8561)
 * Reduce runWithCompactionsDisabled poll interval to 1ms (CASSANDRA-9271)
 * Fix PITR commitlog replay (CASSANDRA-9195)
 * GCInspector logs very different times (CASSANDRA-9124)
 * Fix deleting from an empty list (CASSANDRA-9198)
 * Update tuple and collection types that use a user-defined type when that UDT
   is modified (CASSANDRA-9148, CASSANDRA-9192)
 * Use higher timeout for prepair and snapshot in repair (CASSANDRA-9261)
 * Fix anticompaction blocking ANTI_ENTROPY stage (CASSANDRA-9151)
 * Repair waits for anticompaction to finish (CASSANDRA-9097)
 * Fix streaming not holding ref when stream error (CASSANDRA-9295)
 * Fix canonical view returning early opened SSTables (CASSANDRA-9396)
Merged from 2.0:
 * (cqlsh) Add LOGIN command to switch users (CASSANDRA-7212)
 * Clone SliceQueryFilter in AbstractReadCommand implementations (CASSANDRA-8940)
 * Push correct protocol notification for DROP INDEX (CASSANDRA-9310)
 * token-generator - generated tokens too long (CASSANDRA-9300)
 * Fix counting of tombstones for TombstoneOverwhelmingException (CASSANDRA-9299)
 * Fix ReconnectableSnitch reconnecting to peers during upgrade (CASSANDRA-6702)
 * Include keyspace and table name in error log for collections over the size
   limit (CASSANDRA-9286)
 * Avoid potential overlap in LCS with single-partition sstables (CASSANDRA-9322)
 * Log warning message when a table is queried before the schema has fully
   propagated (CASSANDRA-9136)
 * Overload SecondaryIndex#indexes to accept the column definition (CASSANDRA-9314)
 * (cqlsh) Add SERIAL and LOCAL_SERIAL consistency levels (CASSANDRA-8051)
 * Fix index selection during rebuild with certain table layouts (CASSANDRA-9281)
 * Fix partition-level-delete-only workload accounting (CASSANDRA-9194)
 * Allow scrub to handle corrupted compressed chunks (CASSANDRA-9140)
 * Fix assertion error when resetlocalschema is run during repair (CASSANDRA-9249)
 * Disable single sstable tombstone compactions for DTCS by default (CASSANDRA-9234)
 * IncomingTcpConnection thread is not named (CASSANDRA-9262)
 * Close incoming connections when MessagingService is stopped (CASSANDRA-9238)
 * Fix streaming hang when retrying (CASSANDRA-9132)


2.1.5
 * Re-add deprecated cold_reads_to_omit param for backwards compat (CASSANDRA-9203)
 * Make anticompaction visible in compactionstats (CASSANDRA-9098)
 * Improve nodetool getendpoints documentation about the partition
   key parameter (CASSANDRA-6458)
 * Don't check other keyspaces for schema changes when an user-defined
   type is altered (CASSANDRA-9187)
 * Add generate-idea-files target to build.xml (CASSANDRA-9123)
 * Allow takeColumnFamilySnapshot to take a list of tables (CASSANDRA-8348)
 * Limit major sstable operations to their canonical representation (CASSANDRA-8669)
 * cqlsh: Add tests for INSERT and UPDATE tab completion (CASSANDRA-9125)
 * cqlsh: quote column names when needed in COPY FROM inserts (CASSANDRA-9080)
 * Do not load read meter for offline operations (CASSANDRA-9082)
 * cqlsh: Make CompositeType data readable (CASSANDRA-8919)
 * cqlsh: Fix display of triggers (CASSANDRA-9081)
 * Fix NullPointerException when deleting or setting an element by index on
   a null list collection (CASSANDRA-9077)
 * Buffer bloom filter serialization (CASSANDRA-9066)
 * Fix anti-compaction target bloom filter size (CASSANDRA-9060)
 * Make FROZEN and TUPLE unreserved keywords in CQL (CASSANDRA-9047)
 * Prevent AssertionError from SizeEstimatesRecorder (CASSANDRA-9034)
 * Avoid overwriting index summaries for sstables with an older format that
   does not support downsampling; rebuild summaries on startup when this
   is detected (CASSANDRA-8993)
 * Fix potential data loss in CompressedSequentialWriter (CASSANDRA-8949)
 * Make PasswordAuthenticator number of hashing rounds configurable (CASSANDRA-8085)
 * Fix AssertionError when binding nested collections in DELETE (CASSANDRA-8900)
 * Check for overlap with non-early sstables in LCS (CASSANDRA-8739)
 * Only calculate max purgable timestamp if we have to (CASSANDRA-8914)
 * (cqlsh) Greatly improve performance of COPY FROM (CASSANDRA-8225)
 * IndexSummary effectiveIndexInterval is now a guideline, not a rule (CASSANDRA-8993)
 * Use correct bounds for page cache eviction of compressed files (CASSANDRA-8746)
 * SSTableScanner enforces its bounds (CASSANDRA-8946)
 * Cleanup cell equality (CASSANDRA-8947)
 * Introduce intra-cluster message coalescing (CASSANDRA-8692)
 * DatabaseDescriptor throws NPE when rpc_interface is used (CASSANDRA-8839)
 * Don't check if an sstable is live for offline compactions (CASSANDRA-8841)
 * Don't set clientMode in SSTableLoader (CASSANDRA-8238)
 * Fix SSTableRewriter with disabled early open (CASSANDRA-8535)
 * Fix cassandra-stress so it respects the CL passed in user mode (CASSANDRA-8948)
 * Fix rare NPE in ColumnDefinition#hasIndexOption() (CASSANDRA-8786)
 * cassandra-stress reports per-operation statistics, plus misc (CASSANDRA-8769)
 * Add SimpleDate (cql date) and Time (cql time) types (CASSANDRA-7523)
 * Use long for key count in cfstats (CASSANDRA-8913)
 * Make SSTableRewriter.abort() more robust to failure (CASSANDRA-8832)
 * Remove cold_reads_to_omit from STCS (CASSANDRA-8860)
 * Make EstimatedHistogram#percentile() use ceil instead of floor (CASSANDRA-8883)
 * Fix top partitions reporting wrong cardinality (CASSANDRA-8834)
 * Fix rare NPE in KeyCacheSerializer (CASSANDRA-8067)
 * Pick sstables for validation as late as possible inc repairs (CASSANDRA-8366)
 * Fix commitlog getPendingTasks to not increment (CASSANDRA-8862)
 * Fix parallelism adjustment in range and secondary index queries
   when the first fetch does not satisfy the limit (CASSANDRA-8856)
 * Check if the filtered sstables is non-empty in STCS (CASSANDRA-8843)
 * Upgrade java-driver used for cassandra-stress (CASSANDRA-8842)
 * Fix CommitLog.forceRecycleAllSegments() memory access error (CASSANDRA-8812)
 * Improve assertions in Memory (CASSANDRA-8792)
 * Fix SSTableRewriter cleanup (CASSANDRA-8802)
 * Introduce SafeMemory for CompressionMetadata.Writer (CASSANDRA-8758)
 * 'nodetool info' prints exception against older node (CASSANDRA-8796)
 * Ensure SSTableReader.last corresponds exactly with the file end (CASSANDRA-8750)
 * Make SSTableWriter.openEarly more robust and obvious (CASSANDRA-8747)
 * Enforce SSTableReader.first/last (CASSANDRA-8744)
 * Cleanup SegmentedFile API (CASSANDRA-8749)
 * Avoid overlap with early compaction replacement (CASSANDRA-8683)
 * Safer Resource Management++ (CASSANDRA-8707)
 * Write partition size estimates into a system table (CASSANDRA-7688)
 * cqlsh: Fix keys() and full() collection indexes in DESCRIBE output
   (CASSANDRA-8154)
 * Show progress of streaming in nodetool netstats (CASSANDRA-8886)
 * IndexSummaryBuilder utilises offheap memory, and shares data between
   each IndexSummary opened from it (CASSANDRA-8757)
 * markCompacting only succeeds if the exact SSTableReader instances being 
   marked are in the live set (CASSANDRA-8689)
 * cassandra-stress support for varint (CASSANDRA-8882)
 * Fix Adler32 digest for compressed sstables (CASSANDRA-8778)
 * Add nodetool statushandoff/statusbackup (CASSANDRA-8912)
 * Use stdout for progress and stats in sstableloader (CASSANDRA-8982)
 * Correctly identify 2i datadir from older versions (CASSANDRA-9116)
Merged from 2.0:
 * Ignore gossip SYNs after shutdown (CASSANDRA-9238)
 * Avoid overflow when calculating max sstable size in LCS (CASSANDRA-9235)
 * Make sstable blacklisting work with compression (CASSANDRA-9138)
 * Do not attempt to rebuild indexes if no index accepts any column (CASSANDRA-9196)
 * Don't initiate snitch reconnection for dead states (CASSANDRA-7292)
 * Fix ArrayIndexOutOfBoundsException in CQLSSTableWriter (CASSANDRA-8978)
 * Add shutdown gossip state to prevent timeouts during rolling restarts (CASSANDRA-8336)
 * Fix running with java.net.preferIPv6Addresses=true (CASSANDRA-9137)
 * Fix failed bootstrap/replace attempts being persisted in system.peers (CASSANDRA-9180)
 * Flush system.IndexInfo after marking index built (CASSANDRA-9128)
 * Fix updates to min/max_compaction_threshold through cassandra-cli
   (CASSANDRA-8102)
 * Don't include tmp files when doing offline relevel (CASSANDRA-9088)
 * Use the proper CAS WriteType when finishing a previous round during Paxos
   preparation (CASSANDRA-8672)
 * Avoid race in cancelling compactions (CASSANDRA-9070)
 * More aggressive check for expired sstables in DTCS (CASSANDRA-8359)
 * Fix ignored index_interval change in ALTER TABLE statements (CASSANDRA-7976)
 * Do more aggressive compaction in old time windows in DTCS (CASSANDRA-8360)
 * java.lang.AssertionError when reading saved cache (CASSANDRA-8740)
 * "disk full" when running cleanup (CASSANDRA-9036)
 * Lower logging level from ERROR to DEBUG when a scheduled schema pull
   cannot be completed due to a node being down (CASSANDRA-9032)
 * Fix MOVED_NODE client event (CASSANDRA-8516)
 * Allow overriding MAX_OUTSTANDING_REPLAY_COUNT (CASSANDRA-7533)
 * Fix malformed JMX ObjectName containing IPv6 addresses (CASSANDRA-9027)
 * (cqlsh) Allow increasing CSV field size limit through
   cqlshrc config option (CASSANDRA-8934)
 * Stop logging range tombstones when exceeding the threshold
   (CASSANDRA-8559)
 * Fix NullPointerException when nodetool getendpoints is run
   against invalid keyspaces or tables (CASSANDRA-8950)
 * Allow specifying the tmp dir (CASSANDRA-7712)
 * Improve compaction estimated tasks estimation (CASSANDRA-8904)
 * Fix duplicate up/down messages sent to native clients (CASSANDRA-7816)
 * Expose commit log archive status via JMX (CASSANDRA-8734)
 * Provide better exceptions for invalid replication strategy parameters
   (CASSANDRA-8909)
 * Fix regression in mixed single and multi-column relation support for
   SELECT statements (CASSANDRA-8613)
 * Add ability to limit number of native connections (CASSANDRA-8086)
 * Fix CQLSSTableWriter throwing exception and spawning threads
   (CASSANDRA-8808)
 * Fix MT mismatch between empty and GC-able data (CASSANDRA-8979)
 * Fix incorrect validation when snapshotting single table (CASSANDRA-8056)
 * Add offline tool to relevel sstables (CASSANDRA-8301)
 * Preserve stream ID for more protocol errors (CASSANDRA-8848)
 * Fix combining token() function with multi-column relations on
   clustering columns (CASSANDRA-8797)
 * Make CFS.markReferenced() resistant to bad refcounting (CASSANDRA-8829)
 * Fix StreamTransferTask abort/complete bad refcounting (CASSANDRA-8815)
 * Fix AssertionError when querying a DESC clustering ordered
   table with ASC ordering and paging (CASSANDRA-8767)
 * AssertionError: "Memory was freed" when running cleanup (CASSANDRA-8716)
 * Make it possible to set max_sstable_age to fractional days (CASSANDRA-8406)
 * Fix some multi-column relations with indexes on some clustering
   columns (CASSANDRA-8275)
 * Fix memory leak in SSTableSimple*Writer and SSTableReader.validate()
   (CASSANDRA-8748)
 * Throw OOM if allocating memory fails to return a valid pointer (CASSANDRA-8726)
 * Fix SSTableSimpleUnsortedWriter ConcurrentModificationException (CASSANDRA-8619)
 * 'nodetool info' prints exception against older node (CASSANDRA-8796)
 * Ensure SSTableSimpleUnsortedWriter.close() terminates if
   disk writer has crashed (CASSANDRA-8807)


2.1.4
 * Bind JMX to localhost unless explicitly configured otherwise (CASSANDRA-9085)


2.1.3
 * Fix HSHA/offheap_objects corruption (CASSANDRA-8719)
 * Upgrade libthrift to 0.9.2 (CASSANDRA-8685)
 * Don't use the shared ref in sstableloader (CASSANDRA-8704)
 * Purge internal prepared statements if related tables or
   keyspaces are dropped (CASSANDRA-8693)
 * (cqlsh) Handle unicode BOM at start of files (CASSANDRA-8638)
 * Stop compactions before exiting offline tools (CASSANDRA-8623)
 * Update tools/stress/README.txt to match current behaviour (CASSANDRA-7933)
 * Fix schema from Thrift conversion with empty metadata (CASSANDRA-8695)
 * Safer Resource Management (CASSANDRA-7705)
 * Make sure we compact highly overlapping cold sstables with
   STCS (CASSANDRA-8635)
 * rpc_interface and listen_interface generate NPE on startup when specified
   interface doesn't exist (CASSANDRA-8677)
 * Fix ArrayIndexOutOfBoundsException in nodetool cfhistograms (CASSANDRA-8514)
 * Switch from yammer metrics for nodetool cf/proxy histograms (CASSANDRA-8662)
 * Make sure we don't add tmplink files to the compaction
   strategy (CASSANDRA-8580)
 * (cqlsh) Handle maps with blob keys (CASSANDRA-8372)
 * (cqlsh) Handle DynamicCompositeType schemas correctly (CASSANDRA-8563)
 * Duplicate rows returned when in clause has repeated values (CASSANDRA-6706)
 * Add tooling to detect hot partitions (CASSANDRA-7974)
 * Fix cassandra-stress user-mode truncation of partition generation (CASSANDRA-8608)
 * Only stream from unrepaired sstables during inc repair (CASSANDRA-8267)
 * Don't allow starting multiple inc repairs on the same sstables (CASSANDRA-8316)
 * Invalidate prepared BATCH statements when related tables
   or keyspaces are dropped (CASSANDRA-8652)
 * Fix missing results in secondary index queries on collections
   with ALLOW FILTERING (CASSANDRA-8421)
 * Expose EstimatedHistogram metrics for range slices (CASSANDRA-8627)
 * (cqlsh) Escape clqshrc passwords properly (CASSANDRA-8618)
 * Fix NPE when passing wrong argument in ALTER TABLE statement (CASSANDRA-8355)
 * Pig: Refactor and deprecate CqlStorage (CASSANDRA-8599)
 * Don't reuse the same cleanup strategy for all sstables (CASSANDRA-8537)
 * Fix case-sensitivity of index name on CREATE and DROP INDEX
   statements (CASSANDRA-8365)
 * Better detection/logging for corruption in compressed sstables (CASSANDRA-8192)
 * Use the correct repairedAt value when closing writer (CASSANDRA-8570)
 * (cqlsh) Handle a schema mismatch being detected on startup (CASSANDRA-8512)
 * Properly calculate expected write size during compaction (CASSANDRA-8532)
 * Invalidate affected prepared statements when a table's columns
   are altered (CASSANDRA-7910)
 * Stress - user defined writes should populate sequentally (CASSANDRA-8524)
 * Fix regression in SSTableRewriter causing some rows to become unreadable 
   during compaction (CASSANDRA-8429)
 * Run major compactions for repaired/unrepaired in parallel (CASSANDRA-8510)
 * (cqlsh) Fix compression options in DESCRIBE TABLE output when compression
   is disabled (CASSANDRA-8288)
 * (cqlsh) Fix DESCRIBE output after keyspaces are altered (CASSANDRA-7623)
 * Make sure we set lastCompactedKey correctly (CASSANDRA-8463)
 * (cqlsh) Fix output of CONSISTENCY command (CASSANDRA-8507)
 * (cqlsh) Fixed the handling of LIST statements (CASSANDRA-8370)
 * Make sstablescrub check leveled manifest again (CASSANDRA-8432)
 * Check first/last keys in sstable when giving out positions (CASSANDRA-8458)
 * Disable mmap on Windows (CASSANDRA-6993)
 * Add missing ConsistencyLevels to cassandra-stress (CASSANDRA-8253)
 * Add auth support to cassandra-stress (CASSANDRA-7985)
 * Fix ArrayIndexOutOfBoundsException when generating error message
   for some CQL syntax errors (CASSANDRA-8455)
 * Scale memtable slab allocation logarithmically (CASSANDRA-7882)
 * cassandra-stress simultaneous inserts over same seed (CASSANDRA-7964)
 * Reduce cassandra-stress sampling memory requirements (CASSANDRA-7926)
 * Ensure memtable flush cannot expire commit log entries from its future (CASSANDRA-8383)
 * Make read "defrag" async to reclaim memtables (CASSANDRA-8459)
 * Remove tmplink files for offline compactions (CASSANDRA-8321)
 * Reduce maxHintsInProgress (CASSANDRA-8415)
 * BTree updates may call provided update function twice (CASSANDRA-8018)
 * Release sstable references after anticompaction (CASSANDRA-8386)
 * Handle abort() in SSTableRewriter properly (CASSANDRA-8320)
 * Centralize shared executors (CASSANDRA-8055)
 * Fix filtering for CONTAINS (KEY) relations on frozen collection
   clustering columns when the query is restricted to a single
   partition (CASSANDRA-8203)
 * Do more aggressive entire-sstable TTL expiry checks (CASSANDRA-8243)
 * Add more log info if readMeter is null (CASSANDRA-8238)
 * add check of the system wall clock time at startup (CASSANDRA-8305)
 * Support for frozen collections (CASSANDRA-7859)
 * Fix overflow on histogram computation (CASSANDRA-8028)
 * Have paxos reuse the timestamp generation of normal queries (CASSANDRA-7801)
 * Fix incremental repair not remove parent session on remote (CASSANDRA-8291)
 * Improve JBOD disk utilization (CASSANDRA-7386)
 * Log failed host when preparing incremental repair (CASSANDRA-8228)
 * Force config client mode in CQLSSTableWriter (CASSANDRA-8281)
 * Fix sstableupgrade throws exception (CASSANDRA-8688)
 * Fix hang when repairing empty keyspace (CASSANDRA-8694)
Merged from 2.0:
 * Fix IllegalArgumentException in dynamic snitch (CASSANDRA-8448)
 * Add support for UPDATE ... IF EXISTS (CASSANDRA-8610)
 * Fix reversal of list prepends (CASSANDRA-8733)
 * Prevent non-zero default_time_to_live on tables with counters
   (CASSANDRA-8678)
 * Fix SSTableSimpleUnsortedWriter ConcurrentModificationException
   (CASSANDRA-8619)
 * Round up time deltas lower than 1ms in BulkLoader (CASSANDRA-8645)
 * Add batch remove iterator to ABSC (CASSANDRA-8414, 8666)
 * Round up time deltas lower than 1ms in BulkLoader (CASSANDRA-8645)
 * Fix isClientMode check in Keyspace (CASSANDRA-8687)
 * Use more efficient slice size for querying internal secondary
   index tables (CASSANDRA-8550)
 * Fix potentially returning deleted rows with range tombstone (CASSANDRA-8558)
 * Check for available disk space before starting a compaction (CASSANDRA-8562)
 * Fix DISTINCT queries with LIMITs or paging when some partitions
   contain only tombstones (CASSANDRA-8490)
 * Introduce background cache refreshing to permissions cache
   (CASSANDRA-8194)
 * Fix race condition in StreamTransferTask that could lead to
   infinite loops and premature sstable deletion (CASSANDRA-7704)
 * Add an extra version check to MigrationTask (CASSANDRA-8462)
 * Ensure SSTableWriter cleans up properly after failure (CASSANDRA-8499)
 * Increase bf true positive count on key cache hit (CASSANDRA-8525)
 * Move MeteredFlusher to its own thread (CASSANDRA-8485)
 * Fix non-distinct results in DISTNCT queries on static columns when
   paging is enabled (CASSANDRA-8087)
 * Move all hints related tasks to hints internal executor (CASSANDRA-8285)
 * Fix paging for multi-partition IN queries (CASSANDRA-8408)
 * Fix MOVED_NODE topology event never being emitted when a node
   moves its token (CASSANDRA-8373)
 * Fix validation of indexes in COMPACT tables (CASSANDRA-8156)
 * Avoid StackOverflowError when a large list of IN values
   is used for a clustering column (CASSANDRA-8410)
 * Fix NPE when writetime() or ttl() calls are wrapped by
   another function call (CASSANDRA-8451)
 * Fix NPE after dropping a keyspace (CASSANDRA-8332)
 * Fix error message on read repair timeouts (CASSANDRA-7947)
 * Default DTCS base_time_seconds changed to 60 (CASSANDRA-8417)
 * Refuse Paxos operation with more than one pending endpoint (CASSANDRA-8346, 8640)
 * Throw correct exception when trying to bind a keyspace or table
   name (CASSANDRA-6952)
 * Make HHOM.compact synchronized (CASSANDRA-8416)
 * cancel latency-sampling task when CF is dropped (CASSANDRA-8401)
 * don't block SocketThread for MessagingService (CASSANDRA-8188)
 * Increase quarantine delay on replacement (CASSANDRA-8260)
 * Expose off-heap memory usage stats (CASSANDRA-7897)
 * Ignore Paxos commits for truncated tables (CASSANDRA-7538)
 * Validate size of indexed column values (CASSANDRA-8280)
 * Make LCS split compaction results over all data directories (CASSANDRA-8329)
 * Fix some failing queries that use multi-column relations
   on COMPACT STORAGE tables (CASSANDRA-8264)
 * Fix InvalidRequestException with ORDER BY (CASSANDRA-8286)
 * Disable SSLv3 for POODLE (CASSANDRA-8265)
 * Fix millisecond timestamps in Tracing (CASSANDRA-8297)
 * Include keyspace name in error message when there are insufficient
   live nodes to stream from (CASSANDRA-8221)
 * Avoid overlap in L1 when L0 contains many nonoverlapping
   sstables (CASSANDRA-8211)
 * Improve PropertyFileSnitch logging (CASSANDRA-8183)
 * Add DC-aware sequential repair (CASSANDRA-8193)
 * Use live sstables in snapshot repair if possible (CASSANDRA-8312)
 * Fix hints serialized size calculation (CASSANDRA-8587)


2.1.2
 * (cqlsh) parse_for_table_meta errors out on queries with undefined
   grammars (CASSANDRA-8262)
 * (cqlsh) Fix SELECT ... TOKEN() function broken in C* 2.1.1 (CASSANDRA-8258)
 * Fix Cassandra crash when running on JDK8 update 40 (CASSANDRA-8209)
 * Optimize partitioner tokens (CASSANDRA-8230)
 * Improve compaction of repaired/unrepaired sstables (CASSANDRA-8004)
 * Make cache serializers pluggable (CASSANDRA-8096)
 * Fix issues with CONTAINS (KEY) queries on secondary indexes
   (CASSANDRA-8147)
 * Fix read-rate tracking of sstables for some queries (CASSANDRA-8239)
 * Fix default timestamp in QueryOptions (CASSANDRA-8246)
 * Set socket timeout when reading remote version (CASSANDRA-8188)
 * Refactor how we track live size (CASSANDRA-7852)
 * Make sure unfinished compaction files are removed (CASSANDRA-8124)
 * Fix shutdown when run as Windows service (CASSANDRA-8136)
 * Fix DESCRIBE TABLE with custom indexes (CASSANDRA-8031)
 * Fix race in RecoveryManagerTest (CASSANDRA-8176)
 * Avoid IllegalArgumentException while sorting sstables in
   IndexSummaryManager (CASSANDRA-8182)
 * Shutdown JVM on file descriptor exhaustion (CASSANDRA-7579)
 * Add 'die' policy for commit log and disk failure (CASSANDRA-7927)
 * Fix installing as service on Windows (CASSANDRA-8115)
 * Fix CREATE TABLE for CQL2 (CASSANDRA-8144)
 * Avoid boxing in ColumnStats min/max trackers (CASSANDRA-8109)
Merged from 2.0:
 * Correctly handle non-text column names in cql3 (CASSANDRA-8178)
 * Fix deletion for indexes on primary key columns (CASSANDRA-8206)
 * Add 'nodetool statusgossip' (CASSANDRA-8125)
 * Improve client notification that nodes are ready for requests (CASSANDRA-7510)
 * Handle negative timestamp in writetime method (CASSANDRA-8139)
 * Pig: Remove errant LIMIT clause in CqlNativeStorage (CASSANDRA-8166)
 * Throw ConfigurationException when hsha is used with the default
   rpc_max_threads setting of 'unlimited' (CASSANDRA-8116)
 * Allow concurrent writing of the same table in the same JVM using
   CQLSSTableWriter (CASSANDRA-7463)
 * Fix totalDiskSpaceUsed calculation (CASSANDRA-8205)


2.1.1
 * Fix spin loop in AtomicSortedColumns (CASSANDRA-7546)
 * Dont notify when replacing tmplink files (CASSANDRA-8157)
 * Fix validation with multiple CONTAINS clause (CASSANDRA-8131)
 * Fix validation of collections in TriggerExecutor (CASSANDRA-8146)
 * Fix IllegalArgumentException when a list of IN values containing tuples
   is passed as a single arg to a prepared statement with the v1 or v2
   protocol (CASSANDRA-8062)
 * Fix ClassCastException in DISTINCT query on static columns with
   query paging (CASSANDRA-8108)
 * Fix NPE on null nested UDT inside a set (CASSANDRA-8105)
 * Fix exception when querying secondary index on set items or map keys
   when some clustering columns are specified (CASSANDRA-8073)
 * Send proper error response when there is an error during native
   protocol message decode (CASSANDRA-8118)
 * Gossip should ignore generation numbers too far in the future (CASSANDRA-8113)
 * Fix NPE when creating a table with frozen sets, lists (CASSANDRA-8104)
 * Fix high memory use due to tracking reads on incrementally opened sstable
   readers (CASSANDRA-8066)
 * Fix EXECUTE request with skipMetadata=false returning no metadata
   (CASSANDRA-8054)
 * Allow concurrent use of CQLBulkOutputFormat (CASSANDRA-7776)
 * Shutdown JVM on OOM (CASSANDRA-7507)
 * Upgrade netty version and enable epoll event loop (CASSANDRA-7761)
 * Don't duplicate sstables smaller than split size when using
   the sstablesplitter tool (CASSANDRA-7616)
 * Avoid re-parsing already prepared statements (CASSANDRA-7923)
 * Fix some Thrift slice deletions and updates of COMPACT STORAGE
   tables with some clustering columns omitted (CASSANDRA-7990)
 * Fix filtering for CONTAINS on sets (CASSANDRA-8033)
 * Properly track added size (CASSANDRA-7239)
 * Allow compilation in java 8 (CASSANDRA-7208)
 * Fix Assertion error on RangeTombstoneList diff (CASSANDRA-8013)
 * Release references to overlapping sstables during compaction (CASSANDRA-7819)
 * Send notification when opening compaction results early (CASSANDRA-8034)
 * Make native server start block until properly bound (CASSANDRA-7885)
 * (cqlsh) Fix IPv6 support (CASSANDRA-7988)
 * Ignore fat clients when checking for endpoint collision (CASSANDRA-7939)
 * Make sstablerepairedset take a list of files (CASSANDRA-7995)
 * (cqlsh) Tab completeion for indexes on map keys (CASSANDRA-7972)
 * (cqlsh) Fix UDT field selection in select clause (CASSANDRA-7891)
 * Fix resource leak in event of corrupt sstable
 * (cqlsh) Add command line option for cqlshrc file path (CASSANDRA-7131)
 * Provide visibility into prepared statements churn (CASSANDRA-7921, CASSANDRA-7930)
 * Invalidate prepared statements when their keyspace or table is
   dropped (CASSANDRA-7566)
 * cassandra-stress: fix support for NetworkTopologyStrategy (CASSANDRA-7945)
 * Fix saving caches when a table is dropped (CASSANDRA-7784)
 * Add better error checking of new stress profile (CASSANDRA-7716)
 * Use ThreadLocalRandom and remove FBUtilities.threadLocalRandom (CASSANDRA-7934)
 * Prevent operator mistakes due to simultaneous bootstrap (CASSANDRA-7069)
 * cassandra-stress supports whitelist mode for node config (CASSANDRA-7658)
 * GCInspector more closely tracks GC; cassandra-stress and nodetool report it (CASSANDRA-7916)
 * nodetool won't output bogus ownership info without a keyspace (CASSANDRA-7173)
 * Add human readable option to nodetool commands (CASSANDRA-5433)
 * Don't try to set repairedAt on old sstables (CASSANDRA-7913)
 * Add metrics for tracking PreparedStatement use (CASSANDRA-7719)
 * (cqlsh) tab-completion for triggers (CASSANDRA-7824)
 * (cqlsh) Support for query paging (CASSANDRA-7514)
 * (cqlsh) Show progress of COPY operations (CASSANDRA-7789)
 * Add syntax to remove multiple elements from a map (CASSANDRA-6599)
 * Support non-equals conditions in lightweight transactions (CASSANDRA-6839)
 * Add IF [NOT] EXISTS to create/drop triggers (CASSANDRA-7606)
 * (cqlsh) Display the current logged-in user (CASSANDRA-7785)
 * (cqlsh) Don't ignore CTRL-C during COPY FROM execution (CASSANDRA-7815)
 * (cqlsh) Order UDTs according to cross-type dependencies in DESCRIBE
   output (CASSANDRA-7659)
 * (cqlsh) Fix handling of CAS statement results (CASSANDRA-7671)
 * (cqlsh) COPY TO/FROM improvements (CASSANDRA-7405)
 * Support list index operations with conditions (CASSANDRA-7499)
 * Add max live/tombstoned cells to nodetool cfstats output (CASSANDRA-7731)
 * Validate IPv6 wildcard addresses properly (CASSANDRA-7680)
 * (cqlsh) Error when tracing query (CASSANDRA-7613)
 * Avoid IOOBE when building SyntaxError message snippet (CASSANDRA-7569)
 * SSTableExport uses correct validator to create string representation of partition
   keys (CASSANDRA-7498)
 * Avoid NPEs when receiving type changes for an unknown keyspace (CASSANDRA-7689)
 * Add support for custom 2i validation (CASSANDRA-7575)
 * Pig support for hadoop CqlInputFormat (CASSANDRA-6454)
 * Add duration mode to cassandra-stress (CASSANDRA-7468)
 * Add listen_interface and rpc_interface options (CASSANDRA-7417)
 * Improve schema merge performance (CASSANDRA-7444)
 * Adjust MT depth based on # of partition validating (CASSANDRA-5263)
 * Optimise NativeCell comparisons (CASSANDRA-6755)
 * Configurable client timeout for cqlsh (CASSANDRA-7516)
 * Include snippet of CQL query near syntax error in messages (CASSANDRA-7111)
 * Make repair -pr work with -local (CASSANDRA-7450)
 * Fix error in sstableloader with -cph > 1 (CASSANDRA-8007)
 * Fix snapshot repair error on indexed tables (CASSANDRA-8020)
 * Do not exit nodetool repair when receiving JMX NOTIF_LOST (CASSANDRA-7909)
 * Stream to private IP when available (CASSANDRA-8084)
Merged from 2.0:
 * Reject conditions on DELETE unless full PK is given (CASSANDRA-6430)
 * Properly reject the token function DELETE (CASSANDRA-7747)
 * Force batchlog replay before decommissioning a node (CASSANDRA-7446)
 * Fix hint replay with many accumulated expired hints (CASSANDRA-6998)
 * Fix duplicate results in DISTINCT queries on static columns with query
   paging (CASSANDRA-8108)
 * Add DateTieredCompactionStrategy (CASSANDRA-6602)
 * Properly validate ascii and utf8 string literals in CQL queries (CASSANDRA-8101)
 * (cqlsh) Fix autocompletion for alter keyspace (CASSANDRA-8021)
 * Create backup directories for commitlog archiving during startup (CASSANDRA-8111)
 * Reduce totalBlockFor() for LOCAL_* consistency levels (CASSANDRA-8058)
 * Fix merging schemas with re-dropped keyspaces (CASSANDRA-7256)
 * Fix counters in supercolumns during live upgrades from 1.2 (CASSANDRA-7188)
 * Notify DT subscribers when a column family is truncated (CASSANDRA-8088)
 * Add sanity check of $JAVA on startup (CASSANDRA-7676)
 * Schedule fat client schema pull on join (CASSANDRA-7993)
 * Don't reset nodes' versions when closing IncomingTcpConnections
   (CASSANDRA-7734)
 * Record the real messaging version in all cases in OutboundTcpConnection
   (CASSANDRA-8057)
 * SSL does not work in cassandra-cli (CASSANDRA-7899)
 * Fix potential exception when using ReversedType in DynamicCompositeType
   (CASSANDRA-7898)
 * Better validation of collection values (CASSANDRA-7833)
 * Track min/max timestamps correctly (CASSANDRA-7969)
 * Fix possible overflow while sorting CL segments for replay (CASSANDRA-7992)
 * Increase nodetool Xmx (CASSANDRA-7956)
 * Archive any commitlog segments present at startup (CASSANDRA-6904)
 * CrcCheckChance should adjust based on live CFMetadata not 
   sstable metadata (CASSANDRA-7978)
 * token() should only accept columns in the partitioning
   key order (CASSANDRA-6075)
 * Add method to invalidate permission cache via JMX (CASSANDRA-7977)
 * Allow propagating multiple gossip states atomically (CASSANDRA-6125)
 * Log exceptions related to unclean native protocol client disconnects
   at DEBUG or INFO (CASSANDRA-7849)
 * Allow permissions cache to be set via JMX (CASSANDRA-7698)
 * Include schema_triggers CF in readable system resources (CASSANDRA-7967)
 * Fix RowIndexEntry to report correct serializedSize (CASSANDRA-7948)
 * Make CQLSSTableWriter sync within partitions (CASSANDRA-7360)
 * Potentially use non-local replicas in CqlConfigHelper (CASSANDRA-7906)
 * Explicitly disallow mixing multi-column and single-column
   relations on clustering columns (CASSANDRA-7711)
 * Better error message when condition is set on PK column (CASSANDRA-7804)
 * Don't send schema change responses and events for no-op DDL
   statements (CASSANDRA-7600)
 * (Hadoop) fix cluster initialisation for a split fetching (CASSANDRA-7774)
 * Throw InvalidRequestException when queries contain relations on entire
   collection columns (CASSANDRA-7506)
 * (cqlsh) enable CTRL-R history search with libedit (CASSANDRA-7577)
 * (Hadoop) allow ACFRW to limit nodes to local DC (CASSANDRA-7252)
 * (cqlsh) cqlsh should automatically disable tracing when selecting
   from system_traces (CASSANDRA-7641)
 * (Hadoop) Add CqlOutputFormat (CASSANDRA-6927)
 * Don't depend on cassandra config for nodetool ring (CASSANDRA-7508)
 * (cqlsh) Fix failing cqlsh formatting tests (CASSANDRA-7703)
 * Fix IncompatibleClassChangeError from hadoop2 (CASSANDRA-7229)
 * Add 'nodetool sethintedhandoffthrottlekb' (CASSANDRA-7635)
 * (cqlsh) Add tab-completion for CREATE/DROP USER IF [NOT] EXISTS (CASSANDRA-7611)
 * Catch errors when the JVM pulls the rug out from GCInspector (CASSANDRA-5345)
 * cqlsh fails when version number parts are not int (CASSANDRA-7524)
 * Fix NPE when table dropped during streaming (CASSANDRA-7946)
 * Fix wrong progress when streaming uncompressed (CASSANDRA-7878)
 * Fix possible infinite loop in creating repair range (CASSANDRA-7983)
 * Fix unit in nodetool for streaming throughput (CASSANDRA-7375)
Merged from 1.2:
 * Don't index tombstones (CASSANDRA-7828)
 * Improve PasswordAuthenticator default super user setup (CASSANDRA-7788)


2.1.0
 * (cqlsh) Removed "ALTER TYPE <name> RENAME TO <name>" from tab-completion
   (CASSANDRA-7895)
 * Fixed IllegalStateException in anticompaction (CASSANDRA-7892)
 * cqlsh: DESCRIBE support for frozen UDTs, tuples (CASSANDRA-7863)
 * Avoid exposing internal classes over JMX (CASSANDRA-7879)
 * Add null check for keys when freezing collection (CASSANDRA-7869)
 * Improve stress workload realism (CASSANDRA-7519)


2.1.0-rc7
 * Add frozen keyword and require UDT to be frozen (CASSANDRA-7857)
 * Track added sstable size correctly (CASSANDRA-7239)
 * (cqlsh) Fix case insensitivity (CASSANDRA-7834)
 * Fix failure to stream ranges when moving (CASSANDRA-7836)
 * Correctly remove tmplink files (CASSANDRA-7803)
 * (cqlsh) Fix column name formatting for functions, CAS operations,
   and UDT field selections (CASSANDRA-7806)
 * (cqlsh) Fix COPY FROM handling of null/empty primary key
   values (CASSANDRA-7792)
 * Fix ordering of static cells (CASSANDRA-7763)
Merged from 2.0:
 * Forbid re-adding dropped counter columns (CASSANDRA-7831)
 * Fix CFMetaData#isThriftCompatible() for PK-only tables (CASSANDRA-7832)
 * Always reject inequality on the partition key without token()
   (CASSANDRA-7722)
 * Always send Paxos commit to all replicas (CASSANDRA-7479)
 * Make disruptor_thrift_server invocation pool configurable (CASSANDRA-7594)
 * Make repair no-op when RF=1 (CASSANDRA-7864)


2.0.10
 * Don't send schema change responses and events for no-op DDL
   statements (CASSANDRA-7600)
 * (Hadoop) fix cluster initialisation for a split fetching (CASSANDRA-7774)
 * Configure system.paxos with LeveledCompactionStrategy (CASSANDRA-7753)
 * Fix ALTER clustering column type from DateType to TimestampType when
   using DESC clustering order (CASSANRDA-7797)
 * Throw EOFException if we run out of chunks in compressed datafile
   (CASSANDRA-7664)
 * Fix PRSI handling of CQL3 row markers for row cleanup (CASSANDRA-7787)
 * Fix dropping collection when it's the last regular column (CASSANDRA-7744)
 * Properly reject operations on list index with conditions (CASSANDRA-7499)
 * Make StreamReceiveTask thread safe and gc friendly (CASSANDRA-7795)
 * Validate empty cell names from counter updates (CASSANDRA-7798)
Merged from 1.2:
 * Don't allow compacted sstables to be marked as compacting (CASSANDRA-7145)
 * Track expired tombstones (CASSANDRA-7810)


2.1.0-rc6
 * Fix OOM issue from netty caching over time (CASSANDRA-7743)
 * json2sstable couldn't import JSON for CQL table (CASSANDRA-7477)
 * Invalidate all caches on table drop (CASSANDRA-7561)
 * Skip strict endpoint selection for ranges if RF == nodes (CASSANRA-7765)
 * Fix Thrift range filtering without 2ary index lookups (CASSANDRA-7741)
 * Add tracing entries about concurrent range requests (CASSANDRA-7599)
 * (cqlsh) Fix DESCRIBE for NTS keyspaces (CASSANDRA-7729)
 * Remove netty buffer ref-counting (CASSANDRA-7735)
 * Pass mutated cf to index updater for use by PRSI (CASSANDRA-7742)
 * Include stress yaml example in release and deb (CASSANDRA-7717)
 * workaround for netty issue causing corrupted data off the wire (CASSANDRA-7695)
 * cqlsh DESC CLUSTER fails retrieving ring information (CASSANDRA-7687)
 * Fix binding null values inside UDT (CASSANDRA-7685)
 * Fix UDT field selection with empty fields (CASSANDRA-7670)
 * Bogus deserialization of static cells from sstable (CASSANDRA-7684)
 * Fix NPE on compaction leftover cleanup for dropped table (CASSANDRA-7770)
Merged from 2.0:
 * Fix race condition in StreamTransferTask that could lead to
   infinite loops and premature sstable deletion (CASSANDRA-7704)
 * (cqlsh) Wait up to 10 sec for a tracing session (CASSANDRA-7222)
 * Fix NPE in FileCacheService.sizeInBytes (CASSANDRA-7756)
 * Remove duplicates from StorageService.getJoiningNodes (CASSANDRA-7478)
 * Clone token map outside of hot gossip loops (CASSANDRA-7758)
 * Fix MS expiring map timeout for Paxos messages (CASSANDRA-7752)
 * Do not flush on truncate if durable_writes is false (CASSANDRA-7750)
 * Give CRR a default input_cql Statement (CASSANDRA-7226)
 * Better error message when adding a collection with the same name
   than a previously dropped one (CASSANDRA-6276)
 * Fix validation when adding static columns (CASSANDRA-7730)
 * (Thrift) fix range deletion of supercolumns (CASSANDRA-7733)
 * Fix potential AssertionError in RangeTombstoneList (CASSANDRA-7700)
 * Validate arguments of blobAs* functions (CASSANDRA-7707)
 * Fix potential AssertionError with 2ndary indexes (CASSANDRA-6612)
 * Avoid logging CompactionInterrupted at ERROR (CASSANDRA-7694)
 * Minor leak in sstable2jon (CASSANDRA-7709)
 * Add cassandra.auto_bootstrap system property (CASSANDRA-7650)
 * Update java driver (for hadoop) (CASSANDRA-7618)
 * Remove CqlPagingRecordReader/CqlPagingInputFormat (CASSANDRA-7570)
 * Support connecting to ipv6 jmx with nodetool (CASSANDRA-7669)


2.1.0-rc5
 * Reject counters inside user types (CASSANDRA-7672)
 * Switch to notification-based GCInspector (CASSANDRA-7638)
 * (cqlsh) Handle nulls in UDTs and tuples correctly (CASSANDRA-7656)
 * Don't use strict consistency when replacing (CASSANDRA-7568)
 * Fix min/max cell name collection on 2.0 SSTables with range
   tombstones (CASSANDRA-7593)
 * Tolerate min/max cell names of different lengths (CASSANDRA-7651)
 * Filter cached results correctly (CASSANDRA-7636)
 * Fix tracing on the new SEPExecutor (CASSANDRA-7644)
 * Remove shuffle and taketoken (CASSANDRA-7601)
 * Clean up Windows batch scripts (CASSANDRA-7619)
 * Fix native protocol drop user type notification (CASSANDRA-7571)
 * Give read access to system.schema_usertypes to all authenticated users
   (CASSANDRA-7578)
 * (cqlsh) Fix cqlsh display when zero rows are returned (CASSANDRA-7580)
 * Get java version correctly when JAVA_TOOL_OPTIONS is set (CASSANDRA-7572)
 * Fix NPE when dropping index from non-existent keyspace, AssertionError when
   dropping non-existent index with IF EXISTS (CASSANDRA-7590)
 * Fix sstablelevelresetter hang (CASSANDRA-7614)
 * (cqlsh) Fix deserialization of blobs (CASSANDRA-7603)
 * Use "keyspace updated" schema change message for UDT changes in v1 and
   v2 protocols (CASSANDRA-7617)
 * Fix tracing of range slices and secondary index lookups that are local
   to the coordinator (CASSANDRA-7599)
 * Set -Dcassandra.storagedir for all tool shell scripts (CASSANDRA-7587)
 * Don't swap max/min col names when mutating sstable metadata (CASSANDRA-7596)
 * (cqlsh) Correctly handle paged result sets (CASSANDRA-7625)
 * (cqlsh) Improve waiting for a trace to complete (CASSANDRA-7626)
 * Fix tracing of concurrent range slices and 2ary index queries (CASSANDRA-7626)
 * Fix scrub against collection type (CASSANDRA-7665)
Merged from 2.0:
 * Set gc_grace_seconds to seven days for system schema tables (CASSANDRA-7668)
 * SimpleSeedProvider no longer caches seeds forever (CASSANDRA-7663)
 * Always flush on truncate (CASSANDRA-7511)
 * Fix ReversedType(DateType) mapping to native protocol (CASSANDRA-7576)
 * Always merge ranges owned by a single node (CASSANDRA-6930)
 * Track max/min timestamps for range tombstones (CASSANDRA-7647)
 * Fix NPE when listing saved caches dir (CASSANDRA-7632)


2.1.0-rc4
 * Fix word count hadoop example (CASSANDRA-7200)
 * Updated memtable_cleanup_threshold and memtable_flush_writers defaults 
   (CASSANDRA-7551)
 * (Windows) fix startup when WMI memory query fails (CASSANDRA-7505)
 * Anti-compaction proceeds if any part of the repair failed (CASSANDRA-7521)
 * Add missing table name to DROP INDEX responses and notifications (CASSANDRA-7539)
 * Bump CQL version to 3.2.0 and update CQL documentation (CASSANDRA-7527)
 * Fix configuration error message when running nodetool ring (CASSANDRA-7508)
 * Support conditional updates, tuple type, and the v3 protocol in cqlsh (CASSANDRA-7509)
 * Handle queries on multiple secondary index types (CASSANDRA-7525)
 * Fix cqlsh authentication with v3 native protocol (CASSANDRA-7564)
 * Fix NPE when unknown prepared statement ID is used (CASSANDRA-7454)
Merged from 2.0:
 * (Windows) force range-based repair to non-sequential mode (CASSANDRA-7541)
 * Fix range merging when DES scores are zero (CASSANDRA-7535)
 * Warn when SSL certificates have expired (CASSANDRA-7528)
 * Fix error when doing reversed queries with static columns (CASSANDRA-7490)
Merged from 1.2:
 * Set correct stream ID on responses when non-Exception Throwables
   are thrown while handling native protocol messages (CASSANDRA-7470)


2.1.0-rc3
 * Consider expiry when reconciling otherwise equal cells (CASSANDRA-7403)
 * Introduce CQL support for stress tool (CASSANDRA-6146)
 * Fix ClassCastException processing expired messages (CASSANDRA-7496)
 * Fix prepared marker for collections inside UDT (CASSANDRA-7472)
 * Remove left-over populate_io_cache_on_flush and replicate_on_write
   uses (CASSANDRA-7493)
 * (Windows) handle spaces in path names (CASSANDRA-7451)
 * Ensure writes have completed after dropping a table, before recycling
   commit log segments (CASSANDRA-7437)
 * Remove left-over rows_per_partition_to_cache (CASSANDRA-7493)
 * Fix error when CONTAINS is used with a bind marker (CASSANDRA-7502)
 * Properly reject unknown UDT field (CASSANDRA-7484)
Merged from 2.0:
 * Fix CC#collectTimeOrderedData() tombstone optimisations (CASSANDRA-7394)
 * Support DISTINCT for static columns and fix behaviour when DISTINC is
   not use (CASSANDRA-7305).
 * Workaround JVM NPE on JMX bind failure (CASSANDRA-7254)
 * Fix race in FileCacheService RemovalListener (CASSANDRA-7278)
 * Fix inconsistent use of consistencyForCommit that allowed LOCAL_QUORUM
   operations to incorrect become full QUORUM (CASSANDRA-7345)
 * Properly handle unrecognized opcodes and flags (CASSANDRA-7440)
 * (Hadoop) close CqlRecordWriter clients when finished (CASSANDRA-7459)
 * Commit disk failure policy (CASSANDRA-7429)
 * Make sure high level sstables get compacted (CASSANDRA-7414)
 * Fix AssertionError when using empty clustering columns and static columns
   (CASSANDRA-7455)
 * Add option to disable STCS in L0 (CASSANDRA-6621)
 * Upgrade to snappy-java 1.0.5.2 (CASSANDRA-7476)


2.1.0-rc2
 * Fix heap size calculation for CompoundSparseCellName and 
   CompoundSparseCellName.WithCollection (CASSANDRA-7421)
 * Allow counter mutations in UNLOGGED batches (CASSANDRA-7351)
 * Modify reconcile logic to always pick a tombstone over a counter cell
   (CASSANDRA-7346)
 * Avoid incremental compaction on Windows (CASSANDRA-7365)
 * Fix exception when querying a composite-keyed table with a collection index
   (CASSANDRA-7372)
 * Use node's host id in place of counter ids (CASSANDRA-7366)
 * Fix error when doing reversed queries with static columns (CASSANDRA-7490)
 * Backport CASSANDRA-6747 (CASSANDRA-7560)
 * Track max/min timestamps for range tombstones (CASSANDRA-7647)
 * Fix NPE when listing saved caches dir (CASSANDRA-7632)
 * Fix sstableloader unable to connect encrypted node (CASSANDRA-7585)
Merged from 1.2:
 * Clone token map outside of hot gossip loops (CASSANDRA-7758)
 * Add stop method to EmbeddedCassandraService (CASSANDRA-7595)
 * Support connecting to ipv6 jmx with nodetool (CASSANDRA-7669)
 * Set gc_grace_seconds to seven days for system schema tables (CASSANDRA-7668)
 * SimpleSeedProvider no longer caches seeds forever (CASSANDRA-7663)
 * Set correct stream ID on responses when non-Exception Throwables
   are thrown while handling native protocol messages (CASSANDRA-7470)
 * Fix row size miscalculation in LazilyCompactedRow (CASSANDRA-7543)
 * Fix race in background compaction check (CASSANDRA-7745)
 * Don't clear out range tombstones during compaction (CASSANDRA-7808)


2.1.0-rc1
 * Revert flush directory (CASSANDRA-6357)
 * More efficient executor service for fast operations (CASSANDRA-4718)
 * Move less common tools into a new cassandra-tools package (CASSANDRA-7160)
 * Support more concurrent requests in native protocol (CASSANDRA-7231)
 * Add tab-completion to debian nodetool packaging (CASSANDRA-6421)
 * Change concurrent_compactors defaults (CASSANDRA-7139)
 * Add PowerShell Windows launch scripts (CASSANDRA-7001)
 * Make commitlog archive+restore more robust (CASSANDRA-6974)
 * Fix marking commitlogsegments clean (CASSANDRA-6959)
 * Add snapshot "manifest" describing files included (CASSANDRA-6326)
 * Parallel streaming for sstableloader (CASSANDRA-3668)
 * Fix bugs in supercolumns handling (CASSANDRA-7138)
 * Fix ClassClassException on composite dense tables (CASSANDRA-7112)
 * Cleanup and optimize collation and slice iterators (CASSANDRA-7107)
 * Upgrade NBHM lib (CASSANDRA-7128)
 * Optimize netty server (CASSANDRA-6861)
 * Fix repair hang when given CF does not exist (CASSANDRA-7189)
 * Allow c* to be shutdown in an embedded mode (CASSANDRA-5635)
 * Add server side batching to native transport (CASSANDRA-5663)
 * Make batchlog replay asynchronous (CASSANDRA-6134)
 * remove unused classes (CASSANDRA-7197)
 * Limit user types to the keyspace they are defined in (CASSANDRA-6643)
 * Add validate method to CollectionType (CASSANDRA-7208)
 * New serialization format for UDT values (CASSANDRA-7209, CASSANDRA-7261)
 * Fix nodetool netstats (CASSANDRA-7270)
 * Fix potential ClassCastException in HintedHandoffManager (CASSANDRA-7284)
 * Use prepared statements internally (CASSANDRA-6975)
 * Fix broken paging state with prepared statement (CASSANDRA-7120)
 * Fix IllegalArgumentException in CqlStorage (CASSANDRA-7287)
 * Allow nulls/non-existant fields in UDT (CASSANDRA-7206)
 * Add Thrift MultiSliceRequest (CASSANDRA-6757, CASSANDRA-7027)
 * Handle overlapping MultiSlices (CASSANDRA-7279)
 * Fix DataOutputTest on Windows (CASSANDRA-7265)
 * Embedded sets in user defined data-types are not updating (CASSANDRA-7267)
 * Add tuple type to CQL/native protocol (CASSANDRA-7248)
 * Fix CqlPagingRecordReader on tables with few rows (CASSANDRA-7322)
Merged from 2.0:
 * Copy compaction options to make sure they are reloaded (CASSANDRA-7290)
 * Add option to do more aggressive tombstone compactions (CASSANDRA-6563)
 * Don't try to compact already-compacting files in HHOM (CASSANDRA-7288)
 * Always reallocate buffers in HSHA (CASSANDRA-6285)
 * (Hadoop) support authentication in CqlRecordReader (CASSANDRA-7221)
 * (Hadoop) Close java driver Cluster in CQLRR.close (CASSANDRA-7228)
 * Warn when 'USING TIMESTAMP' is used on a CAS BATCH (CASSANDRA-7067)
 * return all cpu values from BackgroundActivityMonitor.readAndCompute (CASSANDRA-7183)
 * Correctly delete scheduled range xfers (CASSANDRA-7143)
 * return all cpu values from BackgroundActivityMonitor.readAndCompute (CASSANDRA-7183)  
 * reduce garbage creation in calculatePendingRanges (CASSANDRA-7191)
 * fix c* launch issues on Russian os's due to output of linux 'free' cmd (CASSANDRA-6162)
 * Fix disabling autocompaction (CASSANDRA-7187)
 * Fix potential NumberFormatException when deserializing IntegerType (CASSANDRA-7088)
 * cqlsh can't tab-complete disabling compaction (CASSANDRA-7185)
 * cqlsh: Accept and execute CQL statement(s) from command-line parameter (CASSANDRA-7172)
 * Fix IllegalStateException in CqlPagingRecordReader (CASSANDRA-7198)
 * Fix the InvertedIndex trigger example (CASSANDRA-7211)
 * Add --resolve-ip option to 'nodetool ring' (CASSANDRA-7210)
 * reduce garbage on codec flag deserialization (CASSANDRA-7244) 
 * Fix duplicated error messages on directory creation error at startup (CASSANDRA-5818)
 * Proper null handle for IF with map element access (CASSANDRA-7155)
 * Improve compaction visibility (CASSANDRA-7242)
 * Correctly delete scheduled range xfers (CASSANDRA-7143)
 * Make batchlog replica selection rack-aware (CASSANDRA-6551)
 * Fix CFMetaData#getColumnDefinitionFromColumnName() (CASSANDRA-7074)
 * Fix writetime/ttl functions for static columns (CASSANDRA-7081)
 * Suggest CTRL-C or semicolon after three blank lines in cqlsh (CASSANDRA-7142)
 * Fix 2ndary index queries with DESC clustering order (CASSANDRA-6950)
 * Invalid key cache entries on DROP (CASSANDRA-6525)
 * Fix flapping RecoveryManagerTest (CASSANDRA-7084)
 * Add missing iso8601 patterns for date strings (CASSANDRA-6973)
 * Support selecting multiple rows in a partition using IN (CASSANDRA-6875)
 * Add authentication support to shuffle (CASSANDRA-6484)
 * Swap local and global default read repair chances (CASSANDRA-7320)
 * Add conditional CREATE/DROP USER support (CASSANDRA-7264)
 * Cqlsh counts non-empty lines for "Blank lines" warning (CASSANDRA-7325)
Merged from 1.2:
 * Add Cloudstack snitch (CASSANDRA-7147)
 * Update system.peers correctly when relocating tokens (CASSANDRA-7126)
 * Add Google Compute Engine snitch (CASSANDRA-7132)
 * remove duplicate query for local tokens (CASSANDRA-7182)
 * exit CQLSH with error status code if script fails (CASSANDRA-6344)
 * Fix bug with some IN queries missig results (CASSANDRA-7105)
 * Fix availability validation for LOCAL_ONE CL (CASSANDRA-7319)
 * Hint streaming can cause decommission to fail (CASSANDRA-7219)


2.1.0-beta2
 * Increase default CL space to 8GB (CASSANDRA-7031)
 * Add range tombstones to read repair digests (CASSANDRA-6863)
 * Fix BTree.clear for large updates (CASSANDRA-6943)
 * Fail write instead of logging a warning when unable to append to CL
   (CASSANDRA-6764)
 * Eliminate possibility of CL segment appearing twice in active list 
   (CASSANDRA-6557)
 * Apply DONTNEED fadvise to commitlog segments (CASSANDRA-6759)
 * Switch CRC component to Adler and include it for compressed sstables 
   (CASSANDRA-4165)
 * Allow cassandra-stress to set compaction strategy options (CASSANDRA-6451)
 * Add broadcast_rpc_address option to cassandra.yaml (CASSANDRA-5899)
 * Auto reload GossipingPropertyFileSnitch config (CASSANDRA-5897)
 * Fix overflow of memtable_total_space_in_mb (CASSANDRA-6573)
 * Fix ABTC NPE and apply update function correctly (CASSANDRA-6692)
 * Allow nodetool to use a file or prompt for password (CASSANDRA-6660)
 * Fix AIOOBE when concurrently accessing ABSC (CASSANDRA-6742)
 * Fix assertion error in ALTER TYPE RENAME (CASSANDRA-6705)
 * Scrub should not always clear out repaired status (CASSANDRA-5351)
 * Improve handling of range tombstone for wide partitions (CASSANDRA-6446)
 * Fix ClassCastException for compact table with composites (CASSANDRA-6738)
 * Fix potentially repairing with wrong nodes (CASSANDRA-6808)
 * Change caching option syntax (CASSANDRA-6745)
 * Fix stress to do proper counter reads (CASSANDRA-6835)
 * Fix help message for stress counter_write (CASSANDRA-6824)
 * Fix stress smart Thrift client to pick servers correctly (CASSANDRA-6848)
 * Add logging levels (minimal, normal or verbose) to stress tool (CASSANDRA-6849)
 * Fix race condition in Batch CLE (CASSANDRA-6860)
 * Improve cleanup/scrub/upgradesstables failure handling (CASSANDRA-6774)
 * ByteBuffer write() methods for serializing sstables (CASSANDRA-6781)
 * Proper compare function for CollectionType (CASSANDRA-6783)
 * Update native server to Netty 4 (CASSANDRA-6236)
 * Fix off-by-one error in stress (CASSANDRA-6883)
 * Make OpOrder AutoCloseable (CASSANDRA-6901)
 * Remove sync repair JMX interface (CASSANDRA-6900)
 * Add multiple memory allocation options for memtables (CASSANDRA-6689, 6694)
 * Remove adjusted op rate from stress output (CASSANDRA-6921)
 * Add optimized CF.hasColumns() implementations (CASSANDRA-6941)
 * Serialize batchlog mutations with the version of the target node
   (CASSANDRA-6931)
 * Optimize CounterColumn#reconcile() (CASSANDRA-6953)
 * Properly remove 1.2 sstable support in 2.1 (CASSANDRA-6869)
 * Lock counter cells, not partitions (CASSANDRA-6880)
 * Track presence of legacy counter shards in sstables (CASSANDRA-6888)
 * Ensure safe resource cleanup when replacing sstables (CASSANDRA-6912)
 * Add failure handler to async callback (CASSANDRA-6747)
 * Fix AE when closing SSTable without releasing reference (CASSANDRA-7000)
 * Clean up IndexInfo on keyspace/table drops (CASSANDRA-6924)
 * Only snapshot relative SSTables when sequential repair (CASSANDRA-7024)
 * Require nodetool rebuild_index to specify index names (CASSANDRA-7038)
 * fix cassandra stress errors on reads with native protocol (CASSANDRA-7033)
 * Use OpOrder to guard sstable references for reads (CASSANDRA-6919)
 * Preemptive opening of compaction result (CASSANDRA-6916)
 * Multi-threaded scrub/cleanup/upgradesstables (CASSANDRA-5547)
 * Optimize cellname comparison (CASSANDRA-6934)
 * Native protocol v3 (CASSANDRA-6855)
 * Optimize Cell liveness checks and clean up Cell (CASSANDRA-7119)
 * Support consistent range movements (CASSANDRA-2434)
Merged from 2.0:
 * Avoid race-prone second "scrub" of system keyspace (CASSANDRA-6797)
 * Pool CqlRecordWriter clients by inetaddress rather than Range
   (CASSANDRA-6665)
 * Fix compaction_history timestamps (CASSANDRA-6784)
 * Compare scores of full replica ordering in DES (CASSANDRA-6683)
 * fix CME in SessionInfo updateProgress affecting netstats (CASSANDRA-6577)
 * Allow repairing between specific replicas (CASSANDRA-6440)
 * Allow per-dc enabling of hints (CASSANDRA-6157)
 * Add compatibility for Hadoop 0.2.x (CASSANDRA-5201)
 * Fix EstimatedHistogram races (CASSANDRA-6682)
 * Failure detector correctly converts initial value to nanos (CASSANDRA-6658)
 * Add nodetool taketoken to relocate vnodes (CASSANDRA-4445)
 * Expose bulk loading progress over JMX (CASSANDRA-4757)
 * Correctly handle null with IF conditions and TTL (CASSANDRA-6623)
 * Account for range/row tombstones in tombstone drop
   time histogram (CASSANDRA-6522)
 * Stop CommitLogSegment.close() from calling sync() (CASSANDRA-6652)
 * Make commitlog failure handling configurable (CASSANDRA-6364)
 * Avoid overlaps in LCS (CASSANDRA-6688)
 * Improve support for paginating over composites (CASSANDRA-4851)
 * Fix count(*) queries in a mixed cluster (CASSANDRA-6707)
 * Improve repair tasks(snapshot, differencing) concurrency (CASSANDRA-6566)
 * Fix replaying pre-2.0 commit logs (CASSANDRA-6714)
 * Add static columns to CQL3 (CASSANDRA-6561)
 * Optimize single partition batch statements (CASSANDRA-6737)
 * Disallow post-query re-ordering when paging (CASSANDRA-6722)
 * Fix potential paging bug with deleted columns (CASSANDRA-6748)
 * Fix NPE on BulkLoader caused by losing StreamEvent (CASSANDRA-6636)
 * Fix truncating compression metadata (CASSANDRA-6791)
 * Add CMSClassUnloadingEnabled JVM option (CASSANDRA-6541)
 * Catch memtable flush exceptions during shutdown (CASSANDRA-6735)
 * Fix upgradesstables NPE for non-CF-based indexes (CASSANDRA-6645)
 * Fix UPDATE updating PRIMARY KEY columns implicitly (CASSANDRA-6782)
 * Fix IllegalArgumentException when updating from 1.2 with SuperColumns
   (CASSANDRA-6733)
 * FBUtilities.singleton() should use the CF comparator (CASSANDRA-6778)
 * Fix CQLSStableWriter.addRow(Map<String, Object>) (CASSANDRA-6526)
 * Fix HSHA server introducing corrupt data (CASSANDRA-6285)
 * Fix CAS conditions for COMPACT STORAGE tables (CASSANDRA-6813)
 * Starting threads in OutboundTcpConnectionPool constructor causes race conditions (CASSANDRA-7177)
 * Allow overriding cassandra-rackdc.properties file (CASSANDRA-7072)
 * Set JMX RMI port to 7199 (CASSANDRA-7087)
 * Use LOCAL_QUORUM for data reads at LOCAL_SERIAL (CASSANDRA-6939)
 * Log a warning for large batches (CASSANDRA-6487)
 * Put nodes in hibernate when join_ring is false (CASSANDRA-6961)
 * Avoid early loading of non-system keyspaces before compaction-leftovers 
   cleanup at startup (CASSANDRA-6913)
 * Restrict Windows to parallel repairs (CASSANDRA-6907)
 * (Hadoop) Allow manually specifying start/end tokens in CFIF (CASSANDRA-6436)
 * Fix NPE in MeteredFlusher (CASSANDRA-6820)
 * Fix race processing range scan responses (CASSANDRA-6820)
 * Allow deleting snapshots from dropped keyspaces (CASSANDRA-6821)
 * Add uuid() function (CASSANDRA-6473)
 * Omit tombstones from schema digests (CASSANDRA-6862)
 * Include correct consistencyLevel in LWT timeout (CASSANDRA-6884)
 * Lower chances for losing new SSTables during nodetool refresh and
   ColumnFamilyStore.loadNewSSTables (CASSANDRA-6514)
 * Add support for DELETE ... IF EXISTS to CQL3 (CASSANDRA-5708)
 * Update hadoop_cql3_word_count example (CASSANDRA-6793)
 * Fix handling of RejectedExecution in sync Thrift server (CASSANDRA-6788)
 * Log more information when exceeding tombstone_warn_threshold (CASSANDRA-6865)
 * Fix truncate to not abort due to unreachable fat clients (CASSANDRA-6864)
 * Fix schema concurrency exceptions (CASSANDRA-6841)
 * Fix leaking validator FH in StreamWriter (CASSANDRA-6832)
 * Fix saving triggers to schema (CASSANDRA-6789)
 * Fix trigger mutations when base mutation list is immutable (CASSANDRA-6790)
 * Fix accounting in FileCacheService to allow re-using RAR (CASSANDRA-6838)
 * Fix static counter columns (CASSANDRA-6827)
 * Restore expiring->deleted (cell) compaction optimization (CASSANDRA-6844)
 * Fix CompactionManager.needsCleanup (CASSANDRA-6845)
 * Correctly compare BooleanType values other than 0 and 1 (CASSANDRA-6779)
 * Read message id as string from earlier versions (CASSANDRA-6840)
 * Properly use the Paxos consistency for (non-protocol) batch (CASSANDRA-6837)
 * Add paranoid disk failure option (CASSANDRA-6646)
 * Improve PerRowSecondaryIndex performance (CASSANDRA-6876)
 * Extend triggers to support CAS updates (CASSANDRA-6882)
 * Static columns with IF NOT EXISTS don't always work as expected (CASSANDRA-6873)
 * Fix paging with SELECT DISTINCT (CASSANDRA-6857)
 * Fix UnsupportedOperationException on CAS timeout (CASSANDRA-6923)
 * Improve MeteredFlusher handling of MF-unaffected column families
   (CASSANDRA-6867)
 * Add CqlRecordReader using native pagination (CASSANDRA-6311)
 * Add QueryHandler interface (CASSANDRA-6659)
 * Track liveRatio per-memtable, not per-CF (CASSANDRA-6945)
 * Make sure upgradesstables keeps sstable level (CASSANDRA-6958)
 * Fix LIMIT with static columns (CASSANDRA-6956)
 * Fix clash with CQL column name in thrift validation (CASSANDRA-6892)
 * Fix error with super columns in mixed 1.2-2.0 clusters (CASSANDRA-6966)
 * Fix bad skip of sstables on slice query with composite start/finish (CASSANDRA-6825)
 * Fix unintended update with conditional statement (CASSANDRA-6893)
 * Fix map element access in IF (CASSANDRA-6914)
 * Avoid costly range calculations for range queries on system keyspaces
   (CASSANDRA-6906)
 * Fix SSTable not released if stream session fails (CASSANDRA-6818)
 * Avoid build failure due to ANTLR timeout (CASSANDRA-6991)
 * Queries on compact tables can return more rows that requested (CASSANDRA-7052)
 * USING TIMESTAMP for batches does not work (CASSANDRA-7053)
 * Fix performance regression from CASSANDRA-5614 (CASSANDRA-6949)
 * Ensure that batchlog and hint timeouts do not produce hints (CASSANDRA-7058)
 * Merge groupable mutations in TriggerExecutor#execute() (CASSANDRA-7047)
 * Plug holes in resource release when wiring up StreamSession (CASSANDRA-7073)
 * Re-add parameter columns to tracing session (CASSANDRA-6942)
 * Preserves CQL metadata when updating table from thrift (CASSANDRA-6831)
Merged from 1.2:
 * Fix nodetool display with vnodes (CASSANDRA-7082)
 * Add UNLOGGED, COUNTER options to BATCH documentation (CASSANDRA-6816)
 * add extra SSL cipher suites (CASSANDRA-6613)
 * fix nodetool getsstables for blob PK (CASSANDRA-6803)
 * Fix BatchlogManager#deleteBatch() use of millisecond timestamps
   (CASSANDRA-6822)
 * Continue assassinating even if the endpoint vanishes (CASSANDRA-6787)
 * Schedule schema pulls on change (CASSANDRA-6971)
 * Non-droppable verbs shouldn't be dropped from OTC (CASSANDRA-6980)
 * Shutdown batchlog executor in SS#drain() (CASSANDRA-7025)
 * Fix batchlog to account for CF truncation records (CASSANDRA-6999)
 * Fix CQLSH parsing of functions and BLOB literals (CASSANDRA-7018)
 * Properly load trustore in the native protocol (CASSANDRA-6847)
 * Always clean up references in SerializingCache (CASSANDRA-6994)
 * Don't shut MessagingService down when replacing a node (CASSANDRA-6476)
 * fix npe when doing -Dcassandra.fd_initial_value_ms (CASSANDRA-6751)


2.1.0-beta1
 * Add flush directory distinct from compaction directories (CASSANDRA-6357)
 * Require JNA by default (CASSANDRA-6575)
 * add listsnapshots command to nodetool (CASSANDRA-5742)
 * Introduce AtomicBTreeColumns (CASSANDRA-6271, 6692)
 * Multithreaded commitlog (CASSANDRA-3578)
 * allocate fixed index summary memory pool and resample cold index summaries 
   to use less memory (CASSANDRA-5519)
 * Removed multithreaded compaction (CASSANDRA-6142)
 * Parallelize fetching rows for low-cardinality indexes (CASSANDRA-1337)
 * change logging from log4j to logback (CASSANDRA-5883)
 * switch to LZ4 compression for internode communication (CASSANDRA-5887)
 * Stop using Thrift-generated Index* classes internally (CASSANDRA-5971)
 * Remove 1.2 network compatibility code (CASSANDRA-5960)
 * Remove leveled json manifest migration code (CASSANDRA-5996)
 * Remove CFDefinition (CASSANDRA-6253)
 * Use AtomicIntegerFieldUpdater in RefCountedMemory (CASSANDRA-6278)
 * User-defined types for CQL3 (CASSANDRA-5590)
 * Use of o.a.c.metrics in nodetool (CASSANDRA-5871, 6406)
 * Batch read from OTC's queue and cleanup (CASSANDRA-1632)
 * Secondary index support for collections (CASSANDRA-4511, 6383)
 * SSTable metadata(Stats.db) format change (CASSANDRA-6356)
 * Push composites support in the storage engine
   (CASSANDRA-5417, CASSANDRA-6520)
 * Add snapshot space used to cfstats (CASSANDRA-6231)
 * Add cardinality estimator for key count estimation (CASSANDRA-5906)
 * CF id is changed to be non-deterministic. Data dir/key cache are created
   uniquely for CF id (CASSANDRA-5202)
 * New counters implementation (CASSANDRA-6504)
 * Replace UnsortedColumns, EmptyColumns, TreeMapBackedSortedColumns with new
   ArrayBackedSortedColumns (CASSANDRA-6630, CASSANDRA-6662, CASSANDRA-6690)
 * Add option to use row cache with a given amount of rows (CASSANDRA-5357)
 * Avoid repairing already repaired data (CASSANDRA-5351)
 * Reject counter updates with USING TTL/TIMESTAMP (CASSANDRA-6649)
 * Replace index_interval with min/max_index_interval (CASSANDRA-6379)
 * Lift limitation that order by columns must be selected for IN queries (CASSANDRA-4911)


2.0.5
 * Reduce garbage generated by bloom filter lookups (CASSANDRA-6609)
 * Add ks.cf names to tombstone logging (CASSANDRA-6597)
 * Use LOCAL_QUORUM for LWT operations at LOCAL_SERIAL (CASSANDRA-6495)
 * Wait for gossip to settle before accepting client connections (CASSANDRA-4288)
 * Delete unfinished compaction incrementally (CASSANDRA-6086)
 * Allow specifying custom secondary index options in CQL3 (CASSANDRA-6480)
 * Improve replica pinning for cache efficiency in DES (CASSANDRA-6485)
 * Fix LOCAL_SERIAL from thrift (CASSANDRA-6584)
 * Don't special case received counts in CAS timeout exceptions (CASSANDRA-6595)
 * Add support for 2.1 global counter shards (CASSANDRA-6505)
 * Fix NPE when streaming connection is not yet established (CASSANDRA-6210)
 * Avoid rare duplicate read repair triggering (CASSANDRA-6606)
 * Fix paging discardFirst (CASSANDRA-6555)
 * Fix ArrayIndexOutOfBoundsException in 2ndary index query (CASSANDRA-6470)
 * Release sstables upon rebuilding 2i (CASSANDRA-6635)
 * Add AbstractCompactionStrategy.startup() method (CASSANDRA-6637)
 * SSTableScanner may skip rows during cleanup (CASSANDRA-6638)
 * sstables from stalled repair sessions can resurrect deleted data (CASSANDRA-6503)
 * Switch stress to use ITransportFactory (CASSANDRA-6641)
 * Fix IllegalArgumentException during prepare (CASSANDRA-6592)
 * Fix possible loss of 2ndary index entries during compaction (CASSANDRA-6517)
 * Fix direct Memory on architectures that do not support unaligned long access
   (CASSANDRA-6628)
 * Let scrub optionally skip broken counter partitions (CASSANDRA-5930)
Merged from 1.2:
 * fsync compression metadata (CASSANDRA-6531)
 * Validate CF existence on execution for prepared statement (CASSANDRA-6535)
 * Add ability to throttle batchlog replay (CASSANDRA-6550)
 * Fix executing LOCAL_QUORUM with SimpleStrategy (CASSANDRA-6545)
 * Avoid StackOverflow when using large IN queries (CASSANDRA-6567)
 * Nodetool upgradesstables includes secondary indexes (CASSANDRA-6598)
 * Paginate batchlog replay (CASSANDRA-6569)
 * skip blocking on streaming during drain (CASSANDRA-6603)
 * Improve error message when schema doesn't match loaded sstable (CASSANDRA-6262)
 * Add properties to adjust FD initial value and max interval (CASSANDRA-4375)
 * Fix preparing with batch and delete from collection (CASSANDRA-6607)
 * Fix ABSC reverse iterator's remove() method (CASSANDRA-6629)
 * Handle host ID conflicts properly (CASSANDRA-6615)
 * Move handling of migration event source to solve bootstrap race. (CASSANDRA-6648)
 * Make sure compaction throughput value doesn't overflow with int math (CASSANDRA-6647)


2.0.4
 * Allow removing snapshots of no-longer-existing CFs (CASSANDRA-6418)
 * add StorageService.stopDaemon() (CASSANDRA-4268)
 * add IRE for invalid CF supplied to get_count (CASSANDRA-5701)
 * add client encryption support to sstableloader (CASSANDRA-6378)
 * Fix accept() loop for SSL sockets post-shutdown (CASSANDRA-6468)
 * Fix size-tiered compaction in LCS L0 (CASSANDRA-6496)
 * Fix assertion failure in filterColdSSTables (CASSANDRA-6483)
 * Fix row tombstones in larger-than-memory compactions (CASSANDRA-6008)
 * Fix cleanup ClassCastException (CASSANDRA-6462)
 * Reduce gossip memory use by interning VersionedValue strings (CASSANDRA-6410)
 * Allow specifying datacenters to participate in a repair (CASSANDRA-6218)
 * Fix divide-by-zero in PCI (CASSANDRA-6403)
 * Fix setting last compacted key in the wrong level for LCS (CASSANDRA-6284)
 * Add millisecond precision formats to the timestamp parser (CASSANDRA-6395)
 * Expose a total memtable size metric for a CF (CASSANDRA-6391)
 * cqlsh: handle symlinks properly (CASSANDRA-6425)
 * Fix potential infinite loop when paging query with IN (CASSANDRA-6464)
 * Fix assertion error in AbstractQueryPager.discardFirst (CASSANDRA-6447)
 * Fix streaming older SSTable yields unnecessary tombstones (CASSANDRA-6527)
Merged from 1.2:
 * Improved error message on bad properties in DDL queries (CASSANDRA-6453)
 * Randomize batchlog candidates selection (CASSANDRA-6481)
 * Fix thundering herd on endpoint cache invalidation (CASSANDRA-6345, 6485)
 * Improve batchlog write performance with vnodes (CASSANDRA-6488)
 * cqlsh: quote single quotes in strings inside collections (CASSANDRA-6172)
 * Improve gossip performance for typical messages (CASSANDRA-6409)
 * Throw IRE if a prepared statement has more markers than supported 
   (CASSANDRA-5598)
 * Expose Thread metrics for the native protocol server (CASSANDRA-6234)
 * Change snapshot response message verb to INTERNAL to avoid dropping it 
   (CASSANDRA-6415)
 * Warn when collection read has > 65K elements (CASSANDRA-5428)
 * Fix cache persistence when both row and key cache are enabled 
   (CASSANDRA-6413)
 * (Hadoop) add describe_local_ring (CASSANDRA-6268)
 * Fix handling of concurrent directory creation failure (CASSANDRA-6459)
 * Allow executing CREATE statements multiple times (CASSANDRA-6471)
 * Don't send confusing info with timeouts (CASSANDRA-6491)
 * Don't resubmit counter mutation runnables internally (CASSANDRA-6427)
 * Don't drop local mutations without a hint (CASSANDRA-6510)
 * Don't allow null max_hint_window_in_ms (CASSANDRA-6419)
 * Validate SliceRange start and finish lengths (CASSANDRA-6521)


2.0.3
 * Fix FD leak on slice read path (CASSANDRA-6275)
 * Cancel read meter task when closing SSTR (CASSANDRA-6358)
 * free off-heap IndexSummary during bulk (CASSANDRA-6359)
 * Recover from IOException in accept() thread (CASSANDRA-6349)
 * Improve Gossip tolerance of abnormally slow tasks (CASSANDRA-6338)
 * Fix trying to hint timed out counter writes (CASSANDRA-6322)
 * Allow restoring specific columnfamilies from archived CL (CASSANDRA-4809)
 * Avoid flushing compaction_history after each operation (CASSANDRA-6287)
 * Fix repair assertion error when tombstones expire (CASSANDRA-6277)
 * Skip loading corrupt key cache (CASSANDRA-6260)
 * Fixes for compacting larger-than-memory rows (CASSANDRA-6274)
 * Compact hottest sstables first and optionally omit coldest from
   compaction entirely (CASSANDRA-6109)
 * Fix modifying column_metadata from thrift (CASSANDRA-6182)
 * cqlsh: fix LIST USERS output (CASSANDRA-6242)
 * Add IRequestSink interface (CASSANDRA-6248)
 * Update memtable size while flushing (CASSANDRA-6249)
 * Provide hooks around CQL2/CQL3 statement execution (CASSANDRA-6252)
 * Require Permission.SELECT for CAS updates (CASSANDRA-6247)
 * New CQL-aware SSTableWriter (CASSANDRA-5894)
 * Reject CAS operation when the protocol v1 is used (CASSANDRA-6270)
 * Correctly throw error when frame too large (CASSANDRA-5981)
 * Fix serialization bug in PagedRange with 2ndary indexes (CASSANDRA-6299)
 * Fix CQL3 table validation in Thrift (CASSANDRA-6140)
 * Fix bug missing results with IN clauses (CASSANDRA-6327)
 * Fix paging with reversed slices (CASSANDRA-6343)
 * Set minTimestamp correctly to be able to drop expired sstables (CASSANDRA-6337)
 * Support NaN and Infinity as float literals (CASSANDRA-6003)
 * Remove RF from nodetool ring output (CASSANDRA-6289)
 * Fix attempting to flush empty rows (CASSANDRA-6374)
 * Fix potential out of bounds exception when paging (CASSANDRA-6333)
Merged from 1.2:
 * Optimize FD phi calculation (CASSANDRA-6386)
 * Improve initial FD phi estimate when starting up (CASSANDRA-6385)
 * Don't list CQL3 table in CLI describe even if named explicitely 
   (CASSANDRA-5750)
 * Invalidate row cache when dropping CF (CASSANDRA-6351)
 * add non-jamm path for cached statements (CASSANDRA-6293)
 * add windows bat files for shell commands (CASSANDRA-6145)
 * Require logging in for Thrift CQL2/3 statement preparation (CASSANDRA-6254)
 * restrict max_num_tokens to 1536 (CASSANDRA-6267)
 * Nodetool gets default JMX port from cassandra-env.sh (CASSANDRA-6273)
 * make calculatePendingRanges asynchronous (CASSANDRA-6244)
 * Remove blocking flushes in gossip thread (CASSANDRA-6297)
 * Fix potential socket leak in connectionpool creation (CASSANDRA-6308)
 * Allow LOCAL_ONE/LOCAL_QUORUM to work with SimpleStrategy (CASSANDRA-6238)
 * cqlsh: handle 'null' as session duration (CASSANDRA-6317)
 * Fix json2sstable handling of range tombstones (CASSANDRA-6316)
 * Fix missing one row in reverse query (CASSANDRA-6330)
 * Fix reading expired row value from row cache (CASSANDRA-6325)
 * Fix AssertionError when doing set element deletion (CASSANDRA-6341)
 * Make CL code for the native protocol match the one in C* 2.0
   (CASSANDRA-6347)
 * Disallow altering CQL3 table from thrift (CASSANDRA-6370)
 * Fix size computation of prepared statement (CASSANDRA-6369)


2.0.2
 * Update FailureDetector to use nanontime (CASSANDRA-4925)
 * Fix FileCacheService regressions (CASSANDRA-6149)
 * Never return WriteTimeout for CL.ANY (CASSANDRA-6132)
 * Fix race conditions in bulk loader (CASSANDRA-6129)
 * Add configurable metrics reporting (CASSANDRA-4430)
 * drop queries exceeding a configurable number of tombstones (CASSANDRA-6117)
 * Track and persist sstable read activity (CASSANDRA-5515)
 * Fixes for speculative retry (CASSANDRA-5932, CASSANDRA-6194)
 * Improve memory usage of metadata min/max column names (CASSANDRA-6077)
 * Fix thrift validation refusing row markers on CQL3 tables (CASSANDRA-6081)
 * Fix insertion of collections with CAS (CASSANDRA-6069)
 * Correctly send metadata on SELECT COUNT (CASSANDRA-6080)
 * Track clients' remote addresses in ClientState (CASSANDRA-6070)
 * Create snapshot dir if it does not exist when migrating
   leveled manifest (CASSANDRA-6093)
 * make sequential nodetool repair the default (CASSANDRA-5950)
 * Add more hooks for compaction strategy implementations (CASSANDRA-6111)
 * Fix potential NPE on composite 2ndary indexes (CASSANDRA-6098)
 * Delete can potentially be skipped in batch (CASSANDRA-6115)
 * Allow alter keyspace on system_traces (CASSANDRA-6016)
 * Disallow empty column names in cql (CASSANDRA-6136)
 * Use Java7 file-handling APIs and fix file moving on Windows (CASSANDRA-5383)
 * Save compaction history to system keyspace (CASSANDRA-5078)
 * Fix NPE if StorageService.getOperationMode() is executed before full startup (CASSANDRA-6166)
 * CQL3: support pre-epoch longs for TimestampType (CASSANDRA-6212)
 * Add reloadtriggers command to nodetool (CASSANDRA-4949)
 * cqlsh: ignore empty 'value alias' in DESCRIBE (CASSANDRA-6139)
 * Fix sstable loader (CASSANDRA-6205)
 * Reject bootstrapping if the node already exists in gossip (CASSANDRA-5571)
 * Fix NPE while loading paxos state (CASSANDRA-6211)
 * cqlsh: add SHOW SESSION <tracing-session> command (CASSANDRA-6228)
Merged from 1.2:
 * (Hadoop) Require CFRR batchSize to be at least 2 (CASSANDRA-6114)
 * Add a warning for small LCS sstable size (CASSANDRA-6191)
 * Add ability to list specific KS/CF combinations in nodetool cfstats (CASSANDRA-4191)
 * Mark CF clean if a mutation raced the drop and got it marked dirty (CASSANDRA-5946)
 * Add a LOCAL_ONE consistency level (CASSANDRA-6202)
 * Limit CQL prepared statement cache by size instead of count (CASSANDRA-6107)
 * Tracing should log write failure rather than raw exceptions (CASSANDRA-6133)
 * lock access to TM.endpointToHostIdMap (CASSANDRA-6103)
 * Allow estimated memtable size to exceed slab allocator size (CASSANDRA-6078)
 * Start MeteredFlusher earlier to prevent OOM during CL replay (CASSANDRA-6087)
 * Avoid sending Truncate command to fat clients (CASSANDRA-6088)
 * Allow where clause conditions to be in parenthesis (CASSANDRA-6037)
 * Do not open non-ssl storage port if encryption option is all (CASSANDRA-3916)
 * Move batchlog replay to its own executor (CASSANDRA-6079)
 * Add tombstone debug threshold and histogram (CASSANDRA-6042, 6057)
 * Enable tcp keepalive on incoming connections (CASSANDRA-4053)
 * Fix fat client schema pull NPE (CASSANDRA-6089)
 * Fix memtable flushing for indexed tables (CASSANDRA-6112)
 * Fix skipping columns with multiple slices (CASSANDRA-6119)
 * Expose connected thrift + native client counts (CASSANDRA-5084)
 * Optimize auth setup (CASSANDRA-6122)
 * Trace index selection (CASSANDRA-6001)
 * Update sstablesPerReadHistogram to use biased sampling (CASSANDRA-6164)
 * Log UnknownColumnfamilyException when closing socket (CASSANDRA-5725)
 * Properly error out on CREATE INDEX for counters table (CASSANDRA-6160)
 * Handle JMX notification failure for repair (CASSANDRA-6097)
 * (Hadoop) Fetch no more than 128 splits in parallel (CASSANDRA-6169)
 * stress: add username/password authentication support (CASSANDRA-6068)
 * Fix indexed queries with row cache enabled on parent table (CASSANDRA-5732)
 * Fix compaction race during columnfamily drop (CASSANDRA-5957)
 * Fix validation of empty column names for compact tables (CASSANDRA-6152)
 * Skip replaying mutations that pass CRC but fail to deserialize (CASSANDRA-6183)
 * Rework token replacement to use replace_address (CASSANDRA-5916)
 * Fix altering column types (CASSANDRA-6185)
 * cqlsh: fix CREATE/ALTER WITH completion (CASSANDRA-6196)
 * add windows bat files for shell commands (CASSANDRA-6145)
 * Fix potential stack overflow during range tombstones insertion (CASSANDRA-6181)
 * (Hadoop) Make LOCAL_ONE the default consistency level (CASSANDRA-6214)


2.0.1
 * Fix bug that could allow reading deleted data temporarily (CASSANDRA-6025)
 * Improve memory use defaults (CASSANDRA-6059)
 * Make ThriftServer more easlly extensible (CASSANDRA-6058)
 * Remove Hadoop dependency from ITransportFactory (CASSANDRA-6062)
 * add file_cache_size_in_mb setting (CASSANDRA-5661)
 * Improve error message when yaml contains invalid properties (CASSANDRA-5958)
 * Improve leveled compaction's ability to find non-overlapping L0 compactions
   to work on concurrently (CASSANDRA-5921)
 * Notify indexer of columns shadowed by range tombstones (CASSANDRA-5614)
 * Log Merkle tree stats (CASSANDRA-2698)
 * Switch from crc32 to adler32 for compressed sstable checksums (CASSANDRA-5862)
 * Improve offheap memcpy performance (CASSANDRA-5884)
 * Use a range aware scanner for cleanup (CASSANDRA-2524)
 * Cleanup doesn't need to inspect sstables that contain only local data
   (CASSANDRA-5722)
 * Add ability for CQL3 to list partition keys (CASSANDRA-4536)
 * Improve native protocol serialization (CASSANDRA-5664)
 * Upgrade Thrift to 0.9.1 (CASSANDRA-5923)
 * Require superuser status for adding triggers (CASSANDRA-5963)
 * Make standalone scrubber handle old and new style leveled manifest
   (CASSANDRA-6005)
 * Fix paxos bugs (CASSANDRA-6012, 6013, 6023)
 * Fix paged ranges with multiple replicas (CASSANDRA-6004)
 * Fix potential AssertionError during tracing (CASSANDRA-6041)
 * Fix NPE in sstablesplit (CASSANDRA-6027)
 * Migrate pre-2.0 key/value/column aliases to system.schema_columns
   (CASSANDRA-6009)
 * Paging filter empty rows too agressively (CASSANDRA-6040)
 * Support variadic parameters for IN clauses (CASSANDRA-4210)
 * cqlsh: return the result of CAS writes (CASSANDRA-5796)
 * Fix validation of IN clauses with 2ndary indexes (CASSANDRA-6050)
 * Support named bind variables in CQL (CASSANDRA-6033)
Merged from 1.2:
 * Allow cache-keys-to-save to be set at runtime (CASSANDRA-5980)
 * Avoid second-guessing out-of-space state (CASSANDRA-5605)
 * Tuning knobs for dealing with large blobs and many CFs (CASSANDRA-5982)
 * (Hadoop) Fix CQLRW for thrift tables (CASSANDRA-6002)
 * Fix possible divide-by-zero in HHOM (CASSANDRA-5990)
 * Allow local batchlog writes for CL.ANY (CASSANDRA-5967)
 * Upgrade metrics-core to version 2.2.0 (CASSANDRA-5947)
 * Fix CqlRecordWriter with composite keys (CASSANDRA-5949)
 * Add snitch, schema version, cluster, partitioner to JMX (CASSANDRA-5881)
 * Allow disabling SlabAllocator (CASSANDRA-5935)
 * Make user-defined compaction JMX blocking (CASSANDRA-4952)
 * Fix streaming does not transfer wrapped range (CASSANDRA-5948)
 * Fix loading index summary containing empty key (CASSANDRA-5965)
 * Correctly handle limits in CompositesSearcher (CASSANDRA-5975)
 * Pig: handle CQL collections (CASSANDRA-5867)
 * Pass the updated cf to the PRSI index() method (CASSANDRA-5999)
 * Allow empty CQL3 batches (as no-op) (CASSANDRA-5994)
 * Support null in CQL3 functions (CASSANDRA-5910)
 * Replace the deprecated MapMaker with CacheLoader (CASSANDRA-6007)
 * Add SSTableDeletingNotification to DataTracker (CASSANDRA-6010)
 * Fix snapshots in use get deleted during snapshot repair (CASSANDRA-6011)
 * Move hints and exception count to o.a.c.metrics (CASSANDRA-6017)
 * Fix memory leak in snapshot repair (CASSANDRA-6047)
 * Fix sstable2sjon for CQL3 tables (CASSANDRA-5852)


2.0.0
 * Fix thrift validation when inserting into CQL3 tables (CASSANDRA-5138)
 * Fix periodic memtable flushing behavior with clean memtables (CASSANDRA-5931)
 * Fix dateOf() function for pre-2.0 timestamp columns (CASSANDRA-5928)
 * Fix SSTable unintentionally loads BF when opened for batch (CASSANDRA-5938)
 * Add stream session progress to JMX (CASSANDRA-4757)
 * Fix NPE during CAS operation (CASSANDRA-5925)
Merged from 1.2:
 * Fix getBloomFilterDiskSpaceUsed for AlwaysPresentFilter (CASSANDRA-5900)
 * Don't announce schema version until we've loaded the changes locally
   (CASSANDRA-5904)
 * Fix to support off heap bloom filters size greater than 2 GB (CASSANDRA-5903)
 * Properly handle parsing huge map and set literals (CASSANDRA-5893)


2.0.0-rc2
 * enable vnodes by default (CASSANDRA-5869)
 * fix CAS contention timeout (CASSANDRA-5830)
 * fix HsHa to respect max frame size (CASSANDRA-4573)
 * Fix (some) 2i on composite components omissions (CASSANDRA-5851)
 * cqlsh: add DESCRIBE FULL SCHEMA variant (CASSANDRA-5880)
Merged from 1.2:
 * Correctly validate sparse composite cells in scrub (CASSANDRA-5855)
 * Add KeyCacheHitRate metric to CF metrics (CASSANDRA-5868)
 * cqlsh: add support for multiline comments (CASSANDRA-5798)
 * Handle CQL3 SELECT duplicate IN restrictions on clustering columns
   (CASSANDRA-5856)


2.0.0-rc1
 * improve DecimalSerializer performance (CASSANDRA-5837)
 * fix potential spurious wakeup in AsyncOneResponse (CASSANDRA-5690)
 * fix schema-related trigger issues (CASSANDRA-5774)
 * Better validation when accessing CQL3 table from thrift (CASSANDRA-5138)
 * Fix assertion error during repair (CASSANDRA-5801)
 * Fix range tombstone bug (CASSANDRA-5805)
 * DC-local CAS (CASSANDRA-5797)
 * Add a native_protocol_version column to the system.local table (CASSANRDA-5819)
 * Use index_interval from cassandra.yaml when upgraded (CASSANDRA-5822)
 * Fix buffer underflow on socket close (CASSANDRA-5792)
Merged from 1.2:
 * Fix reading DeletionTime from 1.1-format sstables (CASSANDRA-5814)
 * cqlsh: add collections support to COPY (CASSANDRA-5698)
 * retry important messages for any IOException (CASSANDRA-5804)
 * Allow empty IN relations in SELECT/UPDATE/DELETE statements (CASSANDRA-5626)
 * cqlsh: fix crashing on Windows due to libedit detection (CASSANDRA-5812)
 * fix bulk-loading compressed sstables (CASSANDRA-5820)
 * (Hadoop) fix quoting in CqlPagingRecordReader and CqlRecordWriter 
   (CASSANDRA-5824)
 * update default LCS sstable size to 160MB (CASSANDRA-5727)
 * Allow compacting 2Is via nodetool (CASSANDRA-5670)
 * Hex-encode non-String keys in OPP (CASSANDRA-5793)
 * nodetool history logging (CASSANDRA-5823)
 * (Hadoop) fix support for Thrift tables in CqlPagingRecordReader 
   (CASSANDRA-5752)
 * add "all time blocked" to StatusLogger output (CASSANDRA-5825)
 * Future-proof inter-major-version schema migrations (CASSANDRA-5845)
 * (Hadoop) add CqlPagingRecordReader support for ReversedType in Thrift table
   (CASSANDRA-5718)
 * Add -no-snapshot option to scrub (CASSANDRA-5891)
 * Fix to support off heap bloom filters size greater than 2 GB (CASSANDRA-5903)
 * Properly handle parsing huge map and set literals (CASSANDRA-5893)
 * Fix LCS L0 compaction may overlap in L1 (CASSANDRA-5907)
 * New sstablesplit tool to split large sstables offline (CASSANDRA-4766)
 * Fix potential deadlock in native protocol server (CASSANDRA-5926)
 * Disallow incompatible type change in CQL3 (CASSANDRA-5882)
Merged from 1.1:
 * Correctly validate sparse composite cells in scrub (CASSANDRA-5855)


2.0.0-beta2
 * Replace countPendingHints with Hints Created metric (CASSANDRA-5746)
 * Allow nodetool with no args, and with help to run without a server (CASSANDRA-5734)
 * Cleanup AbstractType/TypeSerializer classes (CASSANDRA-5744)
 * Remove unimplemented cli option schema-mwt (CASSANDRA-5754)
 * Support range tombstones in thrift (CASSANDRA-5435)
 * Normalize table-manipulating CQL3 statements' class names (CASSANDRA-5759)
 * cqlsh: add missing table options to DESCRIBE output (CASSANDRA-5749)
 * Fix assertion error during repair (CASSANDRA-5757)
 * Fix bulkloader (CASSANDRA-5542)
 * Add LZ4 compression to the native protocol (CASSANDRA-5765)
 * Fix bugs in the native protocol v2 (CASSANDRA-5770)
 * CAS on 'primary key only' table (CASSANDRA-5715)
 * Support streaming SSTables of old versions (CASSANDRA-5772)
 * Always respect protocol version in native protocol (CASSANDRA-5778)
 * Fix ConcurrentModificationException during streaming (CASSANDRA-5782)
 * Update deletion timestamp in Commit#updatesWithPaxosTime (CASSANDRA-5787)
 * Thrift cas() method crashes if input columns are not sorted (CASSANDRA-5786)
 * Order columns names correctly when querying for CAS (CASSANDRA-5788)
 * Fix streaming retry (CASSANDRA-5775)
Merged from 1.2:
 * if no seeds can be a reached a node won't start in a ring by itself (CASSANDRA-5768)
 * add cassandra.unsafesystem property (CASSANDRA-5704)
 * (Hadoop) quote identifiers in CqlPagingRecordReader (CASSANDRA-5763)
 * Add replace_node functionality for vnodes (CASSANDRA-5337)
 * Add timeout events to query traces (CASSANDRA-5520)
 * Fix serialization of the LEFT gossip value (CASSANDRA-5696)
 * Pig: support for cql3 tables (CASSANDRA-5234)
 * Fix skipping range tombstones with reverse queries (CASSANDRA-5712)
 * Expire entries out of ThriftSessionManager (CASSANDRA-5719)
 * Don't keep ancestor information in memory (CASSANDRA-5342)
 * Expose native protocol server status in nodetool info (CASSANDRA-5735)
 * Fix pathetic performance of range tombstones (CASSANDRA-5677)
 * Fix querying with an empty (impossible) range (CASSANDRA-5573)
 * cqlsh: handle CUSTOM 2i in DESCRIBE output (CASSANDRA-5760)
 * Fix minor bug in Range.intersects(Bound) (CASSANDRA-5771)
 * cqlsh: handle disabled compression in DESCRIBE output (CASSANDRA-5766)
 * Ensure all UP events are notified on the native protocol (CASSANDRA-5769)
 * Fix formatting of sstable2json with multiple -k arguments (CASSANDRA-5781)
 * Don't rely on row marker for queries in general to hide lost markers
   after TTL expires (CASSANDRA-5762)
 * Sort nodetool help output (CASSANDRA-5776)
 * Fix column expiring during 2 phases compaction (CASSANDRA-5799)
 * now() is being rejected in INSERTs when inside collections (CASSANDRA-5795)


2.0.0-beta1
 * Add support for indexing clustered columns (CASSANDRA-5125)
 * Removed on-heap row cache (CASSANDRA-5348)
 * use nanotime consistently for node-local timeouts (CASSANDRA-5581)
 * Avoid unnecessary second pass on name-based queries (CASSANDRA-5577)
 * Experimental triggers (CASSANDRA-1311)
 * JEMalloc support for off-heap allocation (CASSANDRA-3997)
 * Single-pass compaction (CASSANDRA-4180)
 * Removed token range bisection (CASSANDRA-5518)
 * Removed compatibility with pre-1.2.5 sstables and network messages
   (CASSANDRA-5511)
 * removed PBSPredictor (CASSANDRA-5455)
 * CAS support (CASSANDRA-5062, 5441, 5442, 5443, 5619, 5667)
 * Leveled compaction performs size-tiered compactions in L0 
   (CASSANDRA-5371, 5439)
 * Add yaml network topology snitch for mixed ec2/other envs (CASSANDRA-5339)
 * Log when a node is down longer than the hint window (CASSANDRA-4554)
 * Optimize tombstone creation for ExpiringColumns (CASSANDRA-4917)
 * Improve LeveledScanner work estimation (CASSANDRA-5250, 5407)
 * Replace compaction lock with runWithCompactionsDisabled (CASSANDRA-3430)
 * Change Message IDs to ints (CASSANDRA-5307)
 * Move sstable level information into the Stats component, removing the
   need for a separate Manifest file (CASSANDRA-4872)
 * avoid serializing to byte[] on commitlog append (CASSANDRA-5199)
 * make index_interval configurable per columnfamily (CASSANDRA-3961, CASSANDRA-5650)
 * add default_time_to_live (CASSANDRA-3974)
 * add memtable_flush_period_in_ms (CASSANDRA-4237)
 * replace supercolumns internally by composites (CASSANDRA-3237, 5123)
 * upgrade thrift to 0.9.0 (CASSANDRA-3719)
 * drop unnecessary keyspace parameter from user-defined compaction API 
   (CASSANDRA-5139)
 * more robust solution to incomplete compactions + counters (CASSANDRA-5151)
 * Change order of directory searching for c*.in.sh (CASSANDRA-3983)
 * Add tool to reset SSTable compaction level for LCS (CASSANDRA-5271)
 * Allow custom configuration loader (CASSANDRA-5045)
 * Remove memory emergency pressure valve logic (CASSANDRA-3534)
 * Reduce request latency with eager retry (CASSANDRA-4705)
 * cqlsh: Remove ASSUME command (CASSANDRA-5331)
 * Rebuild BF when loading sstables if bloom_filter_fp_chance
   has changed since compaction (CASSANDRA-5015)
 * remove row-level bloom filters (CASSANDRA-4885)
 * Change Kernel Page Cache skipping into row preheating (disabled by default)
   (CASSANDRA-4937)
 * Improve repair by deciding on a gcBefore before sending
   out TreeRequests (CASSANDRA-4932)
 * Add an official way to disable compactions (CASSANDRA-5074)
 * Reenable ALTER TABLE DROP with new semantics (CASSANDRA-3919)
 * Add binary protocol versioning (CASSANDRA-5436)
 * Swap THshaServer for TThreadedSelectorServer (CASSANDRA-5530)
 * Add alias support to SELECT statement (CASSANDRA-5075)
 * Don't create empty RowMutations in CommitLogReplayer (CASSANDRA-5541)
 * Use range tombstones when dropping cfs/columns from schema (CASSANDRA-5579)
 * cqlsh: drop CQL2/CQL3-beta support (CASSANDRA-5585)
 * Track max/min column names in sstables to be able to optimize slice
   queries (CASSANDRA-5514, CASSANDRA-5595, CASSANDRA-5600)
 * Binary protocol: allow batching already prepared statements (CASSANDRA-4693)
 * Allow preparing timestamp, ttl and limit in CQL3 queries (CASSANDRA-4450)
 * Support native link w/o JNA in Java7 (CASSANDRA-3734)
 * Use SASL authentication in binary protocol v2 (CASSANDRA-5545)
 * Replace Thrift HsHa with LMAX Disruptor based implementation (CASSANDRA-5582)
 * cqlsh: Add row count to SELECT output (CASSANDRA-5636)
 * Include a timestamp with all read commands to determine column expiration
   (CASSANDRA-5149)
 * Streaming 2.0 (CASSANDRA-5286, 5699)
 * Conditional create/drop ks/table/index statements in CQL3 (CASSANDRA-2737)
 * more pre-table creation property validation (CASSANDRA-5693)
 * Redesign repair messages (CASSANDRA-5426)
 * Fix ALTER RENAME post-5125 (CASSANDRA-5702)
 * Disallow renaming a 2ndary indexed column (CASSANDRA-5705)
 * Rename Table to Keyspace (CASSANDRA-5613)
 * Ensure changing column_index_size_in_kb on different nodes don't corrupt the
   sstable (CASSANDRA-5454)
 * Move resultset type information into prepare, not execute (CASSANDRA-5649)
 * Auto paging in binary protocol (CASSANDRA-4415, 5714)
 * Don't tie client side use of AbstractType to JDBC (CASSANDRA-4495)
 * Adds new TimestampType to replace DateType (CASSANDRA-5723, CASSANDRA-5729)
Merged from 1.2:
 * make starting native protocol server idempotent (CASSANDRA-5728)
 * Fix loading key cache when a saved entry is no longer valid (CASSANDRA-5706)
 * Fix serialization of the LEFT gossip value (CASSANDRA-5696)
 * cqlsh: Don't show 'null' in place of empty values (CASSANDRA-5675)
 * Race condition in detecting version on a mixed 1.1/1.2 cluster
   (CASSANDRA-5692)
 * Fix skipping range tombstones with reverse queries (CASSANDRA-5712)
 * Expire entries out of ThriftSessionManager (CASSANRDA-5719)
 * Don't keep ancestor information in memory (CASSANDRA-5342)
 * cqlsh: fix handling of semicolons inside BATCH queries (CASSANDRA-5697)


1.2.6
 * Fix tracing when operation completes before all responses arrive 
   (CASSANDRA-5668)
 * Fix cross-DC mutation forwarding (CASSANDRA-5632)
 * Reduce SSTableLoader memory usage (CASSANDRA-5555)
 * Scale hinted_handoff_throttle_in_kb to cluster size (CASSANDRA-5272)
 * (Hadoop) Add CQL3 input/output formats (CASSANDRA-4421, 5622)
 * (Hadoop) Fix InputKeyRange in CFIF (CASSANDRA-5536)
 * Fix dealing with ridiculously large max sstable sizes in LCS (CASSANDRA-5589)
 * Ignore pre-truncate hints (CASSANDRA-4655)
 * Move System.exit on OOM into a separate thread (CASSANDRA-5273)
 * Write row markers when serializing schema (CASSANDRA-5572)
 * Check only SSTables for the requested range when streaming (CASSANDRA-5569)
 * Improve batchlog replay behavior and hint ttl handling (CASSANDRA-5314)
 * Exclude localTimestamp from validation for tombstones (CASSANDRA-5398)
 * cqlsh: add custom prompt support (CASSANDRA-5539)
 * Reuse prepared statements in hot auth queries (CASSANDRA-5594)
 * cqlsh: add vertical output option (see EXPAND) (CASSANDRA-5597)
 * Add a rate limit option to stress (CASSANDRA-5004)
 * have BulkLoader ignore snapshots directories (CASSANDRA-5587) 
 * fix SnitchProperties logging context (CASSANDRA-5602)
 * Expose whether jna is enabled and memory is locked via JMX (CASSANDRA-5508)
 * cqlsh: fix COPY FROM with ReversedType (CASSANDRA-5610)
 * Allow creating CUSTOM indexes on collections (CASSANDRA-5615)
 * Evaluate now() function at execution time (CASSANDRA-5616)
 * Expose detailed read repair metrics (CASSANDRA-5618)
 * Correct blob literal + ReversedType parsing (CASSANDRA-5629)
 * Allow GPFS to prefer the internal IP like EC2MRS (CASSANDRA-5630)
 * fix help text for -tspw cassandra-cli (CASSANDRA-5643)
 * don't throw away initial causes exceptions for internode encryption issues 
   (CASSANDRA-5644)
 * Fix message spelling errors for cql select statements (CASSANDRA-5647)
 * Suppress custom exceptions thru jmx (CASSANDRA-5652)
 * Update CREATE CUSTOM INDEX syntax (CASSANDRA-5639)
 * Fix PermissionDetails.equals() method (CASSANDRA-5655)
 * Never allow partition key ranges in CQL3 without token() (CASSANDRA-5666)
 * Gossiper incorrectly drops AppState for an upgrading node (CASSANDRA-5660)
 * Connection thrashing during multi-region ec2 during upgrade, due to 
   messaging version (CASSANDRA-5669)
 * Avoid over reconnecting in EC2MRS (CASSANDRA-5678)
 * Fix ReadResponseSerializer.serializedSize() for digest reads (CASSANDRA-5476)
 * allow sstable2json on 2i CFs (CASSANDRA-5694)
Merged from 1.1:
 * Remove buggy thrift max message length option (CASSANDRA-5529)
 * Fix NPE in Pig's widerow mode (CASSANDRA-5488)
 * Add split size parameter to Pig and disable split combination (CASSANDRA-5544)


1.2.5
 * make BytesToken.toString only return hex bytes (CASSANDRA-5566)
 * Ensure that submitBackground enqueues at least one task (CASSANDRA-5554)
 * fix 2i updates with identical values and timestamps (CASSANDRA-5540)
 * fix compaction throttling bursty-ness (CASSANDRA-4316)
 * reduce memory consumption of IndexSummary (CASSANDRA-5506)
 * remove per-row column name bloom filters (CASSANDRA-5492)
 * Include fatal errors in trace events (CASSANDRA-5447)
 * Ensure that PerRowSecondaryIndex is notified of row-level deletes
   (CASSANDRA-5445)
 * Allow empty blob literals in CQL3 (CASSANDRA-5452)
 * Fix streaming RangeTombstones at column index boundary (CASSANDRA-5418)
 * Fix preparing statements when current keyspace is not set (CASSANDRA-5468)
 * Fix SemanticVersion.isSupportedBy minor/patch handling (CASSANDRA-5496)
 * Don't provide oldCfId for post-1.1 system cfs (CASSANDRA-5490)
 * Fix primary range ignores replication strategy (CASSANDRA-5424)
 * Fix shutdown of binary protocol server (CASSANDRA-5507)
 * Fix repair -snapshot not working (CASSANDRA-5512)
 * Set isRunning flag later in binary protocol server (CASSANDRA-5467)
 * Fix use of CQL3 functions with descending clustering order (CASSANDRA-5472)
 * Disallow renaming columns one at a time for thrift table in CQL3
   (CASSANDRA-5531)
 * cqlsh: add CLUSTERING ORDER BY support to DESCRIBE (CASSANDRA-5528)
 * Add custom secondary index support to CQL3 (CASSANDRA-5484)
 * Fix repair hanging silently on unexpected error (CASSANDRA-5229)
 * Fix Ec2Snitch regression introduced by CASSANDRA-5171 (CASSANDRA-5432)
 * Add nodetool enablebackup/disablebackup (CASSANDRA-5556)
 * cqlsh: fix DESCRIBE after case insensitive USE (CASSANDRA-5567)
Merged from 1.1
 * Add retry mechanism to OTC for non-droppable_verbs (CASSANDRA-5393)
 * Use allocator information to improve memtable memory usage estimate
   (CASSANDRA-5497)
 * Fix trying to load deleted row into row cache on startup (CASSANDRA-4463)
 * fsync leveled manifest to avoid corruption (CASSANDRA-5535)
 * Fix Bound intersection computation (CASSANDRA-5551)
 * sstablescrub now respects max memory size in cassandra.in.sh (CASSANDRA-5562)


1.2.4
 * Ensure that PerRowSecondaryIndex updates see the most recent values
   (CASSANDRA-5397)
 * avoid duplicate index entries ind PrecompactedRow and 
   ParallelCompactionIterable (CASSANDRA-5395)
 * remove the index entry on oldColumn when new column is a tombstone 
   (CASSANDRA-5395)
 * Change default stream throughput from 400 to 200 mbps (CASSANDRA-5036)
 * Gossiper logs DOWN for symmetry with UP (CASSANDRA-5187)
 * Fix mixing prepared statements between keyspaces (CASSANDRA-5352)
 * Fix consistency level during bootstrap - strike 3 (CASSANDRA-5354)
 * Fix transposed arguments in AlreadyExistsException (CASSANDRA-5362)
 * Improve asynchronous hint delivery (CASSANDRA-5179)
 * Fix Guava dependency version (12.0 -> 13.0.1) for Maven (CASSANDRA-5364)
 * Validate that provided CQL3 collection value are < 64K (CASSANDRA-5355)
 * Make upgradeSSTable skip current version sstables by default (CASSANDRA-5366)
 * Optimize min/max timestamp collection (CASSANDRA-5373)
 * Invalid streamId in cql binary protocol when using invalid CL 
   (CASSANDRA-5164)
 * Fix validation for IN where clauses with collections (CASSANDRA-5376)
 * Copy resultSet on count query to avoid ConcurrentModificationException 
   (CASSANDRA-5382)
 * Correctly typecheck in CQL3 even with ReversedType (CASSANDRA-5386)
 * Fix streaming compressed files when using encryption (CASSANDRA-5391)
 * cassandra-all 1.2.0 pom missing netty dependency (CASSANDRA-5392)
 * Fix writetime/ttl functions on null values (CASSANDRA-5341)
 * Fix NPE during cql3 select with token() (CASSANDRA-5404)
 * IndexHelper.skipBloomFilters won't skip non-SHA filters (CASSANDRA-5385)
 * cqlsh: Print maps ordered by key, sort sets (CASSANDRA-5413)
 * Add null syntax support in CQL3 for inserts (CASSANDRA-3783)
 * Allow unauthenticated set_keyspace() calls (CASSANDRA-5423)
 * Fix potential incremental backups race (CASSANDRA-5410)
 * Fix prepared BATCH statements with batch-level timestamps (CASSANDRA-5415)
 * Allow overriding superuser setup delay (CASSANDRA-5430)
 * cassandra-shuffle with JMX usernames and passwords (CASSANDRA-5431)
Merged from 1.1:
 * cli: Quote ks and cf names in schema output when needed (CASSANDRA-5052)
 * Fix bad default for min/max timestamp in SSTableMetadata (CASSANDRA-5372)
 * Fix cf name extraction from manifest in Directories.migrateFile() 
   (CASSANDRA-5242)
 * Support pluggable internode authentication (CASSANDRA-5401)


1.2.3
 * add check for sstable overlap within a level on startup (CASSANDRA-5327)
 * replace ipv6 colons in jmx object names (CASSANDRA-5298, 5328)
 * Avoid allocating SSTableBoundedScanner during repair when the range does 
   not intersect the sstable (CASSANDRA-5249)
 * Don't lowercase property map keys (this breaks NTS) (CASSANDRA-5292)
 * Fix composite comparator with super columns (CASSANDRA-5287)
 * Fix insufficient validation of UPDATE queries against counter cfs
   (CASSANDRA-5300)
 * Fix PropertyFileSnitch default DC/Rack behavior (CASSANDRA-5285)
 * Handle null values when executing prepared statement (CASSANDRA-5081)
 * Add netty to pom dependencies (CASSANDRA-5181)
 * Include type arguments in Thrift CQLPreparedResult (CASSANDRA-5311)
 * Fix compaction not removing columns when bf_fp_ratio is 1 (CASSANDRA-5182)
 * cli: Warn about missing CQL3 tables in schema descriptions (CASSANDRA-5309)
 * Re-enable unknown option in replication/compaction strategies option for
   backward compatibility (CASSANDRA-4795)
 * Add binary protocol support to stress (CASSANDRA-4993)
 * cqlsh: Fix COPY FROM value quoting and null handling (CASSANDRA-5305)
 * Fix repair -pr for vnodes (CASSANDRA-5329)
 * Relax CL for auth queries for non-default users (CASSANDRA-5310)
 * Fix AssertionError during repair (CASSANDRA-5245)
 * Don't announce migrations to pre-1.2 nodes (CASSANDRA-5334)
Merged from 1.1:
 * Update offline scrub for 1.0 -> 1.1 directory structure (CASSANDRA-5195)
 * add tmp flag to Descriptor hashcode (CASSANDRA-4021)
 * fix logging of "Found table data in data directories" when only system tables
   are present (CASSANDRA-5289)
 * cli: Add JMX authentication support (CASSANDRA-5080)
 * nodetool: ability to repair specific range (CASSANDRA-5280)
 * Fix possible assertion triggered in SliceFromReadCommand (CASSANDRA-5284)
 * cqlsh: Add inet type support on Windows (ipv4-only) (CASSANDRA-4801)
 * Fix race when initializing ColumnFamilyStore (CASSANDRA-5350)
 * Add UseTLAB JVM flag (CASSANDRA-5361)


1.2.2
 * fix potential for multiple concurrent compactions of the same sstables
   (CASSANDRA-5256)
 * avoid no-op caching of byte[] on commitlog append (CASSANDRA-5199)
 * fix symlinks under data dir not working (CASSANDRA-5185)
 * fix bug in compact storage metadata handling (CASSANDRA-5189)
 * Validate login for USE queries (CASSANDRA-5207)
 * cli: remove default username and password (CASSANDRA-5208)
 * configure populate_io_cache_on_flush per-CF (CASSANDRA-4694)
 * allow configuration of internode socket buffer (CASSANDRA-3378)
 * Make sstable directory picking blacklist-aware again (CASSANDRA-5193)
 * Correctly expire gossip states for edge cases (CASSANDRA-5216)
 * Improve handling of directory creation failures (CASSANDRA-5196)
 * Expose secondary indicies to the rest of nodetool (CASSANDRA-4464)
 * Binary protocol: avoid sending notification for 0.0.0.0 (CASSANDRA-5227)
 * add UseCondCardMark XX jvm settings on jdk 1.7 (CASSANDRA-4366)
 * CQL3 refactor to allow conversion function (CASSANDRA-5226)
 * Fix drop of sstables in some circumstance (CASSANDRA-5232)
 * Implement caching of authorization results (CASSANDRA-4295)
 * Add support for LZ4 compression (CASSANDRA-5038)
 * Fix missing columns in wide rows queries (CASSANDRA-5225)
 * Simplify auth setup and make system_auth ks alterable (CASSANDRA-5112)
 * Stop compactions from hanging during bootstrap (CASSANDRA-5244)
 * fix compressed streaming sending extra chunk (CASSANDRA-5105)
 * Add CQL3-based implementations of IAuthenticator and IAuthorizer
   (CASSANDRA-4898)
 * Fix timestamp-based tomstone removal logic (CASSANDRA-5248)
 * cli: Add JMX authentication support (CASSANDRA-5080)
 * Fix forceFlush behavior (CASSANDRA-5241)
 * cqlsh: Add username autocompletion (CASSANDRA-5231)
 * Fix CQL3 composite partition key error (CASSANDRA-5240)
 * Allow IN clause on last clustering key (CASSANDRA-5230)
Merged from 1.1:
 * fix start key/end token validation for wide row iteration (CASSANDRA-5168)
 * add ConfigHelper support for Thrift frame and max message sizes (CASSANDRA-5188)
 * fix nodetool repair not fail on node down (CASSANDRA-5203)
 * always collect tombstone hints (CASSANDRA-5068)
 * Fix error when sourcing file in cqlsh (CASSANDRA-5235)


1.2.1
 * stream undelivered hints on decommission (CASSANDRA-5128)
 * GossipingPropertyFileSnitch loads saved dc/rack info if needed (CASSANDRA-5133)
 * drain should flush system CFs too (CASSANDRA-4446)
 * add inter_dc_tcp_nodelay setting (CASSANDRA-5148)
 * re-allow wrapping ranges for start_token/end_token range pairitspwng (CASSANDRA-5106)
 * fix validation compaction of empty rows (CASSANDRA-5136)
 * nodetool methods to enable/disable hint storage/delivery (CASSANDRA-4750)
 * disallow bloom filter false positive chance of 0 (CASSANDRA-5013)
 * add threadpool size adjustment methods to JMXEnabledThreadPoolExecutor and 
   CompactionManagerMBean (CASSANDRA-5044)
 * fix hinting for dropped local writes (CASSANDRA-4753)
 * off-heap cache doesn't need mutable column container (CASSANDRA-5057)
 * apply disk_failure_policy to bad disks on initial directory creation 
   (CASSANDRA-4847)
 * Optimize name-based queries to use ArrayBackedSortedColumns (CASSANDRA-5043)
 * Fall back to old manifest if most recent is unparseable (CASSANDRA-5041)
 * pool [Compressed]RandomAccessReader objects on the partitioned read path
   (CASSANDRA-4942)
 * Add debug logging to list filenames processed by Directories.migrateFile 
   method (CASSANDRA-4939)
 * Expose black-listed directories via JMX (CASSANDRA-4848)
 * Log compaction merge counts (CASSANDRA-4894)
 * Minimize byte array allocation by AbstractData{Input,Output} (CASSANDRA-5090)
 * Add SSL support for the binary protocol (CASSANDRA-5031)
 * Allow non-schema system ks modification for shuffle to work (CASSANDRA-5097)
 * cqlsh: Add default limit to SELECT statements (CASSANDRA-4972)
 * cqlsh: fix DESCRIBE for 1.1 cfs in CQL3 (CASSANDRA-5101)
 * Correctly gossip with nodes >= 1.1.7 (CASSANDRA-5102)
 * Ensure CL guarantees on digest mismatch (CASSANDRA-5113)
 * Validate correctly selects on composite partition key (CASSANDRA-5122)
 * Fix exception when adding collection (CASSANDRA-5117)
 * Handle states for non-vnode clusters correctly (CASSANDRA-5127)
 * Refuse unrecognized replication and compaction strategy options (CASSANDRA-4795)
 * Pick the correct value validator in sstable2json for cql3 tables (CASSANDRA-5134)
 * Validate login for describe_keyspace, describe_keyspaces and set_keyspace
   (CASSANDRA-5144)
 * Fix inserting empty maps (CASSANDRA-5141)
 * Don't remove tokens from System table for node we know (CASSANDRA-5121)
 * fix streaming progress report for compresed files (CASSANDRA-5130)
 * Coverage analysis for low-CL queries (CASSANDRA-4858)
 * Stop interpreting dates as valid timeUUID value (CASSANDRA-4936)
 * Adds E notation for floating point numbers (CASSANDRA-4927)
 * Detect (and warn) unintentional use of the cql2 thrift methods when cql3 was
   intended (CASSANDRA-5172)
 * cli: Quote ks and cf names in schema output when needed (CASSANDRA-5052)
 * Fix cf name extraction from manifest in Directories.migrateFile() (CASSANDRA-5242)
 * Replace mistaken usage of commons-logging with slf4j (CASSANDRA-5464)
 * Ensure Jackson dependency matches lib (CASSANDRA-5126)
 * Expose droppable tombstone ratio stats over JMX (CASSANDRA-5159)
Merged from 1.1:
 * Simplify CompressedRandomAccessReader to work around JDK FD bug (CASSANDRA-5088)
 * Improve handling a changing target throttle rate mid-compaction (CASSANDRA-5087)
 * Pig: correctly decode row keys in widerow mode (CASSANDRA-5098)
 * nodetool repair command now prints progress (CASSANDRA-4767)
 * fix user defined compaction to run against 1.1 data directory (CASSANDRA-5118)
 * Fix CQL3 BATCH authorization caching (CASSANDRA-5145)
 * fix get_count returns incorrect value with TTL (CASSANDRA-5099)
 * better handling for mid-compaction failure (CASSANDRA-5137)
 * convert default marshallers list to map for better readability (CASSANDRA-5109)
 * fix ConcurrentModificationException in getBootstrapSource (CASSANDRA-5170)
 * fix sstable maxtimestamp for row deletes and pre-1.1.1 sstables (CASSANDRA-5153)
 * Fix thread growth on node removal (CASSANDRA-5175)
 * Make Ec2Region's datacenter name configurable (CASSANDRA-5155)


1.2.0
 * Disallow counters in collections (CASSANDRA-5082)
 * cqlsh: add unit tests (CASSANDRA-3920)
 * fix default bloom_filter_fp_chance for LeveledCompactionStrategy (CASSANDRA-5093)
Merged from 1.1:
 * add validation for get_range_slices with start_key and end_token (CASSANDRA-5089)


1.2.0-rc2
 * fix nodetool ownership display with vnodes (CASSANDRA-5065)
 * cqlsh: add DESCRIBE KEYSPACES command (CASSANDRA-5060)
 * Fix potential infinite loop when reloading CFS (CASSANDRA-5064)
 * Fix SimpleAuthorizer example (CASSANDRA-5072)
 * cqlsh: force CL.ONE for tracing and system.schema* queries (CASSANDRA-5070)
 * Includes cassandra-shuffle in the debian package (CASSANDRA-5058)
Merged from 1.1:
 * fix multithreaded compaction deadlock (CASSANDRA-4492)
 * fix temporarily missing schema after upgrade from pre-1.1.5 (CASSANDRA-5061)
 * Fix ALTER TABLE overriding compression options with defaults
   (CASSANDRA-4996, 5066)
 * fix specifying and altering crc_check_chance (CASSANDRA-5053)
 * fix Murmur3Partitioner ownership% calculation (CASSANDRA-5076)
 * Don't expire columns sooner than they should in 2ndary indexes (CASSANDRA-5079)


1.2-rc1
 * rename rpc_timeout settings to request_timeout (CASSANDRA-5027)
 * add BF with 0.1 FP to LCS by default (CASSANDRA-5029)
 * Fix preparing insert queries (CASSANDRA-5016)
 * Fix preparing queries with counter increment (CASSANDRA-5022)
 * Fix preparing updates with collections (CASSANDRA-5017)
 * Don't generate UUID based on other node address (CASSANDRA-5002)
 * Fix message when trying to alter a clustering key type (CASSANDRA-5012)
 * Update IAuthenticator to match the new IAuthorizer (CASSANDRA-5003)
 * Fix inserting only a key in CQL3 (CASSANDRA-5040)
 * Fix CQL3 token() function when used with strings (CASSANDRA-5050)
Merged from 1.1:
 * reduce log spam from invalid counter shards (CASSANDRA-5026)
 * Improve schema propagation performance (CASSANDRA-5025)
 * Fix for IndexHelper.IndexFor throws OOB Exception (CASSANDRA-5030)
 * cqlsh: make it possible to describe thrift CFs (CASSANDRA-4827)
 * cqlsh: fix timestamp formatting on some platforms (CASSANDRA-5046)


1.2-beta3
 * make consistency level configurable in cqlsh (CASSANDRA-4829)
 * fix cqlsh rendering of blob fields (CASSANDRA-4970)
 * fix cqlsh DESCRIBE command (CASSANDRA-4913)
 * save truncation position in system table (CASSANDRA-4906)
 * Move CompressionMetadata off-heap (CASSANDRA-4937)
 * allow CLI to GET cql3 columnfamily data (CASSANDRA-4924)
 * Fix rare race condition in getExpireTimeForEndpoint (CASSANDRA-4402)
 * acquire references to overlapping sstables during compaction so bloom filter
   doesn't get free'd prematurely (CASSANDRA-4934)
 * Don't share slice query filter in CQL3 SelectStatement (CASSANDRA-4928)
 * Separate tracing from Log4J (CASSANDRA-4861)
 * Exclude gcable tombstones from merkle-tree computation (CASSANDRA-4905)
 * Better printing of AbstractBounds for tracing (CASSANDRA-4931)
 * Optimize mostRecentTombstone check in CC.collectAllData (CASSANDRA-4883)
 * Change stream session ID to UUID to avoid collision from same node (CASSANDRA-4813)
 * Use Stats.db when bulk loading if present (CASSANDRA-4957)
 * Skip repair on system_trace and keyspaces with RF=1 (CASSANDRA-4956)
 * (cql3) Remove arbitrary SELECT limit (CASSANDRA-4918)
 * Correctly handle prepared operation on collections (CASSANDRA-4945)
 * Fix CQL3 LIMIT (CASSANDRA-4877)
 * Fix Stress for CQL3 (CASSANDRA-4979)
 * Remove cassandra specific exceptions from JMX interface (CASSANDRA-4893)
 * (CQL3) Force using ALLOW FILTERING on potentially inefficient queries (CASSANDRA-4915)
 * (cql3) Fix adding column when the table has collections (CASSANDRA-4982)
 * (cql3) Fix allowing collections with compact storage (CASSANDRA-4990)
 * (cql3) Refuse ttl/writetime function on collections (CASSANDRA-4992)
 * Replace IAuthority with new IAuthorizer (CASSANDRA-4874)
 * clqsh: fix KEY pseudocolumn escaping when describing Thrift tables
   in CQL3 mode (CASSANDRA-4955)
 * add basic authentication support for Pig CassandraStorage (CASSANDRA-3042)
 * fix CQL2 ALTER TABLE compaction_strategy_class altering (CASSANDRA-4965)
Merged from 1.1:
 * Fall back to old describe_splits if d_s_ex is not available (CASSANDRA-4803)
 * Improve error reporting when streaming ranges fail (CASSANDRA-5009)
 * Fix cqlsh timestamp formatting of timezone info (CASSANDRA-4746)
 * Fix assertion failure with leveled compaction (CASSANDRA-4799)
 * Check for null end_token in get_range_slice (CASSANDRA-4804)
 * Remove all remnants of removed nodes (CASSANDRA-4840)
 * Add aut-reloading of the log4j file in debian package (CASSANDRA-4855)
 * Fix estimated row cache entry size (CASSANDRA-4860)
 * reset getRangeSlice filter after finishing a row for get_paged_slice
   (CASSANDRA-4919)
 * expunge row cache post-truncate (CASSANDRA-4940)
 * Allow static CF definition with compact storage (CASSANDRA-4910)
 * Fix endless loop/compaction of schema_* CFs due to broken timestamps (CASSANDRA-4880)
 * Fix 'wrong class type' assertion in CounterColumn (CASSANDRA-4976)


1.2-beta2
 * fp rate of 1.0 disables BF entirely; LCS defaults to 1.0 (CASSANDRA-4876)
 * off-heap bloom filters for row keys (CASSANDRA_4865)
 * add extension point for sstable components (CASSANDRA-4049)
 * improve tracing output (CASSANDRA-4852, 4862)
 * make TRACE verb droppable (CASSANDRA-4672)
 * fix BulkLoader recognition of CQL3 columnfamilies (CASSANDRA-4755)
 * Sort commitlog segments for replay by id instead of mtime (CASSANDRA-4793)
 * Make hint delivery asynchronous (CASSANDRA-4761)
 * Pluggable Thrift transport factories for CLI and cqlsh (CASSANDRA-4609, 4610)
 * cassandra-cli: allow Double value type to be inserted to a column (CASSANDRA-4661)
 * Add ability to use custom TServerFactory implementations (CASSANDRA-4608)
 * optimize batchlog flushing to skip successful batches (CASSANDRA-4667)
 * include metadata for system keyspace itself in schema tables (CASSANDRA-4416)
 * add check to PropertyFileSnitch to verify presence of location for
   local node (CASSANDRA-4728)
 * add PBSPredictor consistency modeler (CASSANDRA-4261)
 * remove vestiges of Thrift unframed mode (CASSANDRA-4729)
 * optimize single-row PK lookups (CASSANDRA-4710)
 * adjust blockFor calculation to account for pending ranges due to node 
   movement (CASSANDRA-833)
 * Change CQL version to 3.0.0 and stop accepting 3.0.0-beta1 (CASSANDRA-4649)
 * (CQL3) Make prepared statement global instead of per connection 
   (CASSANDRA-4449)
 * Fix scrubbing of CQL3 created tables (CASSANDRA-4685)
 * (CQL3) Fix validation when using counter and regular columns in the same 
   table (CASSANDRA-4706)
 * Fix bug starting Cassandra with simple authentication (CASSANDRA-4648)
 * Add support for batchlog in CQL3 (CASSANDRA-4545, 4738)
 * Add support for multiple column family outputs in CFOF (CASSANDRA-4208)
 * Support repairing only the local DC nodes (CASSANDRA-4747)
 * Use rpc_address for binary protocol and change default port (CASSANDRA-4751)
 * Fix use of collections in prepared statements (CASSANDRA-4739)
 * Store more information into peers table (CASSANDRA-4351, 4814)
 * Configurable bucket size for size tiered compaction (CASSANDRA-4704)
 * Run leveled compaction in parallel (CASSANDRA-4310)
 * Fix potential NPE during CFS reload (CASSANDRA-4786)
 * Composite indexes may miss results (CASSANDRA-4796)
 * Move consistency level to the protocol level (CASSANDRA-4734, 4824)
 * Fix Subcolumn slice ends not respected (CASSANDRA-4826)
 * Fix Assertion error in cql3 select (CASSANDRA-4783)
 * Fix list prepend logic (CQL3) (CASSANDRA-4835)
 * Add booleans as literals in CQL3 (CASSANDRA-4776)
 * Allow renaming PK columns in CQL3 (CASSANDRA-4822)
 * Fix binary protocol NEW_NODE event (CASSANDRA-4679)
 * Fix potential infinite loop in tombstone compaction (CASSANDRA-4781)
 * Remove system tables accounting from schema (CASSANDRA-4850)
 * (cql3) Force provided columns in clustering key order in 
   'CLUSTERING ORDER BY' (CASSANDRA-4881)
 * Fix composite index bug (CASSANDRA-4884)
 * Fix short read protection for CQL3 (CASSANDRA-4882)
 * Add tracing support to the binary protocol (CASSANDRA-4699)
 * (cql3) Don't allow prepared marker inside collections (CASSANDRA-4890)
 * Re-allow order by on non-selected columns (CASSANDRA-4645)
 * Bug when composite index is created in a table having collections (CASSANDRA-4909)
 * log index scan subject in CompositesSearcher (CASSANDRA-4904)
Merged from 1.1:
 * add get[Row|Key]CacheEntries to CacheServiceMBean (CASSANDRA-4859)
 * fix get_paged_slice to wrap to next row correctly (CASSANDRA-4816)
 * fix indexing empty column values (CASSANDRA-4832)
 * allow JdbcDate to compose null Date objects (CASSANDRA-4830)
 * fix possible stackoverflow when compacting 1000s of sstables
   (CASSANDRA-4765)
 * fix wrong leveled compaction progress calculation (CASSANDRA-4807)
 * add a close() method to CRAR to prevent leaking file descriptors (CASSANDRA-4820)
 * fix potential infinite loop in get_count (CASSANDRA-4833)
 * fix compositeType.{get/from}String methods (CASSANDRA-4842)
 * (CQL) fix CREATE COLUMNFAMILY permissions check (CASSANDRA-4864)
 * Fix DynamicCompositeType same type comparison (CASSANDRA-4711)
 * Fix duplicate SSTable reference when stream session failed (CASSANDRA-3306)
 * Allow static CF definition with compact storage (CASSANDRA-4910)
 * Fix endless loop/compaction of schema_* CFs due to broken timestamps (CASSANDRA-4880)
 * Fix 'wrong class type' assertion in CounterColumn (CASSANDRA-4976)


1.2-beta1
 * add atomic_batch_mutate (CASSANDRA-4542, -4635)
 * increase default max_hint_window_in_ms to 3h (CASSANDRA-4632)
 * include message initiation time to replicas so they can more
   accurately drop timed-out requests (CASSANDRA-2858)
 * fix clientutil.jar dependencies (CASSANDRA-4566)
 * optimize WriteResponse (CASSANDRA-4548)
 * new metrics (CASSANDRA-4009)
 * redesign KEYS indexes to avoid read-before-write (CASSANDRA-2897)
 * debug tracing (CASSANDRA-1123)
 * parallelize row cache loading (CASSANDRA-4282)
 * Make compaction, flush JBOD-aware (CASSANDRA-4292)
 * run local range scans on the read stage (CASSANDRA-3687)
 * clean up ioexceptions (CASSANDRA-2116)
 * add disk_failure_policy (CASSANDRA-2118)
 * Introduce new json format with row level deletion (CASSANDRA-4054)
 * remove redundant "name" column from schema_keyspaces (CASSANDRA-4433)
 * improve "nodetool ring" handling of multi-dc clusters (CASSANDRA-3047)
 * update NTS calculateNaturalEndpoints to be O(N log N) (CASSANDRA-3881)
 * split up rpc timeout by operation type (CASSANDRA-2819)
 * rewrite key cache save/load to use only sequential i/o (CASSANDRA-3762)
 * update MS protocol with a version handshake + broadcast address id
   (CASSANDRA-4311)
 * multithreaded hint replay (CASSANDRA-4189)
 * add inter-node message compression (CASSANDRA-3127)
 * remove COPP (CASSANDRA-2479)
 * Track tombstone expiration and compact when tombstone content is
   higher than a configurable threshold, default 20% (CASSANDRA-3442, 4234)
 * update MurmurHash to version 3 (CASSANDRA-2975)
 * (CLI) track elapsed time for `delete' operation (CASSANDRA-4060)
 * (CLI) jline version is bumped to 1.0 to properly  support
   'delete' key function (CASSANDRA-4132)
 * Save IndexSummary into new SSTable 'Summary' component (CASSANDRA-2392, 4289)
 * Add support for range tombstones (CASSANDRA-3708)
 * Improve MessagingService efficiency (CASSANDRA-3617)
 * Avoid ID conflicts from concurrent schema changes (CASSANDRA-3794)
 * Set thrift HSHA server thread limit to unlimited by default (CASSANDRA-4277)
 * Avoids double serialization of CF id in RowMutation messages
   (CASSANDRA-4293)
 * stream compressed sstables directly with java nio (CASSANDRA-4297)
 * Support multiple ranges in SliceQueryFilter (CASSANDRA-3885)
 * Add column metadata to system column families (CASSANDRA-4018)
 * (cql3) Always use composite types by default (CASSANDRA-4329)
 * (cql3) Add support for set, map and list (CASSANDRA-3647)
 * Validate date type correctly (CASSANDRA-4441)
 * (cql3) Allow definitions with only a PK (CASSANDRA-4361)
 * (cql3) Add support for row key composites (CASSANDRA-4179)
 * improve DynamicEndpointSnitch by using reservoir sampling (CASSANDRA-4038)
 * (cql3) Add support for 2ndary indexes (CASSANDRA-3680)
 * (cql3) fix defining more than one PK to be invalid (CASSANDRA-4477)
 * remove schema agreement checking from all external APIs (Thrift, CQL and CQL3) (CASSANDRA-4487)
 * add Murmur3Partitioner and make it default for new installations (CASSANDRA-3772, 4621)
 * (cql3) update pseudo-map syntax to use map syntax (CASSANDRA-4497)
 * Finer grained exceptions hierarchy and provides error code with exceptions (CASSANDRA-3979)
 * Adds events push to binary protocol (CASSANDRA-4480)
 * Rewrite nodetool help (CASSANDRA-2293)
 * Make CQL3 the default for CQL (CASSANDRA-4640)
 * update stress tool to be able to use CQL3 (CASSANDRA-4406)
 * Accept all thrift update on CQL3 cf but don't expose their metadata (CASSANDRA-4377)
 * Replace Throttle with Guava's RateLimiter for HintedHandOff (CASSANDRA-4541)
 * fix counter add/get using CQL2 and CQL3 in stress tool (CASSANDRA-4633)
 * Add sstable count per level to cfstats (CASSANDRA-4537)
 * (cql3) Add ALTER KEYSPACE statement (CASSANDRA-4611)
 * (cql3) Allow defining default consistency levels (CASSANDRA-4448)
 * (cql3) Fix queries using LIMIT missing results (CASSANDRA-4579)
 * fix cross-version gossip messaging (CASSANDRA-4576)
 * added inet data type (CASSANDRA-4627)


1.1.6
 * Wait for writes on synchronous read digest mismatch (CASSANDRA-4792)
 * fix commitlog replay for nanotime-infected sstables (CASSANDRA-4782)
 * preflight check ttl for maximum of 20 years (CASSANDRA-4771)
 * (Pig) fix widerow input with single column rows (CASSANDRA-4789)
 * Fix HH to compact with correct gcBefore, which avoids wiping out
   undelivered hints (CASSANDRA-4772)
 * LCS will merge up to 32 L0 sstables as intended (CASSANDRA-4778)
 * NTS will default unconfigured DC replicas to zero (CASSANDRA-4675)
 * use default consistency level in counter validation if none is
   explicitly provide (CASSANDRA-4700)
 * Improve IAuthority interface by introducing fine-grained
   access permissions and grant/revoke commands (CASSANDRA-4490, 4644)
 * fix assumption error in CLI when updating/describing keyspace 
   (CASSANDRA-4322)
 * Adds offline sstablescrub to debian packaging (CASSANDRA-4642)
 * Automatic fixing of overlapping leveled sstables (CASSANDRA-4644)
 * fix error when using ORDER BY with extended selections (CASSANDRA-4689)
 * (CQL3) Fix validation for IN queries for non-PK cols (CASSANDRA-4709)
 * fix re-created keyspace disappering after 1.1.5 upgrade 
   (CASSANDRA-4698, 4752)
 * (CLI) display elapsed time in 2 fraction digits (CASSANDRA-3460)
 * add authentication support to sstableloader (CASSANDRA-4712)
 * Fix CQL3 'is reversed' logic (CASSANDRA-4716, 4759)
 * (CQL3) Don't return ReversedType in result set metadata (CASSANDRA-4717)
 * Backport adding AlterKeyspace statement (CASSANDRA-4611)
 * (CQL3) Correcty accept upper-case data types (CASSANDRA-4770)
 * Add binary protocol events for schema changes (CASSANDRA-4684)
Merged from 1.0:
 * Switch from NBHM to CHM in MessagingService's callback map, which
   prevents OOM in long-running instances (CASSANDRA-4708)


1.1.5
 * add SecondaryIndex.reload API (CASSANDRA-4581)
 * use millis + atomicint for commitlog segment creation instead of
   nanotime, which has issues under some hypervisors (CASSANDRA-4601)
 * fix FD leak in slice queries (CASSANDRA-4571)
 * avoid recursion in leveled compaction (CASSANDRA-4587)
 * increase stack size under Java7 to 180K
 * Log(info) schema changes (CASSANDRA-4547)
 * Change nodetool setcachecapcity to manipulate global caches (CASSANDRA-4563)
 * (cql3) fix setting compaction strategy (CASSANDRA-4597)
 * fix broken system.schema_* timestamps on system startup (CASSANDRA-4561)
 * fix wrong skip of cache saving (CASSANDRA-4533)
 * Avoid NPE when lost+found is in data dir (CASSANDRA-4572)
 * Respect five-minute flush moratorium after initial CL replay (CASSANDRA-4474)
 * Adds ntp as recommended in debian packaging (CASSANDRA-4606)
 * Configurable transport in CF Record{Reader|Writer} (CASSANDRA-4558)
 * (cql3) fix potential NPE with both equal and unequal restriction (CASSANDRA-4532)
 * (cql3) improves ORDER BY validation (CASSANDRA-4624)
 * Fix potential deadlock during counter writes (CASSANDRA-4578)
 * Fix cql error with ORDER BY when using IN (CASSANDRA-4612)
Merged from 1.0:
 * increase Xss to 160k to accomodate latest 1.6 JVMs (CASSANDRA-4602)
 * fix toString of hint destination tokens (CASSANDRA-4568)
 * Fix multiple values for CurrentLocal NodeID (CASSANDRA-4626)


1.1.4
 * fix offline scrub to catch >= out of order rows (CASSANDRA-4411)
 * fix cassandra-env.sh on RHEL and other non-dash-based systems 
   (CASSANDRA-4494)
Merged from 1.0:
 * (Hadoop) fix setting key length for old-style mapred api (CASSANDRA-4534)
 * (Hadoop) fix iterating through a resultset consisting entirely
   of tombstoned rows (CASSANDRA-4466)


1.1.3
 * (cqlsh) add COPY TO (CASSANDRA-4434)
 * munmap commitlog segments before rename (CASSANDRA-4337)
 * (JMX) rename getRangeKeySample to sampleKeyRange to avoid returning
   multi-MB results as an attribute (CASSANDRA-4452)
 * flush based on data size, not throughput; overwritten columns no 
   longer artificially inflate liveRatio (CASSANDRA-4399)
 * update default commitlog segment size to 32MB and total commitlog
   size to 32/1024 MB for 32/64 bit JVMs, respectively (CASSANDRA-4422)
 * avoid using global partitioner to estimate ranges in index sstables
   (CASSANDRA-4403)
 * restore pre-CASSANDRA-3862 approach to removing expired tombstones
   from row cache during compaction (CASSANDRA-4364)
 * (stress) support for CQL prepared statements (CASSANDRA-3633)
 * Correctly catch exception when Snappy cannot be loaded (CASSANDRA-4400)
 * (cql3) Support ORDER BY when IN condition is given in WHERE clause (CASSANDRA-4327)
 * (cql3) delete "component_index" column on DROP TABLE call (CASSANDRA-4420)
 * change nanoTime() to currentTimeInMillis() in schema related code (CASSANDRA-4432)
 * add a token generation tool (CASSANDRA-3709)
 * Fix LCS bug with sstable containing only 1 row (CASSANDRA-4411)
 * fix "Can't Modify Index Name" problem on CF update (CASSANDRA-4439)
 * Fix assertion error in getOverlappingSSTables during repair (CASSANDRA-4456)
 * fix nodetool's setcompactionthreshold command (CASSANDRA-4455)
 * Ensure compacted files are never used, to avoid counter overcount (CASSANDRA-4436)
Merged from 1.0:
 * Push the validation of secondary index values to the SecondaryIndexManager (CASSANDRA-4240)
 * allow dropping columns shadowed by not-yet-expired supercolumn or row
   tombstones in PrecompactedRow (CASSANDRA-4396)


1.1.2
 * Fix cleanup not deleting index entries (CASSANDRA-4379)
 * Use correct partitioner when saving + loading caches (CASSANDRA-4331)
 * Check schema before trying to export sstable (CASSANDRA-2760)
 * Raise a meaningful exception instead of NPE when PFS encounters
   an unconfigured node + no default (CASSANDRA-4349)
 * fix bug in sstable blacklisting with LCS (CASSANDRA-4343)
 * LCS no longer promotes tiny sstables out of L0 (CASSANDRA-4341)
 * skip tombstones during hint replay (CASSANDRA-4320)
 * fix NPE in compactionstats (CASSANDRA-4318)
 * enforce 1m min keycache for auto (CASSANDRA-4306)
 * Have DeletedColumn.isMFD always return true (CASSANDRA-4307)
 * (cql3) exeption message for ORDER BY constraints said primary filter can be
    an IN clause, which is misleading (CASSANDRA-4319)
 * (cql3) Reject (not yet supported) creation of 2ndardy indexes on tables with
   composite primary keys (CASSANDRA-4328)
 * Set JVM stack size to 160k for java 7 (CASSANDRA-4275)
 * cqlsh: add COPY command to load data from CSV flat files (CASSANDRA-4012)
 * CFMetaData.fromThrift to throw ConfigurationException upon error (CASSANDRA-4353)
 * Use CF comparator to sort indexed columns in SecondaryIndexManager
   (CASSANDRA-4365)
 * add strategy_options to the KSMetaData.toString() output (CASSANDRA-4248)
 * (cql3) fix range queries containing unqueried results (CASSANDRA-4372)
 * (cql3) allow updating column_alias types (CASSANDRA-4041)
 * (cql3) Fix deletion bug (CASSANDRA-4193)
 * Fix computation of overlapping sstable for leveled compaction (CASSANDRA-4321)
 * Improve scrub and allow to run it offline (CASSANDRA-4321)
 * Fix assertionError in StorageService.bulkLoad (CASSANDRA-4368)
 * (cqlsh) add option to authenticate to a keyspace at startup (CASSANDRA-4108)
 * (cqlsh) fix ASSUME functionality (CASSANDRA-4352)
 * Fix ColumnFamilyRecordReader to not return progress > 100% (CASSANDRA-3942)
Merged from 1.0:
 * Set gc_grace on index CF to 0 (CASSANDRA-4314)


1.1.1
 * add populate_io_cache_on_flush option (CASSANDRA-2635)
 * allow larger cache capacities than 2GB (CASSANDRA-4150)
 * add getsstables command to nodetool (CASSANDRA-4199)
 * apply parent CF compaction settings to secondary index CFs (CASSANDRA-4280)
 * preserve commitlog size cap when recycling segments at startup
   (CASSANDRA-4201)
 * (Hadoop) fix split generation regression (CASSANDRA-4259)
 * ignore min/max compactions settings in LCS, while preserving
   behavior that min=max=0 disables autocompaction (CASSANDRA-4233)
 * log number of rows read from saved cache (CASSANDRA-4249)
 * calculate exact size required for cleanup operations (CASSANDRA-1404)
 * avoid blocking additional writes during flush when the commitlog
   gets behind temporarily (CASSANDRA-1991)
 * enable caching on index CFs based on data CF cache setting (CASSANDRA-4197)
 * warn on invalid replication strategy creation options (CASSANDRA-4046)
 * remove [Freeable]Memory finalizers (CASSANDRA-4222)
 * include tombstone size in ColumnFamily.size, which can prevent OOM
   during sudden mass delete operations by yielding a nonzero liveRatio
   (CASSANDRA-3741)
 * Open 1 sstableScanner per level for leveled compaction (CASSANDRA-4142)
 * Optimize reads when row deletion timestamps allow us to restrict
   the set of sstables we check (CASSANDRA-4116)
 * add support for commitlog archiving and point-in-time recovery
   (CASSANDRA-3690)
 * avoid generating redundant compaction tasks during streaming
   (CASSANDRA-4174)
 * add -cf option to nodetool snapshot, and takeColumnFamilySnapshot to
   StorageService mbean (CASSANDRA-556)
 * optimize cleanup to drop entire sstables where possible (CASSANDRA-4079)
 * optimize truncate when autosnapshot is disabled (CASSANDRA-4153)
 * update caches to use byte[] keys to reduce memory overhead (CASSANDRA-3966)
 * add column limit to cli (CASSANDRA-3012, 4098)
 * clean up and optimize DataOutputBuffer, used by CQL compression and
   CompositeType (CASSANDRA-4072)
 * optimize commitlog checksumming (CASSANDRA-3610)
 * identify and blacklist corrupted SSTables from future compactions 
   (CASSANDRA-2261)
 * Move CfDef and KsDef validation out of thrift (CASSANDRA-4037)
 * Expose API to repair a user provided range (CASSANDRA-3912)
 * Add way to force the cassandra-cli to refresh its schema (CASSANDRA-4052)
 * Avoid having replicate on write tasks stacking up at CL.ONE (CASSANDRA-2889)
 * (cql3) Backwards compatibility for composite comparators in non-cql3-aware
   clients (CASSANDRA-4093)
 * (cql3) Fix order by for reversed queries (CASSANDRA-4160)
 * (cql3) Add ReversedType support (CASSANDRA-4004)
 * (cql3) Add timeuuid type (CASSANDRA-4194)
 * (cql3) Minor fixes (CASSANDRA-4185)
 * (cql3) Fix prepared statement in BATCH (CASSANDRA-4202)
 * (cql3) Reduce the list of reserved keywords (CASSANDRA-4186)
 * (cql3) Move max/min compaction thresholds to compaction strategy options
   (CASSANDRA-4187)
 * Fix exception during move when localhost is the only source (CASSANDRA-4200)
 * (cql3) Allow paging through non-ordered partitioner results (CASSANDRA-3771)
 * (cql3) Fix drop index (CASSANDRA-4192)
 * (cql3) Don't return range ghosts anymore (CASSANDRA-3982)
 * fix re-creating Keyspaces/ColumnFamilies with the same name as dropped
   ones (CASSANDRA-4219)
 * fix SecondaryIndex LeveledManifest save upon snapshot (CASSANDRA-4230)
 * fix missing arrayOffset in FBUtilities.hash (CASSANDRA-4250)
 * (cql3) Add name of parameters in CqlResultSet (CASSANDRA-4242)
 * (cql3) Correctly validate order by queries (CASSANDRA-4246)
 * rename stress to cassandra-stress for saner packaging (CASSANDRA-4256)
 * Fix exception on colum metadata with non-string comparator (CASSANDRA-4269)
 * Check for unknown/invalid compression options (CASSANDRA-4266)
 * (cql3) Adds simple access to column timestamp and ttl (CASSANDRA-4217)
 * (cql3) Fix range queries with secondary indexes (CASSANDRA-4257)
 * Better error messages from improper input in cli (CASSANDRA-3865)
 * Try to stop all compaction upon Keyspace or ColumnFamily drop (CASSANDRA-4221)
 * (cql3) Allow keyspace properties to contain hyphens (CASSANDRA-4278)
 * (cql3) Correctly validate keyspace access in create table (CASSANDRA-4296)
 * Avoid deadlock in migration stage (CASSANDRA-3882)
 * Take supercolumn names and deletion info into account in memtable throughput
   (CASSANDRA-4264)
 * Add back backward compatibility for old style replication factor (CASSANDRA-4294)
 * Preserve compatibility with pre-1.1 index queries (CASSANDRA-4262)
Merged from 1.0:
 * Fix super columns bug where cache is not updated (CASSANDRA-4190)
 * fix maxTimestamp to include row tombstones (CASSANDRA-4116)
 * (CLI) properly handle quotes in create/update keyspace commands (CASSANDRA-4129)
 * Avoids possible deadlock during bootstrap (CASSANDRA-4159)
 * fix stress tool that hangs forever on timeout or error (CASSANDRA-4128)
 * stress tool to return appropriate exit code on failure (CASSANDRA-4188)
 * fix compaction NPE when out of disk space and assertions disabled
   (CASSANDRA-3985)
 * synchronize LCS getEstimatedTasks to avoid CME (CASSANDRA-4255)
 * ensure unique streaming session id's (CASSANDRA-4223)
 * kick off background compaction when min/max thresholds change 
   (CASSANDRA-4279)
 * improve ability of STCS.getBuckets to deal with 100s of 1000s of
   sstables, such as when convertinb back from LCS (CASSANDRA-4287)
 * Oversize integer in CQL throws NumberFormatException (CASSANDRA-4291)
 * fix 1.0.x node join to mixed version cluster, other nodes >= 1.1 (CASSANDRA-4195)
 * Fix LCS splitting sstable base on uncompressed size (CASSANDRA-4419)
 * Push the validation of secondary index values to the SecondaryIndexManager (CASSANDRA-4240)
 * Don't purge columns during upgradesstables (CASSANDRA-4462)
 * Make cqlsh work with piping (CASSANDRA-4113)
 * Validate arguments for nodetool decommission (CASSANDRA-4061)
 * Report thrift status in nodetool info (CASSANDRA-4010)


1.1.0-final
 * average a reduced liveRatio estimate with the previous one (CASSANDRA-4065)
 * Allow KS and CF names up to 48 characters (CASSANDRA-4157)
 * fix stress build (CASSANDRA-4140)
 * add time remaining estimate to nodetool compactionstats (CASSANDRA-4167)
 * (cql) fix NPE in cql3 ALTER TABLE (CASSANDRA-4163)
 * (cql) Add support for CL.TWO and CL.THREE in CQL (CASSANDRA-4156)
 * (cql) Fix type in CQL3 ALTER TABLE preventing update (CASSANDRA-4170)
 * (cql) Throw invalid exception from CQL3 on obsolete options (CASSANDRA-4171)
 * (cqlsh) fix recognizing uppercase SELECT keyword (CASSANDRA-4161)
 * Pig: wide row support (CASSANDRA-3909)
Merged from 1.0:
 * avoid streaming empty files with bulk loader if sstablewriter errors out
   (CASSANDRA-3946)


1.1-rc1
 * Include stress tool in binary builds (CASSANDRA-4103)
 * (Hadoop) fix wide row iteration when last row read was deleted
   (CASSANDRA-4154)
 * fix read_repair_chance to really default to 0.1 in the cli (CASSANDRA-4114)
 * Adds caching and bloomFilterFpChange to CQL options (CASSANDRA-4042)
 * Adds posibility to autoconfigure size of the KeyCache (CASSANDRA-4087)
 * fix KEYS index from skipping results (CASSANDRA-3996)
 * Remove sliced_buffer_size_in_kb dead option (CASSANDRA-4076)
 * make loadNewSStable preserve sstable version (CASSANDRA-4077)
 * Respect 1.0 cache settings as much as possible when upgrading 
   (CASSANDRA-4088)
 * relax path length requirement for sstable files when upgrading on 
   non-Windows platforms (CASSANDRA-4110)
 * fix terminination of the stress.java when errors were encountered
   (CASSANDRA-4128)
 * Move CfDef and KsDef validation out of thrift (CASSANDRA-4037)
 * Fix get_paged_slice (CASSANDRA-4136)
 * CQL3: Support slice with exclusive start and stop (CASSANDRA-3785)
Merged from 1.0:
 * support PropertyFileSnitch in bulk loader (CASSANDRA-4145)
 * add auto_snapshot option allowing disabling snapshot before drop/truncate
   (CASSANDRA-3710)
 * allow short snitch names (CASSANDRA-4130)


1.1-beta2
 * rename loaded sstables to avoid conflicts with local snapshots
   (CASSANDRA-3967)
 * start hint replay as soon as FD notifies that the target is back up
   (CASSANDRA-3958)
 * avoid unproductive deserializing of cached rows during compaction
   (CASSANDRA-3921)
 * fix concurrency issues with CQL keyspace creation (CASSANDRA-3903)
 * Show Effective Owership via Nodetool ring <keyspace> (CASSANDRA-3412)
 * Update ORDER BY syntax for CQL3 (CASSANDRA-3925)
 * Fix BulkRecordWriter to not throw NPE if reducer gets no map data from Hadoop (CASSANDRA-3944)
 * Fix bug with counters in super columns (CASSANDRA-3821)
 * Remove deprecated merge_shard_chance (CASSANDRA-3940)
 * add a convenient way to reset a node's schema (CASSANDRA-2963)
 * fix for intermittent SchemaDisagreementException (CASSANDRA-3884)
 * CLI `list <CF>` to limit number of columns and their order (CASSANDRA-3012)
 * ignore deprecated KsDef/CfDef/ColumnDef fields in native schema (CASSANDRA-3963)
 * CLI to report when unsupported column_metadata pair was given (CASSANDRA-3959)
 * reincarnate removed and deprecated KsDef/CfDef attributes (CASSANDRA-3953)
 * Fix race between writes and read for cache (CASSANDRA-3862)
 * perform static initialization of StorageProxy on start-up (CASSANDRA-3797)
 * support trickling fsync() on writes (CASSANDRA-3950)
 * expose counters for unavailable/timeout exceptions given to thrift clients (CASSANDRA-3671)
 * avoid quadratic startup time in LeveledManifest (CASSANDRA-3952)
 * Add type information to new schema_ columnfamilies and remove thrift
   serialization for schema (CASSANDRA-3792)
 * add missing column validator options to the CLI help (CASSANDRA-3926)
 * skip reading saved key cache if CF's caching strategy is NONE or ROWS_ONLY (CASSANDRA-3954)
 * Unify migration code (CASSANDRA-4017)
Merged from 1.0:
 * cqlsh: guess correct version of Python for Arch Linux (CASSANDRA-4090)
 * (CLI) properly handle quotes in create/update keyspace commands (CASSANDRA-4129)
 * Avoids possible deadlock during bootstrap (CASSANDRA-4159)
 * fix stress tool that hangs forever on timeout or error (CASSANDRA-4128)
 * Fix super columns bug where cache is not updated (CASSANDRA-4190)
 * stress tool to return appropriate exit code on failure (CASSANDRA-4188)


1.0.9
 * improve index sampling performance (CASSANDRA-4023)
 * always compact away deleted hints immediately after handoff (CASSANDRA-3955)
 * delete hints from dropped ColumnFamilies on handoff instead of
   erroring out (CASSANDRA-3975)
 * add CompositeType ref to the CLI doc for create/update column family (CASSANDRA-3980)
 * Pig: support Counter ColumnFamilies (CASSANDRA-3973)
 * Pig: Composite column support (CASSANDRA-3684)
 * Avoid NPE during repair when a keyspace has no CFs (CASSANDRA-3988)
 * Fix division-by-zero error on get_slice (CASSANDRA-4000)
 * don't change manifest level for cleanup, scrub, and upgradesstables
   operations under LeveledCompactionStrategy (CASSANDRA-3989, 4112)
 * fix race leading to super columns assertion failure (CASSANDRA-3957)
 * fix NPE on invalid CQL delete command (CASSANDRA-3755)
 * allow custom types in CLI's assume command (CASSANDRA-4081)
 * fix totalBytes count for parallel compactions (CASSANDRA-3758)
 * fix intermittent NPE in get_slice (CASSANDRA-4095)
 * remove unnecessary asserts in native code interfaces (CASSANDRA-4096)
 * Validate blank keys in CQL to avoid assertion errors (CASSANDRA-3612)
 * cqlsh: fix bad decoding of some column names (CASSANDRA-4003)
 * cqlsh: fix incorrect padding with unicode chars (CASSANDRA-4033)
 * Fix EC2 snitch incorrectly reporting region (CASSANDRA-4026)
 * Shut down thrift during decommission (CASSANDRA-4086)
 * Expose nodetool cfhistograms for 2ndary indexes (CASSANDRA-4063)
Merged from 0.8:
 * Fix ConcurrentModificationException in gossiper (CASSANDRA-4019)


1.1-beta1
 * (cqlsh)
   + add SOURCE and CAPTURE commands, and --file option (CASSANDRA-3479)
   + add ALTER COLUMNFAMILY WITH (CASSANDRA-3523)
   + bundle Python dependencies with Cassandra (CASSANDRA-3507)
   + added to Debian package (CASSANDRA-3458)
   + display byte data instead of erroring out on decode failure 
     (CASSANDRA-3874)
 * add nodetool rebuild_index (CASSANDRA-3583)
 * add nodetool rangekeysample (CASSANDRA-2917)
 * Fix streaming too much data during move operations (CASSANDRA-3639)
 * Nodetool and CLI connect to localhost by default (CASSANDRA-3568)
 * Reduce memory used by primary index sample (CASSANDRA-3743)
 * (Hadoop) separate input/output configurations (CASSANDRA-3197, 3765)
 * avoid returning internal Cassandra classes over JMX (CASSANDRA-2805)
 * add row-level isolation via SnapTree (CASSANDRA-2893)
 * Optimize key count estimation when opening sstable on startup
   (CASSANDRA-2988)
 * multi-dc replication optimization supporting CL > ONE (CASSANDRA-3577)
 * add command to stop compactions (CASSANDRA-1740, 3566, 3582)
 * multithreaded streaming (CASSANDRA-3494)
 * removed in-tree redhat spec (CASSANDRA-3567)
 * "defragment" rows for name-based queries under STCS, again (CASSANDRA-2503)
 * Recycle commitlog segments for improved performance 
   (CASSANDRA-3411, 3543, 3557, 3615)
 * update size-tiered compaction to prioritize small tiers (CASSANDRA-2407)
 * add message expiration logic to OutboundTcpConnection (CASSANDRA-3005)
 * off-heap cache to use sun.misc.Unsafe instead of JNA (CASSANDRA-3271)
 * EACH_QUORUM is only supported for writes (CASSANDRA-3272)
 * replace compactionlock use in schema migration by checking CFS.isValid
   (CASSANDRA-3116)
 * recognize that "SELECT first ... *" isn't really "SELECT *" (CASSANDRA-3445)
 * Use faster bytes comparison (CASSANDRA-3434)
 * Bulk loader is no longer a fat client, (HADOOP) bulk load output format
   (CASSANDRA-3045)
 * (Hadoop) add support for KeyRange.filter
 * remove assumption that keys and token are in bijection
   (CASSANDRA-1034, 3574, 3604)
 * always remove endpoints from delevery queue in HH (CASSANDRA-3546)
 * fix race between cf flush and its 2ndary indexes flush (CASSANDRA-3547)
 * fix potential race in AES when a repair fails (CASSANDRA-3548)
 * Remove columns shadowed by a deleted container even when we cannot purge
   (CASSANDRA-3538)
 * Improve memtable slice iteration performance (CASSANDRA-3545)
 * more efficient allocation of small bloom filters (CASSANDRA-3618)
 * Use separate writer thread in SSTableSimpleUnsortedWriter (CASSANDRA-3619)
 * fsync the directory after new sstable or commitlog segment are created (CASSANDRA-3250)
 * fix minor issues reported by FindBugs (CASSANDRA-3658)
 * global key/row caches (CASSANDRA-3143, 3849)
 * optimize memtable iteration during range scan (CASSANDRA-3638)
 * introduce 'crc_check_chance' in CompressionParameters to support
   a checksum percentage checking chance similarly to read-repair (CASSANDRA-3611)
 * a way to deactivate global key/row cache on per-CF basis (CASSANDRA-3667)
 * fix LeveledCompactionStrategy broken because of generation pre-allocation
   in LeveledManifest (CASSANDRA-3691)
 * finer-grained control over data directories (CASSANDRA-2749)
 * Fix ClassCastException during hinted handoff (CASSANDRA-3694)
 * Upgrade Thrift to 0.7 (CASSANDRA-3213)
 * Make stress.java insert operation to use microseconds (CASSANDRA-3725)
 * Allows (internally) doing a range query with a limit of columns instead of
   rows (CASSANDRA-3742)
 * Allow rangeSlice queries to be start/end inclusive/exclusive (CASSANDRA-3749)
 * Fix BulkLoader to support new SSTable layout and add stream
   throttling to prevent an NPE when there is no yaml config (CASSANDRA-3752)
 * Allow concurrent schema migrations (CASSANDRA-1391, 3832)
 * Add SnapshotCommand to trigger snapshot on remote node (CASSANDRA-3721)
 * Make CFMetaData conversions to/from thrift/native schema inverses
   (CASSANDRA_3559)
 * Add initial code for CQL 3.0-beta (CASSANDRA-2474, 3781, 3753)
 * Add wide row support for ColumnFamilyInputFormat (CASSANDRA-3264)
 * Allow extending CompositeType comparator (CASSANDRA-3657)
 * Avoids over-paging during get_count (CASSANDRA-3798)
 * Add new command to rebuild a node without (repair) merkle tree calculations
   (CASSANDRA-3483, 3922)
 * respect not only row cache capacity but caching mode when
   trying to read data (CASSANDRA-3812)
 * fix system tests (CASSANDRA-3827)
 * CQL support for altering row key type in ALTER TABLE (CASSANDRA-3781)
 * turn compression on by default (CASSANDRA-3871)
 * make hexToBytes refuse invalid input (CASSANDRA-2851)
 * Make secondary indexes CF inherit compression and compaction from their
   parent CF (CASSANDRA-3877)
 * Finish cleanup up tombstone purge code (CASSANDRA-3872)
 * Avoid NPE on aboarted stream-out sessions (CASSANDRA-3904)
 * BulkRecordWriter throws NPE for counter columns (CASSANDRA-3906)
 * Support compression using BulkWriter (CASSANDRA-3907)


1.0.8
 * fix race between cleanup and flush on secondary index CFSes (CASSANDRA-3712)
 * avoid including non-queried nodes in rangeslice read repair
   (CASSANDRA-3843)
 * Only snapshot CF being compacted for snapshot_before_compaction 
   (CASSANDRA-3803)
 * Log active compactions in StatusLogger (CASSANDRA-3703)
 * Compute more accurate compaction score per level (CASSANDRA-3790)
 * Return InvalidRequest when using a keyspace that doesn't exist
   (CASSANDRA-3764)
 * disallow user modification of System keyspace (CASSANDRA-3738)
 * allow using sstable2json on secondary index data (CASSANDRA-3738)
 * (cqlsh) add DESCRIBE COLUMNFAMILIES (CASSANDRA-3586)
 * (cqlsh) format blobs correctly and use colors to improve output
   readability (CASSANDRA-3726)
 * synchronize BiMap of bootstrapping tokens (CASSANDRA-3417)
 * show index options in CLI (CASSANDRA-3809)
 * add optional socket timeout for streaming (CASSANDRA-3838)
 * fix truncate not to leave behind non-CFS backed secondary indexes
   (CASSANDRA-3844)
 * make CLI `show schema` to use output stream directly instead
   of StringBuilder (CASSANDRA-3842)
 * remove the wait on hint future during write (CASSANDRA-3870)
 * (cqlsh) ignore missing CfDef opts (CASSANDRA-3933)
 * (cqlsh) look for cqlshlib relative to realpath (CASSANDRA-3767)
 * Fix short read protection (CASSANDRA-3934)
 * Make sure infered and actual schema match (CASSANDRA-3371)
 * Fix NPE during HH delivery (CASSANDRA-3677)
 * Don't put boostrapping node in 'hibernate' status (CASSANDRA-3737)
 * Fix double quotes in windows bat files (CASSANDRA-3744)
 * Fix bad validator lookup (CASSANDRA-3789)
 * Fix soft reset in EC2MultiRegionSnitch (CASSANDRA-3835)
 * Don't leave zombie connections with THSHA thrift server (CASSANDRA-3867)
 * (cqlsh) fix deserialization of data (CASSANDRA-3874)
 * Fix removetoken force causing an inconsistent state (CASSANDRA-3876)
 * Fix ahndling of some types with Pig (CASSANDRA-3886)
 * Don't allow to drop the system keyspace (CASSANDRA-3759)
 * Make Pig deletes disabled by default and configurable (CASSANDRA-3628)
Merged from 0.8:
 * (Pig) fix CassandraStorage to use correct comparator in Super ColumnFamily
   case (CASSANDRA-3251)
 * fix thread safety issues in commitlog replay, primarily affecting
   systems with many (100s) of CF definitions (CASSANDRA-3751)
 * Fix relevant tombstone ignored with super columns (CASSANDRA-3875)


1.0.7
 * fix regression in HH page size calculation (CASSANDRA-3624)
 * retry failed stream on IOException (CASSANDRA-3686)
 * allow configuring bloom_filter_fp_chance (CASSANDRA-3497)
 * attempt hint delivery every ten minutes, or when failure detector
   notifies us that a node is back up, whichever comes first.  hint
   handoff throttle delay default changed to 1ms, from 50 (CASSANDRA-3554)
 * add nodetool setstreamthroughput (CASSANDRA-3571)
 * fix assertion when dropping a columnfamily with no sstables (CASSANDRA-3614)
 * more efficient allocation of small bloom filters (CASSANDRA-3618)
 * CLibrary.createHardLinkWithExec() to check for errors (CASSANDRA-3101)
 * Avoid creating empty and non cleaned writer during compaction (CASSANDRA-3616)
 * stop thrift service in shutdown hook so we can quiesce MessagingService
   (CASSANDRA-3335)
 * (CQL) compaction_strategy_options and compression_parameters for
   CREATE COLUMNFAMILY statement (CASSANDRA-3374)
 * Reset min/max compaction threshold when creating size tiered compaction
   strategy (CASSANDRA-3666)
 * Don't ignore IOException during compaction (CASSANDRA-3655)
 * Fix assertion error for CF with gc_grace=0 (CASSANDRA-3579)
 * Shutdown ParallelCompaction reducer executor after use (CASSANDRA-3711)
 * Avoid < 0 value for pending tasks in leveled compaction (CASSANDRA-3693)
 * (Hadoop) Support TimeUUID in Pig CassandraStorage (CASSANDRA-3327)
 * Check schema is ready before continuing boostrapping (CASSANDRA-3629)
 * Catch overflows during parsing of chunk_length_kb (CASSANDRA-3644)
 * Improve stream protocol mismatch errors (CASSANDRA-3652)
 * Avoid multiple thread doing HH to the same target (CASSANDRA-3681)
 * Add JMX property for rp_timeout_in_ms (CASSANDRA-2940)
 * Allow DynamicCompositeType to compare component of different types
   (CASSANDRA-3625)
 * Flush non-cfs backed secondary indexes (CASSANDRA-3659)
 * Secondary Indexes should report memory consumption (CASSANDRA-3155)
 * fix for SelectStatement start/end key are not set correctly
   when a key alias is involved (CASSANDRA-3700)
 * fix CLI `show schema` command insert of an extra comma in
   column_metadata (CASSANDRA-3714)
Merged from 0.8:
 * avoid logging (harmless) exception when GC takes < 1ms (CASSANDRA-3656)
 * prevent new nodes from thinking down nodes are up forever (CASSANDRA-3626)
 * use correct list of replicas for LOCAL_QUORUM reads when read repair
   is disabled (CASSANDRA-3696)
 * block on flush before compacting hints (may prevent OOM) (CASSANDRA-3733)


1.0.6
 * (CQL) fix cqlsh support for replicate_on_write (CASSANDRA-3596)
 * fix adding to leveled manifest after streaming (CASSANDRA-3536)
 * filter out unavailable cipher suites when using encryption (CASSANDRA-3178)
 * (HADOOP) add old-style api support for CFIF and CFRR (CASSANDRA-2799)
 * Support TimeUUIDType column names in Stress.java tool (CASSANDRA-3541)
 * (CQL) INSERT/UPDATE/DELETE/TRUNCATE commands should allow CF names to
   be qualified by keyspace (CASSANDRA-3419)
 * always remove endpoints from delevery queue in HH (CASSANDRA-3546)
 * fix race between cf flush and its 2ndary indexes flush (CASSANDRA-3547)
 * fix potential race in AES when a repair fails (CASSANDRA-3548)
 * fix default value validation usage in CLI SET command (CASSANDRA-3553)
 * Optimize componentsFor method for compaction and startup time
   (CASSANDRA-3532)
 * (CQL) Proper ColumnFamily metadata validation on CREATE COLUMNFAMILY 
   (CASSANDRA-3565)
 * fix compression "chunk_length_kb" option to set correct kb value for 
   thrift/avro (CASSANDRA-3558)
 * fix missing response during range slice repair (CASSANDRA-3551)
 * 'describe ring' moved from CLI to nodetool and available through JMX (CASSANDRA-3220)
 * add back partitioner to sstable metadata (CASSANDRA-3540)
 * fix NPE in get_count for counters (CASSANDRA-3601)
Merged from 0.8:
 * remove invalid assertion that table was opened before dropping it
   (CASSANDRA-3580)
 * range and index scans now only send requests to enough replicas to
   satisfy requested CL + RR (CASSANDRA-3598)
 * use cannonical host for local node in nodetool info (CASSANDRA-3556)
 * remove nonlocal DC write optimization since it only worked with
   CL.ONE or CL.LOCAL_QUORUM (CASSANDRA-3577, 3585)
 * detect misuses of CounterColumnType (CASSANDRA-3422)
 * turn off string interning in json2sstable, take 2 (CASSANDRA-2189)
 * validate compression parameters on add/update of the ColumnFamily 
   (CASSANDRA-3573)
 * Check for 0.0.0.0 is incorrect in CFIF (CASSANDRA-3584)
 * Increase vm.max_map_count in debian packaging (CASSANDRA-3563)
 * gossiper will never add itself to saved endpoints (CASSANDRA-3485)


1.0.5
 * revert CASSANDRA-3407 (see CASSANDRA-3540)
 * fix assertion error while forwarding writes to local nodes (CASSANDRA-3539)


1.0.4
 * fix self-hinting of timed out read repair updates and make hinted handoff
   less prone to OOMing a coordinator (CASSANDRA-3440)
 * expose bloom filter sizes via JMX (CASSANDRA-3495)
 * enforce RP tokens 0..2**127 (CASSANDRA-3501)
 * canonicalize paths exposed through JMX (CASSANDRA-3504)
 * fix "liveSize" stat when sstables are removed (CASSANDRA-3496)
 * add bloom filter FP rates to nodetool cfstats (CASSANDRA-3347)
 * record partitioner in sstable metadata component (CASSANDRA-3407)
 * add new upgradesstables nodetool command (CASSANDRA-3406)
 * skip --debug requirement to see common exceptions in CLI (CASSANDRA-3508)
 * fix incorrect query results due to invalid max timestamp (CASSANDRA-3510)
 * make sstableloader recognize compressed sstables (CASSANDRA-3521)
 * avoids race in OutboundTcpConnection in multi-DC setups (CASSANDRA-3530)
 * use SETLOCAL in cassandra.bat (CASSANDRA-3506)
 * fix ConcurrentModificationException in Table.all() (CASSANDRA-3529)
Merged from 0.8:
 * fix concurrence issue in the FailureDetector (CASSANDRA-3519)
 * fix array out of bounds error in counter shard removal (CASSANDRA-3514)
 * avoid dropping tombstones when they might still be needed to shadow
   data in a different sstable (CASSANDRA-2786)


1.0.3
 * revert name-based query defragmentation aka CASSANDRA-2503 (CASSANDRA-3491)
 * fix invalidate-related test failures (CASSANDRA-3437)
 * add next-gen cqlsh to bin/ (CASSANDRA-3188, 3131, 3493)
 * (CQL) fix handling of rows with no columns (CASSANDRA-3424, 3473)
 * fix querying supercolumns by name returning only a subset of
   subcolumns or old subcolumn versions (CASSANDRA-3446)
 * automatically compute sha1 sum for uncompressed data files (CASSANDRA-3456)
 * fix reading metadata/statistics component for version < h (CASSANDRA-3474)
 * add sstable forward-compatibility (CASSANDRA-3478)
 * report compression ratio in CFSMBean (CASSANDRA-3393)
 * fix incorrect size exception during streaming of counters (CASSANDRA-3481)
 * (CQL) fix for counter decrement syntax (CASSANDRA-3418)
 * Fix race introduced by CASSANDRA-2503 (CASSANDRA-3482)
 * Fix incomplete deletion of delivered hints (CASSANDRA-3466)
 * Avoid rescheduling compactions when no compaction was executed 
   (CASSANDRA-3484)
 * fix handling of the chunk_length_kb compression options (CASSANDRA-3492)
Merged from 0.8:
 * fix updating CF row_cache_provider (CASSANDRA-3414)
 * CFMetaData.convertToThrift method to set RowCacheProvider (CASSANDRA-3405)
 * acquire compactionlock during truncate (CASSANDRA-3399)
 * fix displaying cfdef entries for super columnfamilies (CASSANDRA-3415)
 * Make counter shard merging thread safe (CASSANDRA-3178)
 * Revert CASSANDRA-2855
 * Fix bug preventing the use of efficient cross-DC writes (CASSANDRA-3472)
 * `describe ring` command for CLI (CASSANDRA-3220)
 * (Hadoop) skip empty rows when entire row is requested, redux (CASSANDRA-2855)


1.0.2
 * "defragment" rows for name-based queries under STCS (CASSANDRA-2503)
 * Add timing information to cassandra-cli GET/SET/LIST queries (CASSANDRA-3326)
 * Only create one CompressionMetadata object per sstable (CASSANDRA-3427)
 * cleanup usage of StorageService.setMode() (CASSANDRA-3388)
 * Avoid large array allocation for compressed chunk offsets (CASSANDRA-3432)
 * fix DecimalType bytebuffer marshalling (CASSANDRA-3421)
 * fix bug that caused first column in per row indexes to be ignored 
   (CASSANDRA-3441)
 * add JMX call to clean (failed) repair sessions (CASSANDRA-3316)
 * fix sstableloader reference acquisition bug (CASSANDRA-3438)
 * fix estimated row size regression (CASSANDRA-3451)
 * make sure we don't return more columns than asked (CASSANDRA-3303, 3395)
Merged from 0.8:
 * acquire compactionlock during truncate (CASSANDRA-3399)
 * fix displaying cfdef entries for super columnfamilies (CASSANDRA-3415)


1.0.1
 * acquire references during index build to prevent delete problems
   on Windows (CASSANDRA-3314)
 * describe_ring should include datacenter/topology information (CASSANDRA-2882)
 * Thrift sockets are not properly buffered (CASSANDRA-3261)
 * performance improvement for bytebufferutil compare function (CASSANDRA-3286)
 * add system.versions ColumnFamily (CASSANDRA-3140)
 * reduce network copies (CASSANDRA-3333, 3373)
 * limit nodetool to 32MB of heap (CASSANDRA-3124)
 * (CQL) update parser to accept "timestamp" instead of "date" (CASSANDRA-3149)
 * Fix CLI `show schema` to include "compression_options" (CASSANDRA-3368)
 * Snapshot to include manifest under LeveledCompactionStrategy (CASSANDRA-3359)
 * (CQL) SELECT query should allow CF name to be qualified by keyspace (CASSANDRA-3130)
 * (CQL) Fix internal application error specifying 'using consistency ...'
   in lower case (CASSANDRA-3366)
 * fix Deflate compression when compression actually makes the data bigger
   (CASSANDRA-3370)
 * optimize UUIDGen to avoid lock contention on InetAddress.getLocalHost 
   (CASSANDRA-3387)
 * tolerate index being dropped mid-mutation (CASSANDRA-3334, 3313)
 * CompactionManager is now responsible for checking for new candidates
   post-task execution, enabling more consistent leveled compaction 
   (CASSANDRA-3391)
 * Cache HSHA threads (CASSANDRA-3372)
 * use CF/KS names as snapshot prefix for drop + truncate operations
   (CASSANDRA-2997)
 * Break bloom filters up to avoid heap fragmentation (CASSANDRA-2466)
 * fix cassandra hanging on jsvc stop (CASSANDRA-3302)
 * Avoid leveled compaction getting blocked on errors (CASSANDRA-3408)
 * Make reloading the compaction strategy safe (CASSANDRA-3409)
 * ignore 0.8 hints even if compaction begins before we try to purge
   them (CASSANDRA-3385)
 * remove procrun (bin\daemon) from Cassandra source tree and 
   artifacts (CASSANDRA-3331)
 * make cassandra compile under JDK7 (CASSANDRA-3275)
 * remove dependency of clientutil.jar to FBUtilities (CASSANDRA-3299)
 * avoid truncation errors by using long math on long values (CASSANDRA-3364)
 * avoid clock drift on some Windows machine (CASSANDRA-3375)
 * display cache provider in cli 'describe keyspace' command (CASSANDRA-3384)
 * fix incomplete topology information in describe_ring (CASSANDRA-3403)
 * expire dead gossip states based on time (CASSANDRA-2961)
 * improve CompactionTask extensibility (CASSANDRA-3330)
 * Allow one leveled compaction task to kick off another (CASSANDRA-3363)
 * allow encryption only between datacenters (CASSANDRA-2802)
Merged from 0.8:
 * fix truncate allowing data to be replayed post-restart (CASSANDRA-3297)
 * make iwriter final in IndexWriter to avoid NPE (CASSANDRA-2863)
 * (CQL) update grammar to require key clause in DELETE statement
   (CASSANDRA-3349)
 * (CQL) allow numeric keyspace names in USE statement (CASSANDRA-3350)
 * (Hadoop) skip empty rows when slicing the entire row (CASSANDRA-2855)
 * Fix handling of tombstone by SSTableExport/Import (CASSANDRA-3357)
 * fix ColumnIndexer to use long offsets (CASSANDRA-3358)
 * Improved CLI exceptions (CASSANDRA-3312)
 * Fix handling of tombstone by SSTableExport/Import (CASSANDRA-3357)
 * Only count compaction as active (for throttling) when they have
   successfully acquired the compaction lock (CASSANDRA-3344)
 * Display CLI version string on startup (CASSANDRA-3196)
 * (Hadoop) make CFIF try rpc_address or fallback to listen_address
   (CASSANDRA-3214)
 * (Hadoop) accept comma delimited lists of initial thrift connections
   (CASSANDRA-3185)
 * ColumnFamily min_compaction_threshold should be >= 2 (CASSANDRA-3342)
 * (Pig) add 0.8+ types and key validation type in schema (CASSANDRA-3280)
 * Fix completely removing column metadata using CLI (CASSANDRA-3126)
 * CLI `describe cluster;` output should be on separate lines for separate versions
   (CASSANDRA-3170)
 * fix changing durable_writes keyspace option during CF creation
   (CASSANDRA-3292)
 * avoid locking on update when no indexes are involved (CASSANDRA-3386)
 * fix assertionError during repair with ordered partitioners (CASSANDRA-3369)
 * correctly serialize key_validation_class for avro (CASSANDRA-3391)
 * don't expire counter tombstone after streaming (CASSANDRA-3394)
 * prevent nodes that failed to join from hanging around forever 
   (CASSANDRA-3351)
 * remove incorrect optimization from slice read path (CASSANDRA-3390)
 * Fix race in AntiEntropyService (CASSANDRA-3400)


1.0.0-final
 * close scrubbed sstable fd before deleting it (CASSANDRA-3318)
 * fix bug preventing obsolete commitlog segments from being removed
   (CASSANDRA-3269)
 * tolerate whitespace in seed CDL (CASSANDRA-3263)
 * Change default heap thresholds to max(min(1/2 ram, 1G), min(1/4 ram, 8GB))
   (CASSANDRA-3295)
 * Fix broken CompressedRandomAccessReaderTest (CASSANDRA-3298)
 * (CQL) fix type information returned for wildcard queries (CASSANDRA-3311)
 * add estimated tasks to LeveledCompactionStrategy (CASSANDRA-3322)
 * avoid including compaction cache-warming in keycache stats (CASSANDRA-3325)
 * run compaction and hinted handoff threads at MIN_PRIORITY (CASSANDRA-3308)
 * default hsha thrift server to cpu core count in rpc pool (CASSANDRA-3329)
 * add bin\daemon to binary tarball for Windows service (CASSANDRA-3331)
 * Fix places where uncompressed size of sstables was use in place of the
   compressed one (CASSANDRA-3338)
 * Fix hsha thrift server (CASSANDRA-3346)
 * Make sure repair only stream needed sstables (CASSANDRA-3345)


1.0.0-rc2
 * Log a meaningful warning when a node receives a message for a repair session
   that doesn't exist anymore (CASSANDRA-3256)
 * test for NUMA policy support as well as numactl presence (CASSANDRA-3245)
 * Fix FD leak when internode encryption is enabled (CASSANDRA-3257)
 * Remove incorrect assertion in mergeIterator (CASSANDRA-3260)
 * FBUtilities.hexToBytes(String) to throw NumberFormatException when string
   contains non-hex characters (CASSANDRA-3231)
 * Keep SimpleSnitch proximity ordering unchanged from what the Strategy
   generates, as intended (CASSANDRA-3262)
 * remove Scrub from compactionstats when finished (CASSANDRA-3255)
 * fix counter entry in jdbc TypesMap (CASSANDRA-3268)
 * fix full queue scenario for ParallelCompactionIterator (CASSANDRA-3270)
 * fix bootstrap process (CASSANDRA-3285)
 * don't try delivering hints if when there isn't any (CASSANDRA-3176)
 * CLI documentation change for ColumnFamily `compression_options` (CASSANDRA-3282)
 * ignore any CF ids sent by client for adding CF/KS (CASSANDRA-3288)
 * remove obsolete hints on first startup (CASSANDRA-3291)
 * use correct ISortedColumns for time-optimized reads (CASSANDRA-3289)
 * Evict gossip state immediately when a token is taken over by a new IP 
   (CASSANDRA-3259)


1.0.0-rc1
 * Update CQL to generate microsecond timestamps by default (CASSANDRA-3227)
 * Fix counting CFMetadata towards Memtable liveRatio (CASSANDRA-3023)
 * Kill server on wrapped OOME such as from FileChannel.map (CASSANDRA-3201)
 * remove unnecessary copy when adding to row cache (CASSANDRA-3223)
 * Log message when a full repair operation completes (CASSANDRA-3207)
 * Fix streamOutSession keeping sstables references forever if the remote end
   dies (CASSANDRA-3216)
 * Remove dynamic_snitch boolean from example configuration (defaulting to 
   true) and set default badness threshold to 0.1 (CASSANDRA-3229)
 * Base choice of random or "balanced" token on bootstrap on whether
   schema definitions were found (CASSANDRA-3219)
 * Fixes for LeveledCompactionStrategy score computation, prioritization,
   scheduling, and performance (CASSANDRA-3224, 3234)
 * parallelize sstable open at server startup (CASSANDRA-2988)
 * fix handling of exceptions writing to OutboundTcpConnection (CASSANDRA-3235)
 * Allow using quotes in "USE <keyspace>;" CLI command (CASSANDRA-3208)
 * Don't allow any cache loading exceptions to halt startup (CASSANDRA-3218)
 * Fix sstableloader --ignores option (CASSANDRA-3247)
 * File descriptor limit increased in packaging (CASSANDRA-3206)
 * Fix deadlock in commit log during flush (CASSANDRA-3253) 


1.0.0-beta1
 * removed binarymemtable (CASSANDRA-2692)
 * add commitlog_total_space_in_mb to prevent fragmented logs (CASSANDRA-2427)
 * removed commitlog_rotation_threshold_in_mb configuration (CASSANDRA-2771)
 * make AbstractBounds.normalize de-overlapp overlapping ranges (CASSANDRA-2641)
 * replace CollatingIterator, ReducingIterator with MergeIterator 
   (CASSANDRA-2062)
 * Fixed the ability to set compaction strategy in cli using create column 
   family command (CASSANDRA-2778)
 * clean up tmp files after failed compaction (CASSANDRA-2468)
 * restrict repair streaming to specific columnfamilies (CASSANDRA-2280)
 * don't bother persisting columns shadowed by a row tombstone (CASSANDRA-2589)
 * reset CF and SC deletion times after gc_grace (CASSANDRA-2317)
 * optimize away seek when compacting wide rows (CASSANDRA-2879)
 * single-pass streaming (CASSANDRA-2677, 2906, 2916, 3003)
 * use reference counting for deleting sstables instead of relying on GC
   (CASSANDRA-2521, 3179)
 * store hints as serialized mutations instead of pointers to data row
   (CASSANDRA-2045)
 * store hints in the coordinator node instead of in the closest replica 
   (CASSANDRA-2914)
 * add row_cache_keys_to_save CF option (CASSANDRA-1966)
 * check column family validity in nodetool repair (CASSANDRA-2933)
 * use lazy initialization instead of class initialization in NodeId
   (CASSANDRA-2953)
 * add paging to get_count (CASSANDRA-2894)
 * fix "short reads" in [multi]get (CASSANDRA-2643, 3157, 3192)
 * add optional compression for sstables (CASSANDRA-47, 2994, 3001, 3128)
 * add scheduler JMX metrics (CASSANDRA-2962)
 * add block level checksum for compressed data (CASSANDRA-1717)
 * make column family backed column map pluggable and introduce unsynchronized
   ArrayList backed one to speedup reads (CASSANDRA-2843, 3165, 3205)
 * refactoring of the secondary index api (CASSANDRA-2982)
 * make CL > ONE reads wait for digest reconciliation before returning
   (CASSANDRA-2494)
 * fix missing logging for some exceptions (CASSANDRA-2061)
 * refactor and optimize ColumnFamilyStore.files(...) and Descriptor.fromFilename(String)
   and few other places responsible for work with SSTable files (CASSANDRA-3040)
 * Stop reading from sstables once we know we have the most recent columns,
   for query-by-name requests (CASSANDRA-2498)
 * Add query-by-column mode to stress.java (CASSANDRA-3064)
 * Add "install" command to cassandra.bat (CASSANDRA-292)
 * clean up KSMetadata, CFMetadata from unnecessary
   Thrift<->Avro conversion methods (CASSANDRA-3032)
 * Add timeouts to client request schedulers (CASSANDRA-3079, 3096)
 * Cli to use hashes rather than array of hashes for strategy options (CASSANDRA-3081)
 * LeveledCompactionStrategy (CASSANDRA-1608, 3085, 3110, 3087, 3145, 3154, 3182)
 * Improvements of the CLI `describe` command (CASSANDRA-2630)
 * reduce window where dropped CF sstables may not be deleted (CASSANDRA-2942)
 * Expose gossip/FD info to JMX (CASSANDRA-2806)
 * Fix streaming over SSL when compressed SSTable involved (CASSANDRA-3051)
 * Add support for pluggable secondary index implementations (CASSANDRA-3078)
 * remove compaction_thread_priority setting (CASSANDRA-3104)
 * generate hints for replicas that timeout, not just replicas that are known
   to be down before starting (CASSANDRA-2034)
 * Add throttling for internode streaming (CASSANDRA-3080)
 * make the repair of a range repair all replica (CASSANDRA-2610, 3194)
 * expose the ability to repair the first range (as returned by the
   partitioner) of a node (CASSANDRA-2606)
 * Streams Compression (CASSANDRA-3015)
 * add ability to use multiple threads during a single compaction
   (CASSANDRA-2901)
 * make AbstractBounds.normalize support overlapping ranges (CASSANDRA-2641)
 * fix of the CQL count() behavior (CASSANDRA-3068)
 * use TreeMap backed column families for the SSTable simple writers
   (CASSANDRA-3148)
 * fix inconsistency of the CLI syntax when {} should be used instead of [{}]
   (CASSANDRA-3119)
 * rename CQL type names to match expected SQL behavior (CASSANDRA-3149, 3031)
 * Arena-based allocation for memtables (CASSANDRA-2252, 3162, 3163, 3168)
 * Default RR chance to 0.1 (CASSANDRA-3169)
 * Add RowLevel support to secondary index API (CASSANDRA-3147)
 * Make SerializingCacheProvider the default if JNA is available (CASSANDRA-3183)
 * Fix backwards compatibilty for CQL memtable properties (CASSANDRA-3190)
 * Add five-minute delay before starting compactions on a restarted server
   (CASSANDRA-3181)
 * Reduce copies done for intra-host messages (CASSANDRA-1788, 3144)
 * support of compaction strategy option for stress.java (CASSANDRA-3204)
 * make memtable throughput and column count thresholds no-ops (CASSANDRA-2449)
 * Return schema information along with the resultSet in CQL (CASSANDRA-2734)
 * Add new DecimalType (CASSANDRA-2883)
 * Fix assertion error in RowRepairResolver (CASSANDRA-3156)
 * Reduce unnecessary high buffer sizes (CASSANDRA-3171)
 * Pluggable compaction strategy (CASSANDRA-1610)
 * Add new broadcast_address config option (CASSANDRA-2491)


0.8.7
 * Kill server on wrapped OOME such as from FileChannel.map (CASSANDRA-3201)
 * Allow using quotes in "USE <keyspace>;" CLI command (CASSANDRA-3208)
 * Log message when a full repair operation completes (CASSANDRA-3207)
 * Don't allow any cache loading exceptions to halt startup (CASSANDRA-3218)
 * Fix sstableloader --ignores option (CASSANDRA-3247)
 * File descriptor limit increased in packaging (CASSANDRA-3206)
 * Log a meaningfull warning when a node receive a message for a repair session
   that doesn't exist anymore (CASSANDRA-3256)
 * Fix FD leak when internode encryption is enabled (CASSANDRA-3257)
 * FBUtilities.hexToBytes(String) to throw NumberFormatException when string
   contains non-hex characters (CASSANDRA-3231)
 * Keep SimpleSnitch proximity ordering unchanged from what the Strategy
   generates, as intended (CASSANDRA-3262)
 * remove Scrub from compactionstats when finished (CASSANDRA-3255)
 * Fix tool .bat files when CASSANDRA_HOME contains spaces (CASSANDRA-3258)
 * Force flush of status table when removing/updating token (CASSANDRA-3243)
 * Evict gossip state immediately when a token is taken over by a new IP (CASSANDRA-3259)
 * Fix bug where the failure detector can take too long to mark a host
   down (CASSANDRA-3273)
 * (Hadoop) allow wrapping ranges in queries (CASSANDRA-3137)
 * (Hadoop) check all interfaces for a match with split location
   before falling back to random replica (CASSANDRA-3211)
 * (Hadoop) Make Pig storage handle implements LoadMetadata (CASSANDRA-2777)
 * (Hadoop) Fix exception during PIG 'dump' (CASSANDRA-2810)
 * Fix stress COUNTER_GET option (CASSANDRA-3301)
 * Fix missing fields in CLI `show schema` output (CASSANDRA-3304)
 * Nodetool no longer leaks threads and closes JMX connections (CASSANDRA-3309)
 * fix truncate allowing data to be replayed post-restart (CASSANDRA-3297)
 * Move SimpleAuthority and SimpleAuthenticator to examples (CASSANDRA-2922)
 * Fix handling of tombstone by SSTableExport/Import (CASSANDRA-3357)
 * Fix transposition in cfHistograms (CASSANDRA-3222)
 * Allow using number as DC name when creating keyspace in CQL (CASSANDRA-3239)
 * Force flush of system table after updating/removing a token (CASSANDRA-3243)


0.8.6
 * revert CASSANDRA-2388
 * change TokenRange.endpoints back to listen/broadcast address to match
   pre-1777 behavior, and add TokenRange.rpc_endpoints instead (CASSANDRA-3187)
 * avoid trying to watch cassandra-topology.properties when loaded from jar
   (CASSANDRA-3138)
 * prevent users from creating keyspaces with LocalStrategy replication
   (CASSANDRA-3139)
 * fix CLI `show schema;` to output correct keyspace definition statement
   (CASSANDRA-3129)
 * CustomTThreadPoolServer to log TTransportException at DEBUG level
   (CASSANDRA-3142)
 * allow topology sort to work with non-unique rack names between 
   datacenters (CASSANDRA-3152)
 * Improve caching of same-version Messages on digest and repair paths
   (CASSANDRA-3158)
 * Randomize choice of first replica for counter increment (CASSANDRA-2890)
 * Fix using read_repair_chance instead of merge_shard_change (CASSANDRA-3202)
 * Avoid streaming data to nodes that already have it, on move as well as
   decommission (CASSANDRA-3041)
 * Fix divide by zero error in GCInspector (CASSANDRA-3164)
 * allow quoting of the ColumnFamily name in CLI `create column family`
   statement (CASSANDRA-3195)
 * Fix rolling upgrade from 0.7 to 0.8 problem (CASSANDRA-3166)
 * Accomodate missing encryption_options in IncomingTcpConnection.stream
   (CASSANDRA-3212)


0.8.5
 * fix NPE when encryption_options is unspecified (CASSANDRA-3007)
 * include column name in validation failure exceptions (CASSANDRA-2849)
 * make sure truncate clears out the commitlog so replay won't re-
   populate with truncated data (CASSANDRA-2950)
 * fix NPE when debug logging is enabled and dropped CF is present
   in a commitlog segment (CASSANDRA-3021)
 * fix cassandra.bat when CASSANDRA_HOME contains spaces (CASSANDRA-2952)
 * fix to SSTableSimpleUnsortedWriter bufferSize calculation (CASSANDRA-3027)
 * make cleanup and normal compaction able to skip empty rows
   (rows containing nothing but expired tombstones) (CASSANDRA-3039)
 * work around native memory leak in com.sun.management.GarbageCollectorMXBean
   (CASSANDRA-2868)
 * validate that column names in column_metadata are not equal to key_alias
   on create/update of the ColumnFamily and CQL 'ALTER' statement (CASSANDRA-3036)
 * return an InvalidRequestException if an indexed column is assigned
   a value larger than 64KB (CASSANDRA-3057)
 * fix of numeric-only and string column names handling in CLI "drop index" 
   (CASSANDRA-3054)
 * prune index scan resultset back to original request for lazy
   resultset expansion case (CASSANDRA-2964)
 * (Hadoop) fail jobs when Cassandra node has failed but TaskTracker
   has not (CASSANDRA-2388)
 * fix dynamic snitch ignoring nodes when read_repair_chance is zero
   (CASSANDRA-2662)
 * avoid retaining references to dropped CFS objects in 
   CompactionManager.estimatedCompactions (CASSANDRA-2708)
 * expose rpc timeouts per host in MessagingServiceMBean (CASSANDRA-2941)
 * avoid including cwd in classpath for deb and rpm packages (CASSANDRA-2881)
 * remove gossip state when a new IP takes over a token (CASSANDRA-3071)
 * allow sstable2json to work on index sstable files (CASSANDRA-3059)
 * always hint counters (CASSANDRA-3099)
 * fix log4j initialization in EmbeddedCassandraService (CASSANDRA-2857)
 * remove gossip state when a new IP takes over a token (CASSANDRA-3071)
 * work around native memory leak in com.sun.management.GarbageCollectorMXBean
    (CASSANDRA-2868)
 * fix UnavailableException with writes at CL.EACH_QUORM (CASSANDRA-3084)
 * fix parsing of the Keyspace and ColumnFamily names in numeric
   and string representations in CLI (CASSANDRA-3075)
 * fix corner cases in Range.differenceToFetch (CASSANDRA-3084)
 * fix ip address String representation in the ring cache (CASSANDRA-3044)
 * fix ring cache compatibility when mixing pre-0.8.4 nodes with post-
   in the same cluster (CASSANDRA-3023)
 * make repair report failure when a node participating dies (instead of
   hanging forever) (CASSANDRA-2433)
 * fix handling of the empty byte buffer by ReversedType (CASSANDRA-3111)
 * Add validation that Keyspace names are case-insensitively unique (CASSANDRA-3066)
 * catch invalid key_validation_class before instantiating UpdateColumnFamily (CASSANDRA-3102)
 * make Range and Bounds objects client-safe (CASSANDRA-3108)
 * optionally skip log4j configuration (CASSANDRA-3061)
 * bundle sstableloader with the debian package (CASSANDRA-3113)
 * don't try to build secondary indexes when there is none (CASSANDRA-3123)
 * improve SSTableSimpleUnsortedWriter speed for large rows (CASSANDRA-3122)
 * handle keyspace arguments correctly in nodetool snapshot (CASSANDRA-3038)
 * Fix SSTableImportTest on windows (CASSANDRA-3043)
 * expose compactionThroughputMbPerSec through JMX (CASSANDRA-3117)
 * log keyspace and CF of large rows being compacted


0.8.4
 * change TokenRing.endpoints to be a list of rpc addresses instead of 
   listen/broadcast addresses (CASSANDRA-1777)
 * include files-to-be-streamed in StreamInSession.getSources (CASSANDRA-2972)
 * use JAVA env var in cassandra-env.sh (CASSANDRA-2785, 2992)
 * avoid doing read for no-op replicate-on-write at CL=1 (CASSANDRA-2892)
 * refuse counter write for CL.ANY (CASSANDRA-2990)
 * switch back to only logging recent dropped messages (CASSANDRA-3004)
 * always deserialize RowMutation for counters (CASSANDRA-3006)
 * ignore saved replication_factor strategy_option for NTS (CASSANDRA-3011)
 * make sure pre-truncate CL segments are discarded (CASSANDRA-2950)


0.8.3
 * add ability to drop local reads/writes that are going to timeout
   (CASSANDRA-2943)
 * revamp token removal process, keep gossip states for 3 days (CASSANDRA-2496)
 * don't accept extra args for 0-arg nodetool commands (CASSANDRA-2740)
 * log unavailableexception details at debug level (CASSANDRA-2856)
 * expose data_dir though jmx (CASSANDRA-2770)
 * don't include tmp files as sstable when create cfs (CASSANDRA-2929)
 * log Java classpath on startup (CASSANDRA-2895)
 * keep gossipped version in sync with actual on migration coordinator 
   (CASSANDRA-2946)
 * use lazy initialization instead of class initialization in NodeId
   (CASSANDRA-2953)
 * check column family validity in nodetool repair (CASSANDRA-2933)
 * speedup bytes to hex conversions dramatically (CASSANDRA-2850)
 * Flush memtables on shutdown when durable writes are disabled 
   (CASSANDRA-2958)
 * improved POSIX compatibility of start scripts (CASsANDRA-2965)
 * add counter support to Hadoop InputFormat (CASSANDRA-2981)
 * fix bug where dirty commitlog segments were removed (and avoid keeping 
   segments with no post-flush activity permanently dirty) (CASSANDRA-2829)
 * fix throwing exception with batch mutation of counter super columns
   (CASSANDRA-2949)
 * ignore system tables during repair (CASSANDRA-2979)
 * throw exception when NTS is given replication_factor as an option
   (CASSANDRA-2960)
 * fix assertion error during compaction of counter CFs (CASSANDRA-2968)
 * avoid trying to create index names, when no index exists (CASSANDRA-2867)
 * don't sample the system table when choosing a bootstrap token
   (CASSANDRA-2825)
 * gossiper notifies of local state changes (CASSANDRA-2948)
 * add asynchronous and half-sync/half-async (hsha) thrift servers 
   (CASSANDRA-1405)
 * fix potential use of free'd native memory in SerializingCache 
   (CASSANDRA-2951)
 * prune index scan resultset back to original request for lazy
   resultset expansion case (CASSANDRA-2964)
 * (Hadoop) fail jobs when Cassandra node has failed but TaskTracker
    has not (CASSANDRA-2388)


0.8.2
 * CQL: 
   - include only one row per unique key for IN queries (CASSANDRA-2717)
   - respect client timestamp on full row deletions (CASSANDRA-2912)
 * improve thread-safety in StreamOutSession (CASSANDRA-2792)
 * allow deleting a row and updating indexed columns in it in the
   same mutation (CASSANDRA-2773)
 * Expose number of threads blocked on submitting memtable to flush
   in JMX (CASSANDRA-2817)
 * add ability to return "endpoints" to nodetool (CASSANDRA-2776)
 * Add support for multiple (comma-delimited) coordinator addresses
   to ColumnFamilyInputFormat (CASSANDRA-2807)
 * fix potential NPE while scheduling read repair for range slice
   (CASSANDRA-2823)
 * Fix race in SystemTable.getCurrentLocalNodeId (CASSANDRA-2824)
 * Correctly set default for replicate_on_write (CASSANDRA-2835)
 * improve nodetool compactionstats formatting (CASSANDRA-2844)
 * fix index-building status display (CASSANDRA-2853)
 * fix CLI perpetuating obsolete KsDef.replication_factor (CASSANDRA-2846)
 * improve cli treatment of multiline comments (CASSANDRA-2852)
 * handle row tombstones correctly in EchoedRow (CASSANDRA-2786)
 * add MessagingService.get[Recently]DroppedMessages and
   StorageService.getExceptionCount (CASSANDRA-2804)
 * fix possibility of spurious UnavailableException for LOCAL_QUORUM
   reads with dynamic snitch + read repair disabled (CASSANDRA-2870)
 * add ant-optional as dependence for the debian package (CASSANDRA-2164)
 * add option to specify limit for get_slice in the CLI (CASSANDRA-2646)
 * decrease HH page size (CASSANDRA-2832)
 * reset cli keyspace after dropping the current one (CASSANDRA-2763)
 * add KeyRange option to Hadoop inputformat (CASSANDRA-1125)
 * fix protocol versioning (CASSANDRA-2818, 2860)
 * support spaces in path to log4j configuration (CASSANDRA-2383)
 * avoid including inferred types in CF update (CASSANDRA-2809)
 * fix JMX bulkload call (CASSANDRA-2908)
 * fix updating KS with durable_writes=false (CASSANDRA-2907)
 * add simplified facade to SSTableWriter for bulk loading use
   (CASSANDRA-2911)
 * fix re-using index CF sstable names after drop/recreate (CASSANDRA-2872)
 * prepend CF to default index names (CASSANDRA-2903)
 * fix hint replay (CASSANDRA-2928)
 * Properly synchronize repair's merkle tree computation (CASSANDRA-2816)


0.8.1
 * CQL:
   - support for insert, delete in BATCH (CASSANDRA-2537)
   - support for IN to SELECT, UPDATE (CASSANDRA-2553)
   - timestamp support for INSERT, UPDATE, and BATCH (CASSANDRA-2555)
   - TTL support (CASSANDRA-2476)
   - counter support (CASSANDRA-2473)
   - ALTER COLUMNFAMILY (CASSANDRA-1709)
   - DROP INDEX (CASSANDRA-2617)
   - add SCHEMA/TABLE as aliases for KS/CF (CASSANDRA-2743)
   - server handles wait-for-schema-agreement (CASSANDRA-2756)
   - key alias support (CASSANDRA-2480)
 * add support for comparator parameters and a generic ReverseType
   (CASSANDRA-2355)
 * add CompositeType and DynamicCompositeType (CASSANDRA-2231)
 * optimize batches containing multiple updates to the same row
   (CASSANDRA-2583)
 * adjust hinted handoff page size to avoid OOM with large columns 
   (CASSANDRA-2652)
 * mark BRAF buffer invalid post-flush so we don't re-flush partial
   buffers again, especially on CL writes (CASSANDRA-2660)
 * add DROP INDEX support to CLI (CASSANDRA-2616)
 * don't perform HH to client-mode [storageproxy] nodes (CASSANDRA-2668)
 * Improve forceDeserialize/getCompactedRow encapsulation (CASSANDRA-2659)
 * Don't write CounterUpdateColumn to disk in tests (CASSANDRA-2650)
 * Add sstable bulk loading utility (CASSANDRA-1278)
 * avoid replaying hints to dropped columnfamilies (CASSANDRA-2685)
 * add placeholders for missing rows in range query pseudo-RR (CASSANDRA-2680)
 * remove no-op HHOM.renameHints (CASSANDRA-2693)
 * clone super columns to avoid modifying them during flush (CASSANDRA-2675)
 * allow writes to bypass the commitlog for certain keyspaces (CASSANDRA-2683)
 * avoid NPE when bypassing commitlog during memtable flush (CASSANDRA-2781)
 * Added support for making bootstrap retry if nodes flap (CASSANDRA-2644)
 * Added statusthrift to nodetool to report if thrift server is running (CASSANDRA-2722)
 * Fixed rows being cached if they do not exist (CASSANDRA-2723)
 * Support passing tableName and cfName to RowCacheProviders (CASSANDRA-2702)
 * close scrub file handles (CASSANDRA-2669)
 * throttle migration replay (CASSANDRA-2714)
 * optimize column serializer creation (CASSANDRA-2716)
 * Added support for making bootstrap retry if nodes flap (CASSANDRA-2644)
 * Added statusthrift to nodetool to report if thrift server is running
   (CASSANDRA-2722)
 * Fixed rows being cached if they do not exist (CASSANDRA-2723)
 * fix truncate/compaction race (CASSANDRA-2673)
 * workaround large resultsets causing large allocation retention
   by nio sockets (CASSANDRA-2654)
 * fix nodetool ring use with Ec2Snitch (CASSANDRA-2733)
 * fix removing columns and subcolumns that are supressed by a row or
   supercolumn tombstone during replica resolution (CASSANDRA-2590)
 * support sstable2json against snapshot sstables (CASSANDRA-2386)
 * remove active-pull schema requests (CASSANDRA-2715)
 * avoid marking entire list of sstables as actively being compacted
   in multithreaded compaction (CASSANDRA-2765)
 * seek back after deserializing a row to update cache with (CASSANDRA-2752)
 * avoid skipping rows in scrub for counter column family (CASSANDRA-2759)
 * fix ConcurrentModificationException in repair when dealing with 0.7 node
   (CASSANDRA-2767)
 * use threadsafe collections for StreamInSession (CASSANDRA-2766)
 * avoid infinite loop when creating merkle tree (CASSANDRA-2758)
 * avoids unmarking compacting sstable prematurely in cleanup (CASSANDRA-2769)
 * fix NPE when the commit log is bypassed (CASSANDRA-2718)
 * don't throw an exception in SS.isRPCServerRunning (CASSANDRA-2721)
 * make stress.jar executable (CASSANDRA-2744)
 * add daemon mode to java stress (CASSANDRA-2267)
 * expose the DC and rack of a node through JMX and nodetool ring (CASSANDRA-2531)
 * fix cache mbean getSize (CASSANDRA-2781)
 * Add Date, Float, Double, and Boolean types (CASSANDRA-2530)
 * Add startup flag to renew counter node id (CASSANDRA-2788)
 * add jamm agent to cassandra.bat (CASSANDRA-2787)
 * fix repair hanging if a neighbor has nothing to send (CASSANDRA-2797)
 * purge tombstone even if row is in only one sstable (CASSANDRA-2801)
 * Fix wrong purge of deleted cf during compaction (CASSANDRA-2786)
 * fix race that could result in Hadoop writer failing to throw an
   exception encountered after close() (CASSANDRA-2755)
 * fix scan wrongly throwing assertion error (CASSANDRA-2653)
 * Always use even distribution for merkle tree with RandomPartitionner
   (CASSANDRA-2841)
 * fix describeOwnership for OPP (CASSANDRA-2800)
 * ensure that string tokens do not contain commas (CASSANDRA-2762)


0.8.0-final
 * fix CQL grammar warning and cqlsh regression from CASSANDRA-2622
 * add ant generate-cql-html target (CASSANDRA-2526)
 * update CQL consistency levels (CASSANDRA-2566)
 * debian packaging fixes (CASSANDRA-2481, 2647)
 * fix UUIDType, IntegerType for direct buffers (CASSANDRA-2682, 2684)
 * switch to native Thrift for Hadoop map/reduce (CASSANDRA-2667)
 * fix StackOverflowError when building from eclipse (CASSANDRA-2687)
 * only provide replication_factor to strategy_options "help" for
   SimpleStrategy, OldNetworkTopologyStrategy (CASSANDRA-2678, 2713)
 * fix exception adding validators to non-string columns (CASSANDRA-2696)
 * avoid instantiating DatabaseDescriptor in JDBC (CASSANDRA-2694)
 * fix potential stack overflow during compaction (CASSANDRA-2626)
 * clone super columns to avoid modifying them during flush (CASSANDRA-2675)
 * reset underlying iterator in EchoedRow constructor (CASSANDRA-2653)


0.8.0-rc1
 * faster flushes and compaction from fixing excessively pessimistic 
   rebuffering in BRAF (CASSANDRA-2581)
 * fix returning null column values in the python cql driver (CASSANDRA-2593)
 * fix merkle tree splitting exiting early (CASSANDRA-2605)
 * snapshot_before_compaction directory name fix (CASSANDRA-2598)
 * Disable compaction throttling during bootstrap (CASSANDRA-2612) 
 * fix CQL treatment of > and < operators in range slices (CASSANDRA-2592)
 * fix potential double-application of counter updates on commitlog replay
   by moving replay position from header to sstable metadata (CASSANDRA-2419)
 * JDBC CQL driver exposes getColumn for access to timestamp
 * JDBC ResultSetMetadata properties added to AbstractType
 * r/m clustertool (CASSANDRA-2607)
 * add support for presenting row key as a column in CQL result sets 
   (CASSANDRA-2622)
 * Don't allow {LOCAL|EACH}_QUORUM unless strategy is NTS (CASSANDRA-2627)
 * validate keyspace strategy_options during CQL create (CASSANDRA-2624)
 * fix empty Result with secondary index when limit=1 (CASSANDRA-2628)
 * Fix regression where bootstrapping a node with no schema fails
   (CASSANDRA-2625)
 * Allow removing LocationInfo sstables (CASSANDRA-2632)
 * avoid attempting to replay mutations from dropped keyspaces (CASSANDRA-2631)
 * avoid using cached position of a key when GT is requested (CASSANDRA-2633)
 * fix counting bloom filter true positives (CASSANDRA-2637)
 * initialize local ep state prior to gossip startup if needed (CASSANDRA-2638)
 * fix counter increment lost after restart (CASSANDRA-2642)
 * add quote-escaping via backslash to CLI (CASSANDRA-2623)
 * fix pig example script (CASSANDRA-2487)
 * fix dynamic snitch race in adding latencies (CASSANDRA-2618)
 * Start/stop cassandra after more important services such as mdadm in
   debian packaging (CASSANDRA-2481)


0.8.0-beta2
 * fix NPE compacting index CFs (CASSANDRA-2528)
 * Remove checking all column families on startup for compaction candidates 
   (CASSANDRA-2444)
 * validate CQL create keyspace options (CASSANDRA-2525)
 * fix nodetool setcompactionthroughput (CASSANDRA-2550)
 * move	gossip heartbeat back to its own thread (CASSANDRA-2554)
 * validate cql TRUNCATE columnfamily before truncating (CASSANDRA-2570)
 * fix batch_mutate for mixed standard-counter mutations (CASSANDRA-2457)
 * disallow making schema changes to system keyspace (CASSANDRA-2563)
 * fix sending mutation messages multiple times (CASSANDRA-2557)
 * fix incorrect use of NBHM.size in ReadCallback that could cause
   reads to time out even when responses were received (CASSANDRA-2552)
 * trigger read repair correctly for LOCAL_QUORUM reads (CASSANDRA-2556)
 * Allow configuring the number of compaction thread (CASSANDRA-2558)
 * forceUserDefinedCompaction will attempt to compact what it is given
   even if the pessimistic estimate is that there is not enough disk space;
   automatic compactions will only compact 2 or more sstables (CASSANDRA-2575)
 * refuse to apply migrations with older timestamps than the current 
   schema (CASSANDRA-2536)
 * remove unframed Thrift transport option
 * include indexes in snapshots (CASSANDRA-2596)
 * improve ignoring of obsolete mutations in index maintenance (CASSANDRA-2401)
 * recognize attempt to drop just the index while leaving the column
   definition alone (CASSANDRA-2619)
  

0.8.0-beta1
 * remove Avro RPC support (CASSANDRA-926)
 * support for columns that act as incr/decr counters 
   (CASSANDRA-1072, 1937, 1944, 1936, 2101, 2093, 2288, 2105, 2384, 2236, 2342,
   2454)
 * CQL (CASSANDRA-1703, 1704, 1705, 1706, 1707, 1708, 1710, 1711, 1940, 
   2124, 2302, 2277, 2493)
 * avoid double RowMutation serialization on write path (CASSANDRA-1800)
 * make NetworkTopologyStrategy the default (CASSANDRA-1960)
 * configurable internode encryption (CASSANDRA-1567, 2152)
 * human readable column names in sstable2json output (CASSANDRA-1933)
 * change default JMX port to 7199 (CASSANDRA-2027)
 * backwards compatible internal messaging (CASSANDRA-1015)
 * atomic switch of memtables and sstables (CASSANDRA-2284)
 * add pluggable SeedProvider (CASSANDRA-1669)
 * Fix clustertool to not throw exception when calling get_endpoints (CASSANDRA-2437)
 * upgrade to thrift 0.6 (CASSANDRA-2412) 
 * repair works on a token range instead of full ring (CASSANDRA-2324)
 * purge tombstones from row cache (CASSANDRA-2305)
 * push replication_factor into strategy_options (CASSANDRA-1263)
 * give snapshots the same name on each node (CASSANDRA-1791)
 * remove "nodetool loadbalance" (CASSANDRA-2448)
 * multithreaded compaction (CASSANDRA-2191)
 * compaction throttling (CASSANDRA-2156)
 * add key type information and alias (CASSANDRA-2311, 2396)
 * cli no longer divides read_repair_chance by 100 (CASSANDRA-2458)
 * made CompactionInfo.getTaskType return an enum (CASSANDRA-2482)
 * add a server-wide cap on measured memtable memory usage and aggressively
   flush to keep under that threshold (CASSANDRA-2006)
 * add unified UUIDType (CASSANDRA-2233)
 * add off-heap row cache support (CASSANDRA-1969)


0.7.5
 * improvements/fixes to PIG driver (CASSANDRA-1618, CASSANDRA-2387,
   CASSANDRA-2465, CASSANDRA-2484)
 * validate index names (CASSANDRA-1761)
 * reduce contention on Table.flusherLock (CASSANDRA-1954)
 * try harder to detect failures during streaming, cleaning up temporary
   files more reliably (CASSANDRA-2088)
 * shut down server for OOM on a Thrift thread (CASSANDRA-2269)
 * fix tombstone handling in repair and sstable2json (CASSANDRA-2279)
 * preserve version when streaming data from old sstables (CASSANDRA-2283)
 * don't start repair if a neighboring node is marked as dead (CASSANDRA-2290)
 * purge tombstones from row cache (CASSANDRA-2305)
 * Avoid seeking when sstable2json exports the entire file (CASSANDRA-2318)
 * clear Built flag in system table when dropping an index (CASSANDRA-2320)
 * don't allow arbitrary argument for stress.java (CASSANDRA-2323)
 * validate values for index predicates in get_indexed_slice (CASSANDRA-2328)
 * queue secondary indexes for flush before the parent (CASSANDRA-2330)
 * allow job configuration to set the CL used in Hadoop jobs (CASSANDRA-2331)
 * add memtable_flush_queue_size defaulting to 4 (CASSANDRA-2333)
 * Allow overriding of initial_token, storage_port and rpc_port from system
   properties (CASSANDRA-2343)
 * fix comparator used for non-indexed secondary expressions in index scan
   (CASSANDRA-2347)
 * ensure size calculation and write phase of large-row compaction use
   the same threshold for TTL expiration (CASSANDRA-2349)
 * fix race when iterating CFs during add/drop (CASSANDRA-2350)
 * add ConsistencyLevel command to CLI (CASSANDRA-2354)
 * allow negative numbers in the cli (CASSANDRA-2358)
 * hard code serialVersionUID for tokens class (CASSANDRA-2361)
 * fix potential infinite loop in ByteBufferUtil.inputStream (CASSANDRA-2365)
 * fix encoding bugs in HintedHandoffManager, SystemTable when default
   charset is not UTF8 (CASSANDRA-2367)
 * avoids having removed node reappearing in Gossip (CASSANDRA-2371)
 * fix incorrect truncation of long to int when reading columns via block
   index (CASSANDRA-2376)
 * fix NPE during stream session (CASSANDRA-2377)
 * fix race condition that could leave orphaned data files when dropping CF or
   KS (CASSANDRA-2381)
 * fsync statistics component on write (CASSANDRA-2382)
 * fix duplicate results from CFS.scan (CASSANDRA-2406)
 * add IntegerType to CLI help (CASSANDRA-2414)
 * avoid caching token-only decoratedkeys (CASSANDRA-2416)
 * convert mmap assertion to if/throw so scrub can catch it (CASSANDRA-2417)
 * don't overwrite gc log (CASSANDR-2418)
 * invalidate row cache for streamed row to avoid inconsitencies
   (CASSANDRA-2420)
 * avoid copies in range/index scans (CASSANDRA-2425)
 * make sure we don't wipe data during cleanup if the node has not join
   the ring (CASSANDRA-2428)
 * Try harder to close files after compaction (CASSANDRA-2431)
 * re-set bootstrapped flag after move finishes (CASSANDRA-2435)
 * display validation_class in CLI 'describe keyspace' (CASSANDRA-2442)
 * make cleanup compactions cleanup the row cache (CASSANDRA-2451)
 * add column fields validation to scrub (CASSANDRA-2460)
 * use 64KB flush buffer instead of in_memory_compaction_limit (CASSANDRA-2463)
 * fix backslash substitutions in CLI (CASSANDRA-2492)
 * disable cache saving for system CFS (CASSANDRA-2502)
 * fixes for verifying destination availability under hinted conditions
   so UE can be thrown intead of timing out (CASSANDRA-2514)
 * fix update of validation class in column metadata (CASSANDRA-2512)
 * support LOCAL_QUORUM, EACH_QUORUM CLs outside of NTS (CASSANDRA-2516)
 * preserve version when streaming data from old sstables (CASSANDRA-2283)
 * fix backslash substitutions in CLI (CASSANDRA-2492)
 * count a row deletion as one operation towards memtable threshold 
   (CASSANDRA-2519)
 * support LOCAL_QUORUM, EACH_QUORUM CLs outside of NTS (CASSANDRA-2516)


0.7.4
 * add nodetool join command (CASSANDRA-2160)
 * fix secondary indexes on pre-existing or streamed data (CASSANDRA-2244)
 * initialize endpoint in gossiper earlier (CASSANDRA-2228)
 * add ability to write to Cassandra from Pig (CASSANDRA-1828)
 * add rpc_[min|max]_threads (CASSANDRA-2176)
 * add CL.TWO, CL.THREE (CASSANDRA-2013)
 * avoid exporting an un-requested row in sstable2json, when exporting 
   a key that does not exist (CASSANDRA-2168)
 * add incremental_backups option (CASSANDRA-1872)
 * add configurable row limit to Pig loadfunc (CASSANDRA-2276)
 * validate column values in batches as well as single-Column inserts
   (CASSANDRA-2259)
 * move sample schema from cassandra.yaml to schema-sample.txt,
   a cli scripts (CASSANDRA-2007)
 * avoid writing empty rows when scrubbing tombstoned rows (CASSANDRA-2296)
 * fix assertion error in range and index scans for CL < ALL
   (CASSANDRA-2282)
 * fix commitlog replay when flush position refers to data that didn't
   get synced before server died (CASSANDRA-2285)
 * fix fd leak in sstable2json with non-mmap'd i/o (CASSANDRA-2304)
 * reduce memory use during streaming of multiple sstables (CASSANDRA-2301)
 * purge tombstoned rows from cache after GCGraceSeconds (CASSANDRA-2305)
 * allow zero replicas in a NTS datacenter (CASSANDRA-1924)
 * make range queries respect snitch for local replicas (CASSANDRA-2286)
 * fix HH delivery when column index is larger than 2GB (CASSANDRA-2297)
 * make 2ary indexes use parent CF flush thresholds during initial build
   (CASSANDRA-2294)
 * update memtable_throughput to be a long (CASSANDRA-2158)


0.7.3
 * Keep endpoint state until aVeryLongTime (CASSANDRA-2115)
 * lower-latency read repair (CASSANDRA-2069)
 * add hinted_handoff_throttle_delay_in_ms option (CASSANDRA-2161)
 * fixes for cache save/load (CASSANDRA-2172, -2174)
 * Handle whole-row deletions in CFOutputFormat (CASSANDRA-2014)
 * Make memtable_flush_writers flush in parallel (CASSANDRA-2178)
 * Add compaction_preheat_key_cache option (CASSANDRA-2175)
 * refactor stress.py to have only one copy of the format string 
   used for creating row keys (CASSANDRA-2108)
 * validate index names for \w+ (CASSANDRA-2196)
 * Fix Cassandra cli to respect timeout if schema does not settle 
   (CASSANDRA-2187)
 * fix for compaction and cleanup writing old-format data into new-version 
   sstable (CASSANDRA-2211, -2216)
 * add nodetool scrub (CASSANDRA-2217, -2240)
 * fix sstable2json large-row pagination (CASSANDRA-2188)
 * fix EOFing on requests for the last bytes in a file (CASSANDRA-2213)
 * fix BufferedRandomAccessFile bugs (CASSANDRA-2218, -2241)
 * check for memtable flush_after_mins exceeded every 10s (CASSANDRA-2183)
 * fix cache saving on Windows (CASSANDRA-2207)
 * add validateSchemaAgreement call + synchronization to schema
   modification operations (CASSANDRA-2222)
 * fix for reversed slice queries on large rows (CASSANDRA-2212)
 * fat clients were writing local data (CASSANDRA-2223)
 * set DEFAULT_MEMTABLE_LIFETIME_IN_MINS to 24h
 * improve detection and cleanup of partially-written sstables 
   (CASSANDRA-2206)
 * fix supercolumn de/serialization when subcolumn comparator is different
   from supercolumn's (CASSANDRA-2104)
 * fix starting up on Windows when CASSANDRA_HOME contains whitespace
   (CASSANDRA-2237)
 * add [get|set][row|key]cacheSavePeriod to JMX (CASSANDRA-2100)
 * fix Hadoop ColumnFamilyOutputFormat dropping of mutations
   when batch fills up (CASSANDRA-2255)
 * move file deletions off of scheduledtasks executor (CASSANDRA-2253)


0.7.2
 * copy DecoratedKey.key when inserting into caches to avoid retaining
   a reference to the underlying buffer (CASSANDRA-2102)
 * format subcolumn names with subcomparator (CASSANDRA-2136)
 * fix column bloom filter deserialization (CASSANDRA-2165)


0.7.1
 * refactor MessageDigest creation code. (CASSANDRA-2107)
 * buffer network stack to avoid inefficient small TCP messages while avoiding
   the nagle/delayed ack problem (CASSANDRA-1896)
 * check log4j configuration for changes every 10s (CASSANDRA-1525, 1907)
 * more-efficient cross-DC replication (CASSANDRA-1530, -2051, -2138)
 * avoid polluting page cache with commitlog or sstable writes
   and seq scan operations (CASSANDRA-1470)
 * add RMI authentication options to nodetool (CASSANDRA-1921)
 * make snitches configurable at runtime (CASSANDRA-1374)
 * retry hadoop split requests on connection failure (CASSANDRA-1927)
 * implement describeOwnership for BOP, COPP (CASSANDRA-1928)
 * make read repair behave as expected for ConsistencyLevel > ONE
   (CASSANDRA-982, 2038)
 * distributed test harness (CASSANDRA-1859, 1964)
 * reduce flush lock contention (CASSANDRA-1930)
 * optimize supercolumn deserialization (CASSANDRA-1891)
 * fix CFMetaData.apply to only compare objects of the same class 
   (CASSANDRA-1962)
 * allow specifying specific SSTables to compact from JMX (CASSANDRA-1963)
 * fix race condition in MessagingService.targets (CASSANDRA-1959, 2094, 2081)
 * refuse to open sstables from a future version (CASSANDRA-1935)
 * zero-copy reads (CASSANDRA-1714)
 * fix copy bounds for word Text in wordcount demo (CASSANDRA-1993)
 * fixes for contrib/javautils (CASSANDRA-1979)
 * check more frequently for memtable expiration (CASSANDRA-2000)
 * fix writing SSTable column count statistics (CASSANDRA-1976)
 * fix streaming of multiple CFs during bootstrap (CASSANDRA-1992)
 * explicitly set JVM GC new generation size with -Xmn (CASSANDRA-1968)
 * add short options for CLI flags (CASSANDRA-1565)
 * make keyspace argument to "describe keyspace" in CLI optional
   when authenticated to keyspace already (CASSANDRA-2029)
 * added option to specify -Dcassandra.join_ring=false on startup
   to allow "warm spare" nodes or performing JMX maintenance before
   joining the ring (CASSANDRA-526)
 * log migrations at INFO (CASSANDRA-2028)
 * add CLI verbose option in file mode (CASSANDRA-2030)
 * add single-line "--" comments to CLI (CASSANDRA-2032)
 * message serialization tests (CASSANDRA-1923)
 * switch from ivy to maven-ant-tasks (CASSANDRA-2017)
 * CLI attempts to block for new schema to propagate (CASSANDRA-2044)
 * fix potential overflow in nodetool cfstats (CASSANDRA-2057)
 * add JVM shutdownhook to sync commitlog (CASSANDRA-1919)
 * allow nodes to be up without being part of  normal traffic (CASSANDRA-1951)
 * fix CLI "show keyspaces" with null options on NTS (CASSANDRA-2049)
 * fix possible ByteBuffer race conditions (CASSANDRA-2066)
 * reduce garbage generated by MessagingService to prevent load spikes
   (CASSANDRA-2058)
 * fix math in RandomPartitioner.describeOwnership (CASSANDRA-2071)
 * fix deletion of sstable non-data components (CASSANDRA-2059)
 * avoid blocking gossip while deleting handoff hints (CASSANDRA-2073)
 * ignore messages from newer versions, keep track of nodes in gossip 
   regardless of version (CASSANDRA-1970)
 * cache writing moved to CompactionManager to reduce i/o contention and
   updated to use non-cache-polluting writes (CASSANDRA-2053)
 * page through large rows when exporting to JSON (CASSANDRA-2041)
 * add flush_largest_memtables_at and reduce_cache_sizes_at options
   (CASSANDRA-2142)
 * add cli 'describe cluster' command (CASSANDRA-2127)
 * add cli support for setting username/password at 'connect' command 
   (CASSANDRA-2111)
 * add -D option to Stress.java to allow reading hosts from a file 
   (CASSANDRA-2149)
 * bound hints CF throughput between 32M and 256M (CASSANDRA-2148)
 * continue starting when invalid saved cache entries are encountered
   (CASSANDRA-2076)
 * add max_hint_window_in_ms option (CASSANDRA-1459)


0.7.0-final
 * fix offsets to ByteBuffer.get (CASSANDRA-1939)


0.7.0-rc4
 * fix cli crash after backgrounding (CASSANDRA-1875)
 * count timeouts in storageproxy latencies, and include latency 
   histograms in StorageProxyMBean (CASSANDRA-1893)
 * fix CLI get recognition of supercolumns (CASSANDRA-1899)
 * enable keepalive on intra-cluster sockets (CASSANDRA-1766)
 * count timeouts towards dynamicsnitch latencies (CASSANDRA-1905)
 * Expose index-building status in JMX + cli schema description
   (CASSANDRA-1871)
 * allow [LOCAL|EACH]_QUORUM to be used with non-NetworkTopology 
   replication Strategies
 * increased amount of index locks for faster commitlog replay
 * collect secondary index tombstones immediately (CASSANDRA-1914)
 * revert commitlog changes from #1780 (CASSANDRA-1917)
 * change RandomPartitioner min token to -1 to avoid collision w/
   tokens on actual nodes (CASSANDRA-1901)
 * examine the right nibble when validating TimeUUID (CASSANDRA-1910)
 * include secondary indexes in cleanup (CASSANDRA-1916)
 * CFS.scrubDataDirectories should also cleanup invalid secondary indexes
   (CASSANDRA-1904)
 * ability to disable/enable gossip on nodes to force them down
   (CASSANDRA-1108)


0.7.0-rc3
 * expose getNaturalEndpoints in StorageServiceMBean taking byte[]
   key; RMI cannot serialize ByteBuffer (CASSANDRA-1833)
 * infer org.apache.cassandra.locator for replication strategy classes
   when not otherwise specified
 * validation that generates less garbage (CASSANDRA-1814)
 * add TTL support to CLI (CASSANDRA-1838)
 * cli defaults to bytestype for subcomparator when creating
   column families (CASSANDRA-1835)
 * unregister index MBeans when index is dropped (CASSANDRA-1843)
 * make ByteBufferUtil.clone thread-safe (CASSANDRA-1847)
 * change exception for read requests during bootstrap from 
   InvalidRequest to Unavailable (CASSANDRA-1862)
 * respect row-level tombstones post-flush in range scans
   (CASSANDRA-1837)
 * ReadResponseResolver check digests against each other (CASSANDRA-1830)
 * return InvalidRequest when remove of subcolumn without supercolumn
   is requested (CASSANDRA-1866)
 * flush before repair (CASSANDRA-1748)
 * SSTableExport validates key order (CASSANDRA-1884)
 * large row support for SSTableExport (CASSANDRA-1867)
 * Re-cache hot keys post-compaction without hitting disk (CASSANDRA-1878)
 * manage read repair in coordinator instead of data source, to
   provide latency information to dynamic snitch (CASSANDRA-1873)


0.7.0-rc2
 * fix live-column-count of slice ranges including tombstoned supercolumn 
   with live subcolumn (CASSANDRA-1591)
 * rename o.a.c.internal.AntientropyStage -> AntiEntropyStage,
   o.a.c.request.Request_responseStage -> RequestResponseStage,
   o.a.c.internal.Internal_responseStage -> InternalResponseStage
 * add AbstractType.fromString (CASSANDRA-1767)
 * require index_type to be present when specifying index_name
   on ColumnDef (CASSANDRA-1759)
 * fix add/remove index bugs in CFMetadata (CASSANDRA-1768)
 * rebuild Strategy during system_update_keyspace (CASSANDRA-1762)
 * cli updates prompt to ... in continuation lines (CASSANDRA-1770)
 * support multiple Mutations per key in hadoop ColumnFamilyOutputFormat
   (CASSANDRA-1774)
 * improvements to Debian init script (CASSANDRA-1772)
 * use local classloader to check for version.properties (CASSANDRA-1778)
 * Validate that column names in column_metadata are valid for the
   defined comparator, and decode properly in cli (CASSANDRA-1773)
 * use cross-platform newlines in cli (CASSANDRA-1786)
 * add ExpiringColumn support to sstable import/export (CASSANDRA-1754)
 * add flush for each append to periodic commitlog mode; added
   periodic_without_flush option to disable this (CASSANDRA-1780)
 * close file handle used for post-flush truncate (CASSANDRA-1790)
 * various code cleanup (CASSANDRA-1793, -1794, -1795)
 * fix range queries against wrapped range (CASSANDRA-1781)
 * fix consistencylevel calculations for NetworkTopologyStrategy
   (CASSANDRA-1804)
 * cli support index type enum names (CASSANDRA-1810)
 * improved validation of column_metadata (CASSANDRA-1813)
 * reads at ConsistencyLevel > 1 throw UnavailableException
   immediately if insufficient live nodes exist (CASSANDRA-1803)
 * copy bytebuffers for local writes to avoid retaining the entire
   Thrift frame (CASSANDRA-1801)
 * fix NPE adding index to column w/o prior metadata (CASSANDRA-1764)
 * reduce fat client timeout (CASSANDRA-1730)
 * fix botched merge of CASSANDRA-1316


0.7.0-rc1
 * fix compaction and flush races with schema updates (CASSANDRA-1715)
 * add clustertool, config-converter, sstablekeys, and schematool 
   Windows .bat files (CASSANDRA-1723)
 * reject range queries received during bootstrap (CASSANDRA-1739)
 * fix wrapping-range queries on non-minimum token (CASSANDRA-1700)
 * add nodetool cfhistogram (CASSANDRA-1698)
 * limit repaired ranges to what the nodes have in common (CASSANDRA-1674)
 * index scan treats missing columns as not matching secondary
   expressions (CASSANDRA-1745)
 * Fix misuse of DataOutputBuffer.getData in AntiEntropyService
   (CASSANDRA-1729)
 * detect and warn when obsolete version of JNA is present (CASSANDRA-1760)
 * reduce fat client timeout (CASSANDRA-1730)
 * cleanup smallest CFs first to increase free temp space for larger ones
   (CASSANDRA-1811)
 * Update windows .bat files to work outside of main Cassandra
   directory (CASSANDRA-1713)
 * fix read repair regression from 0.6.7 (CASSANDRA-1727)
 * more-efficient read repair (CASSANDRA-1719)
 * fix hinted handoff replay (CASSANDRA-1656)
 * log type of dropped messages (CASSANDRA-1677)
 * upgrade to SLF4J 1.6.1
 * fix ByteBuffer bug in ExpiringColumn.updateDigest (CASSANDRA-1679)
 * fix IntegerType.getString (CASSANDRA-1681)
 * make -Djava.net.preferIPv4Stack=true the default (CASSANDRA-628)
 * add INTERNAL_RESPONSE verb to differentiate from responses related
   to client requests (CASSANDRA-1685)
 * log tpstats when dropping messages (CASSANDRA-1660)
 * include unreachable nodes in describeSchemaVersions (CASSANDRA-1678)
 * Avoid dropping messages off the client request path (CASSANDRA-1676)
 * fix jna errno reporting (CASSANDRA-1694)
 * add friendlier error for UnknownHostException on startup (CASSANDRA-1697)
 * include jna dependency in RPM package (CASSANDRA-1690)
 * add --skip-keys option to stress.py (CASSANDRA-1696)
 * improve cli handling of non-string keys and column names 
   (CASSANDRA-1701, -1693)
 * r/m extra subcomparator line in cli keyspaces output (CASSANDRA-1712)
 * add read repair chance to cli "show keyspaces"
 * upgrade to ConcurrentLinkedHashMap 1.1 (CASSANDRA-975)
 * fix index scan routing (CASSANDRA-1722)
 * fix tombstoning of supercolumns in range queries (CASSANDRA-1734)
 * clear endpoint cache after updating keyspace metadata (CASSANDRA-1741)
 * fix wrapping-range queries on non-minimum token (CASSANDRA-1700)
 * truncate includes secondary indexes (CASSANDRA-1747)
 * retain reference to PendingFile sstables (CASSANDRA-1749)
 * fix sstableimport regression (CASSANDRA-1753)
 * fix for bootstrap when no non-system tables are defined (CASSANDRA-1732)
 * handle replica unavailability in index scan (CASSANDRA-1755)
 * fix service initialization order deadlock (CASSANDRA-1756)
 * multi-line cli commands (CASSANDRA-1742)
 * fix race between snapshot and compaction (CASSANDRA-1736)
 * add listEndpointsPendingHints, deleteHintsForEndpoint JMX methods 
   (CASSANDRA-1551)


0.7.0-beta3
 * add strategy options to describe_keyspace output (CASSANDRA-1560)
 * log warning when using randomly generated token (CASSANDRA-1552)
 * re-organize JMX into .db, .net, .internal, .request (CASSANDRA-1217)
 * allow nodes to change IPs between restarts (CASSANDRA-1518)
 * remember ring state between restarts by default (CASSANDRA-1518)
 * flush index built flag so we can read it before log replay (CASSANDRA-1541)
 * lock row cache updates to prevent race condition (CASSANDRA-1293)
 * remove assertion causing rare (and harmless) error messages in
   commitlog (CASSANDRA-1330)
 * fix moving nodes with no keyspaces defined (CASSANDRA-1574)
 * fix unbootstrap when no data is present in a transfer range (CASSANDRA-1573)
 * take advantage of AVRO-495 to simplify our avro IDL (CASSANDRA-1436)
 * extend authorization hierarchy to column family (CASSANDRA-1554)
 * deletion support in secondary indexes (CASSANDRA-1571)
 * meaningful error message for invalid replication strategy class 
   (CASSANDRA-1566)
 * allow keyspace creation with RF > N (CASSANDRA-1428)
 * improve cli error handling (CASSANDRA-1580)
 * add cache save/load ability (CASSANDRA-1417, 1606, 1647)
 * add StorageService.getDrainProgress (CASSANDRA-1588)
 * Disallow bootstrap to an in-use token (CASSANDRA-1561)
 * Allow dynamic secondary index creation and destruction (CASSANDRA-1532)
 * log auto-guessed memtable thresholds (CASSANDRA-1595)
 * add ColumnDef support to cli (CASSANDRA-1583)
 * reduce index sample time by 75% (CASSANDRA-1572)
 * add cli support for column, strategy metadata (CASSANDRA-1578, 1612)
 * add cli support for schema modification (CASSANDRA-1584)
 * delete temp files on failed compactions (CASSANDRA-1596)
 * avoid blocking for dead nodes during removetoken (CASSANDRA-1605)
 * remove ConsistencyLevel.ZERO (CASSANDRA-1607)
 * expose in-progress compaction type in jmx (CASSANDRA-1586)
 * removed IClock & related classes from internals (CASSANDRA-1502)
 * fix removing tokens from SystemTable on decommission and removetoken
   (CASSANDRA-1609)
 * include CF metadata in cli 'show keyspaces' (CASSANDRA-1613)
 * switch from Properties to HashMap in PropertyFileSnitch to
   avoid synchronization bottleneck (CASSANDRA-1481)
 * PropertyFileSnitch configuration file renamed to 
   cassandra-topology.properties
 * add cli support for get_range_slices (CASSANDRA-1088, CASSANDRA-1619)
 * Make memtable flush thresholds per-CF instead of global 
   (CASSANDRA-1007, 1637)
 * add cli support for binary data without CfDef hints (CASSANDRA-1603)
 * fix building SSTable statistics post-stream (CASSANDRA-1620)
 * fix potential infinite loop in 2ary index queries (CASSANDRA-1623)
 * allow creating NTS keyspaces with no replicas configured (CASSANDRA-1626)
 * add jmx histogram of sstables accessed per read (CASSANDRA-1624)
 * remove system_rename_column_family and system_rename_keyspace from the
   client API until races can be fixed (CASSANDRA-1630, CASSANDRA-1585)
 * add cli sanity tests (CASSANDRA-1582)
 * update GC settings in cassandra.bat (CASSANDRA-1636)
 * cli support for index queries (CASSANDRA-1635)
 * cli support for updating schema memtable settings (CASSANDRA-1634)
 * cli --file option (CASSANDRA-1616)
 * reduce automatically chosen memtable sizes by 50% (CASSANDRA-1641)
 * move endpoint cache from snitch to strategy (CASSANDRA-1643)
 * fix commitlog recovery deleting the newly-created segment as well as
   the old ones (CASSANDRA-1644)
 * upgrade to Thrift 0.5 (CASSANDRA-1367)
 * renamed CL.DCQUORUM to LOCAL_QUORUM and DCQUORUMSYNC to EACH_QUORUM
 * cli truncate support (CASSANDRA-1653)
 * update GC settings in cassandra.bat (CASSANDRA-1636)
 * avoid logging when a node's ip/token is gossipped back to it (CASSANDRA-1666)


0.7-beta2
 * always use UTF-8 for hint keys (CASSANDRA-1439)
 * remove cassandra.yaml dependency from Hadoop and Pig (CASSADRA-1322)
 * expose CfDef metadata in describe_keyspaces (CASSANDRA-1363)
 * restore use of mmap_index_only option (CASSANDRA-1241)
 * dropping a keyspace with no column families generated an error 
   (CASSANDRA-1378)
 * rename RackAwareStrategy to OldNetworkTopologyStrategy, RackUnawareStrategy 
   to SimpleStrategy, DatacenterShardStrategy to NetworkTopologyStrategy,
   AbstractRackAwareSnitch to AbstractNetworkTopologySnitch (CASSANDRA-1392)
 * merge StorageProxy.mutate, mutateBlocking (CASSANDRA-1396)
 * faster UUIDType, LongType comparisons (CASSANDRA-1386, 1393)
 * fix setting read_repair_chance from CLI addColumnFamily (CASSANDRA-1399)
 * fix updates to indexed columns (CASSANDRA-1373)
 * fix race condition leaving to FileNotFoundException (CASSANDRA-1382)
 * fix sharded lock hash on index write path (CASSANDRA-1402)
 * add support for GT/E, LT/E in subordinate index clauses (CASSANDRA-1401)
 * cfId counter got out of sync when CFs were added (CASSANDRA-1403)
 * less chatty schema updates (CASSANDRA-1389)
 * rename column family mbeans. 'type' will now include either 
   'IndexColumnFamilies' or 'ColumnFamilies' depending on the CFS type.
   (CASSANDRA-1385)
 * disallow invalid keyspace and column family names. This includes name that
   matches a '^\w+' regex. (CASSANDRA-1377)
 * use JNA, if present, to take snapshots (CASSANDRA-1371)
 * truncate hints if starting 0.7 for the first time (CASSANDRA-1414)
 * fix FD leak in single-row slicepredicate queries (CASSANDRA-1416)
 * allow index expressions against columns that are not part of the 
   SlicePredicate (CASSANDRA-1410)
 * config-converter properly handles snitches and framed support 
   (CASSANDRA-1420)
 * remove keyspace argument from multiget_count (CASSANDRA-1422)
 * allow specifying cassandra.yaml location as (local or remote) URL
   (CASSANDRA-1126)
 * fix using DynamicEndpointSnitch with NetworkTopologyStrategy
   (CASSANDRA-1429)
 * Add CfDef.default_validation_class (CASSANDRA-891)
 * fix EstimatedHistogram.max (CASSANDRA-1413)
 * quorum read optimization (CASSANDRA-1622)
 * handle zero-length (or missing) rows during HH paging (CASSANDRA-1432)
 * include secondary indexes during schema migrations (CASSANDRA-1406)
 * fix commitlog header race during schema change (CASSANDRA-1435)
 * fix ColumnFamilyStoreMBeanIterator to use new type name (CASSANDRA-1433)
 * correct filename generated by xml->yaml converter (CASSANDRA-1419)
 * add CMSInitiatingOccupancyFraction=75 and UseCMSInitiatingOccupancyOnly
   to default JVM options
 * decrease jvm heap for cassandra-cli (CASSANDRA-1446)
 * ability to modify keyspaces and column family definitions on a live cluster
   (CASSANDRA-1285)
 * support for Hadoop Streaming [non-jvm map/reduce via stdin/out]
   (CASSANDRA-1368)
 * Move persistent sstable stats from the system table to an sstable component
   (CASSANDRA-1430)
 * remove failed bootstrap attempt from pending ranges when gossip times
   it out after 1h (CASSANDRA-1463)
 * eager-create tcp connections to other cluster members (CASSANDRA-1465)
 * enumerate stages and derive stage from message type instead of 
   transmitting separately (CASSANDRA-1465)
 * apply reversed flag during collation from different data sources
   (CASSANDRA-1450)
 * make failure to remove commitlog segment non-fatal (CASSANDRA-1348)
 * correct ordering of drain operations so CL.recover is no longer 
   necessary (CASSANDRA-1408)
 * removed keyspace from describe_splits method (CASSANDRA-1425)
 * rename check_schema_agreement to describe_schema_versions
   (CASSANDRA-1478)
 * fix QUORUM calculation for RF > 3 (CASSANDRA-1487)
 * remove tombstones during non-major compactions when bloom filter
   verifies that row does not exist in other sstables (CASSANDRA-1074)
 * nodes that coordinated a loadbalance in the past could not be seen by
   newly added nodes (CASSANDRA-1467)
 * exposed endpoint states (gossip details) via jmx (CASSANDRA-1467)
 * ensure that compacted sstables are not included when new readers are
   instantiated (CASSANDRA-1477)
 * by default, calculate heap size and memtable thresholds at runtime (CASSANDRA-1469)
 * fix races dealing with adding/dropping keyspaces and column families in
   rapid succession (CASSANDRA-1477)
 * clean up of Streaming system (CASSANDRA-1503, 1504, 1506)
 * add options to configure Thrift socket keepalive and buffer sizes (CASSANDRA-1426)
 * make contrib CassandraServiceDataCleaner recursive (CASSANDRA-1509)
 * min, max compaction threshold are configurable and persistent 
   per-ColumnFamily (CASSANDRA-1468)
 * fix replaying the last mutation in a commitlog unnecessarily 
   (CASSANDRA-1512)
 * invoke getDefaultUncaughtExceptionHandler from DTPE with the original
   exception rather than the ExecutionException wrapper (CASSANDRA-1226)
 * remove Clock from the Thrift (and Avro) API (CASSANDRA-1501)
 * Close intra-node sockets when connection is broken (CASSANDRA-1528)
 * RPM packaging spec file (CASSANDRA-786)
 * weighted request scheduler (CASSANDRA-1485)
 * treat expired columns as deleted (CASSANDRA-1539)
 * make IndexInterval configurable (CASSANDRA-1488)
 * add describe_snitch to Thrift API (CASSANDRA-1490)
 * MD5 authenticator compares plain text submitted password with MD5'd
   saved property, instead of vice versa (CASSANDRA-1447)
 * JMX MessagingService pending and completed counts (CASSANDRA-1533)
 * fix race condition processing repair responses (CASSANDRA-1511)
 * make repair blocking (CASSANDRA-1511)
 * create EndpointSnitchInfo and MBean to expose rack and DC (CASSANDRA-1491)
 * added option to contrib/word_count to output results back to Cassandra
   (CASSANDRA-1342)
 * rewrite Hadoop ColumnFamilyRecordWriter to pool connections, retry to
   multiple Cassandra nodes, and smooth impact on the Cassandra cluster
   by using smaller batch sizes (CASSANDRA-1434)
 * fix setting gc_grace_seconds via CLI (CASSANDRA-1549)
 * support TTL'd index values (CASSANDRA-1536)
 * make removetoken work like decommission (CASSANDRA-1216)
 * make cli comparator-aware and improve quote rules (CASSANDRA-1523,-1524)
 * make nodetool compact and cleanup blocking (CASSANDRA-1449)
 * add memtable, cache information to GCInspector logs (CASSANDRA-1558)
 * enable/disable HintedHandoff via JMX (CASSANDRA-1550)
 * Ignore stray files in the commit log directory (CASSANDRA-1547)
 * Disallow bootstrap to an in-use token (CASSANDRA-1561)


0.7-beta1
 * sstable versioning (CASSANDRA-389)
 * switched to slf4j logging (CASSANDRA-625)
 * add (optional) expiration time for column (CASSANDRA-699)
 * access levels for authentication/authorization (CASSANDRA-900)
 * add ReadRepairChance to CF definition (CASSANDRA-930)
 * fix heisenbug in system tests, especially common on OS X (CASSANDRA-944)
 * convert to byte[] keys internally and all public APIs (CASSANDRA-767)
 * ability to alter schema definitions on a live cluster (CASSANDRA-44)
 * renamed configuration file to cassandra.xml, and log4j.properties to
   log4j-server.properties, which must now be loaded from
   the classpath (which is how our scripts in bin/ have always done it)
   (CASSANDRA-971)
 * change get_count to require a SlicePredicate. create multi_get_count
   (CASSANDRA-744)
 * re-organized endpointsnitch implementations and added SimpleSnitch
   (CASSANDRA-994)
 * Added preload_row_cache option (CASSANDRA-946)
 * add CRC to commitlog header (CASSANDRA-999)
 * removed deprecated batch_insert and get_range_slice methods (CASSANDRA-1065)
 * add truncate thrift method (CASSANDRA-531)
 * http mini-interface using mx4j (CASSANDRA-1068)
 * optimize away copy of sliced row on memtable read path (CASSANDRA-1046)
 * replace constant-size 2GB mmaped segments and special casing for index 
   entries spanning segment boundaries, with SegmentedFile that computes 
   segments that always contain entire entries/rows (CASSANDRA-1117)
 * avoid reading large rows into memory during compaction (CASSANDRA-16)
 * added hadoop OutputFormat (CASSANDRA-1101)
 * efficient Streaming (no more anticompaction) (CASSANDRA-579)
 * split commitlog header into separate file and add size checksum to
   mutations (CASSANDRA-1179)
 * avoid allocating a new byte[] for each mutation on replay (CASSANDRA-1219)
 * revise HH schema to be per-endpoint (CASSANDRA-1142)
 * add joining/leaving status to nodetool ring (CASSANDRA-1115)
 * allow multiple repair sessions per node (CASSANDRA-1190)
 * optimize away MessagingService for local range queries (CASSANDRA-1261)
 * make framed transport the default so malformed requests can't OOM the 
   server (CASSANDRA-475)
 * significantly faster reads from row cache (CASSANDRA-1267)
 * take advantage of row cache during range queries (CASSANDRA-1302)
 * make GCGraceSeconds a per-ColumnFamily value (CASSANDRA-1276)
 * keep persistent row size and column count statistics (CASSANDRA-1155)
 * add IntegerType (CASSANDRA-1282)
 * page within a single row during hinted handoff (CASSANDRA-1327)
 * push DatacenterShardStrategy configuration into keyspace definition,
   eliminating datacenter.properties. (CASSANDRA-1066)
 * optimize forward slices starting with '' and single-index-block name 
   queries by skipping the column index (CASSANDRA-1338)
 * streaming refactor (CASSANDRA-1189)
 * faster comparison for UUID types (CASSANDRA-1043)
 * secondary index support (CASSANDRA-749 and subtasks)
 * make compaction buckets deterministic (CASSANDRA-1265)


0.6.6
 * Allow using DynamicEndpointSnitch with RackAwareStrategy (CASSANDRA-1429)
 * remove the remaining vestiges of the unfinished DatacenterShardStrategy 
   (replaced by NetworkTopologyStrategy in 0.7)
   

0.6.5
 * fix key ordering in range query results with RandomPartitioner
   and ConsistencyLevel > ONE (CASSANDRA-1145)
 * fix for range query starting with the wrong token range (CASSANDRA-1042)
 * page within a single row during hinted handoff (CASSANDRA-1327)
 * fix compilation on non-sun JDKs (CASSANDRA-1061)
 * remove String.trim() call on row keys in batch mutations (CASSANDRA-1235)
 * Log summary of dropped messages instead of spamming log (CASSANDRA-1284)
 * add dynamic endpoint snitch (CASSANDRA-981)
 * fix streaming for keyspaces with hyphens in their name (CASSANDRA-1377)
 * fix errors in hard-coded bloom filter optKPerBucket by computing it
   algorithmically (CASSANDRA-1220
 * remove message deserialization stage, and uncap read/write stages
   so slow reads/writes don't block gossip processing (CASSANDRA-1358)
 * add jmx port configuration to Debian package (CASSANDRA-1202)
 * use mlockall via JNA, if present, to prevent Linux from swapping
   out parts of the JVM (CASSANDRA-1214)


0.6.4
 * avoid queuing multiple hint deliveries for the same endpoint
   (CASSANDRA-1229)
 * better performance for and stricter checking of UTF8 column names
   (CASSANDRA-1232)
 * extend option to lower compaction priority to hinted handoff
   as well (CASSANDRA-1260)
 * log errors in gossip instead of re-throwing (CASSANDRA-1289)
 * avoid aborting commitlog replay prematurely if a flushed-but-
   not-removed commitlog segment is encountered (CASSANDRA-1297)
 * fix duplicate rows being read during mapreduce (CASSANDRA-1142)
 * failure detection wasn't closing command sockets (CASSANDRA-1221)
 * cassandra-cli.bat works on windows (CASSANDRA-1236)
 * pre-emptively drop requests that cannot be processed within RPCTimeout
   (CASSANDRA-685)
 * add ack to Binary write verb and update CassandraBulkLoader
   to wait for acks for each row (CASSANDRA-1093)
 * added describe_partitioner Thrift method (CASSANDRA-1047)
 * Hadoop jobs no longer require the Cassandra storage-conf.xml
   (CASSANDRA-1280, CASSANDRA-1047)
 * log thread pool stats when GC is excessive (CASSANDRA-1275)
 * remove gossip message size limit (CASSANDRA-1138)
 * parallelize local and remote reads during multiget, and respect snitch 
   when determining whether to do local read for CL.ONE (CASSANDRA-1317)
 * fix read repair to use requested consistency level on digest mismatch,
   rather than assuming QUORUM (CASSANDRA-1316)
 * process digest mismatch re-reads in parallel (CASSANDRA-1323)
 * switch hints CF comparator to BytesType (CASSANDRA-1274)


0.6.3
 * retry to make streaming connections up to 8 times. (CASSANDRA-1019)
 * reject describe_ring() calls on invalid keyspaces (CASSANDRA-1111)
 * fix cache size calculation for size of 100% (CASSANDRA-1129)
 * fix cache capacity only being recalculated once (CASSANDRA-1129)
 * remove hourly scan of all hints on the off chance that the gossiper
   missed a status change; instead, expose deliverHintsToEndpoint to JMX
   so it can be done manually, if necessary (CASSANDRA-1141)
 * don't reject reads at CL.ALL (CASSANDRA-1152)
 * reject deletions to supercolumns in CFs containing only standard
   columns (CASSANDRA-1139)
 * avoid preserving login information after client disconnects
   (CASSANDRA-1057)
 * prefer sun jdk to openjdk in debian init script (CASSANDRA-1174)
 * detect partioner config changes between restarts and fail fast 
   (CASSANDRA-1146)
 * use generation time to resolve node token reassignment disagreements
   (CASSANDRA-1118)
 * restructure the startup ordering of Gossiper and MessageService to avoid
   timing anomalies (CASSANDRA-1160)
 * detect incomplete commit log hearders (CASSANDRA-1119)
 * force anti-entropy service to stream files on the stream stage to avoid
   sending streams out of order (CASSANDRA-1169)
 * remove inactive stream managers after AES streams files (CASSANDRA-1169)
 * allow removing entire row through batch_mutate Deletion (CASSANDRA-1027)
 * add JMX metrics for row-level bloom filter false positives (CASSANDRA-1212)
 * added a redhat init script to contrib (CASSANDRA-1201)
 * use midpoint when bootstrapping a new machine into range with not
   much data yet instead of random token (CASSANDRA-1112)
 * kill server on OOM in executor stage as well as Thrift (CASSANDRA-1226)
 * remove opportunistic repairs, when two machines with overlapping replica
   responsibilities happen to finish major compactions of the same CF near
   the same time.  repairs are now fully manual (CASSANDRA-1190)
 * add ability to lower compaction priority (default is no change from 0.6.2)
   (CASSANDRA-1181)


0.6.2
 * fix contrib/word_count build. (CASSANDRA-992)
 * split CommitLogExecutorService into BatchCommitLogExecutorService and 
   PeriodicCommitLogExecutorService (CASSANDRA-1014)
 * add latency histograms to CFSMBean (CASSANDRA-1024)
 * make resolving timestamp ties deterministic by using value bytes
   as a tiebreaker (CASSANDRA-1039)
 * Add option to turn off Hinted Handoff (CASSANDRA-894)
 * fix windows startup (CASSANDRA-948)
 * make concurrent_reads, concurrent_writes configurable at runtime via JMX
   (CASSANDRA-1060)
 * disable GCInspector on non-Sun JVMs (CASSANDRA-1061)
 * fix tombstone handling in sstable rows with no other data (CASSANDRA-1063)
 * fix size of row in spanned index entries (CASSANDRA-1056)
 * install json2sstable, sstable2json, and sstablekeys to Debian package
 * StreamingService.StreamDestinations wouldn't empty itself after streaming
   finished (CASSANDRA-1076)
 * added Collections.shuffle(splits) before returning the splits in 
   ColumnFamilyInputFormat (CASSANDRA-1096)
 * do not recalculate cache capacity post-compaction if it's been manually 
   modified (CASSANDRA-1079)
 * better defaults for flush sorter + writer executor queue sizes
   (CASSANDRA-1100)
 * windows scripts for SSTableImport/Export (CASSANDRA-1051)
 * windows script for nodetool (CASSANDRA-1113)
 * expose PhiConvictThreshold (CASSANDRA-1053)
 * make repair of RF==1 a no-op (CASSANDRA-1090)
 * improve default JVM GC options (CASSANDRA-1014)
 * fix SlicePredicate serialization inside Hadoop jobs (CASSANDRA-1049)
 * close Thrift sockets in Hadoop ColumnFamilyRecordReader (CASSANDRA-1081)


0.6.1
 * fix NPE in sstable2json when no excluded keys are given (CASSANDRA-934)
 * keep the replica set constant throughout the read repair process
   (CASSANDRA-937)
 * allow querying getAllRanges with empty token list (CASSANDRA-933)
 * fix command line arguments inversion in clustertool (CASSANDRA-942)
 * fix race condition that could trigger a false-positive assertion
   during post-flush discard of old commitlog segments (CASSANDRA-936)
 * fix neighbor calculation for anti-entropy repair (CASSANDRA-924)
 * perform repair even for small entropy differences (CASSANDRA-924)
 * Use hostnames in CFInputFormat to allow Hadoop's naive string-based
   locality comparisons to work (CASSANDRA-955)
 * cache read-only BufferedRandomAccessFile length to avoid
   3 system calls per invocation (CASSANDRA-950)
 * nodes with IPv6 (and no IPv4) addresses could not join cluster
   (CASSANDRA-969)
 * Retrieve the correct number of undeleted columns, if any, from
   a supercolumn in a row that had been deleted previously (CASSANDRA-920)
 * fix index scans that cross the 2GB mmap boundaries for both mmap
   and standard i/o modes (CASSANDRA-866)
 * expose drain via nodetool (CASSANDRA-978)


0.6.0-RC1
 * JMX drain to flush memtables and run through commit log (CASSANDRA-880)
 * Bootstrapping can skip ranges under the right conditions (CASSANDRA-902)
 * fix merging row versions in range_slice for CL > ONE (CASSANDRA-884)
 * default write ConsistencyLeven chaned from ZERO to ONE
 * fix for index entries spanning mmap buffer boundaries (CASSANDRA-857)
 * use lexical comparison if time part of TimeUUIDs are the same 
   (CASSANDRA-907)
 * bound read, mutation, and response stages to fix possible OOM
   during log replay (CASSANDRA-885)
 * Use microseconds-since-epoch (UTC) in cli, instead of milliseconds
 * Treat batch_mutate Deletion with null supercolumn as "apply this predicate 
   to top level supercolumns" (CASSANDRA-834)
 * Streaming destination nodes do not update their JMX status (CASSANDRA-916)
 * Fix internal RPC timeout calculation (CASSANDRA-911)
 * Added Pig loadfunc to contrib/pig (CASSANDRA-910)


0.6.0-beta3
 * fix compaction bucketing bug (CASSANDRA-814)
 * update windows batch file (CASSANDRA-824)
 * deprecate KeysCachedFraction configuration directive in favor
   of KeysCached; move to unified-per-CF key cache (CASSANDRA-801)
 * add invalidateRowCache to ColumnFamilyStoreMBean (CASSANDRA-761)
 * send Handoff hints to natural locations to reduce load on
   remaining nodes in a failure scenario (CASSANDRA-822)
 * Add RowWarningThresholdInMB configuration option to warn before very 
   large rows get big enough to threaten node stability, and -x option to
   be able to remove them with sstable2json if the warning is unheeded
   until it's too late (CASSANDRA-843)
 * Add logging of GC activity (CASSANDRA-813)
 * fix ConcurrentModificationException in commitlog discard (CASSANDRA-853)
 * Fix hardcoded row count in Hadoop RecordReader (CASSANDRA-837)
 * Add a jmx status to the streaming service and change several DEBUG
   messages to INFO (CASSANDRA-845)
 * fix classpath in cassandra-cli.bat for Windows (CASSANDRA-858)
 * allow re-specifying host, port to cassandra-cli if invalid ones
   are first tried (CASSANDRA-867)
 * fix race condition handling rpc timeout in the coordinator
   (CASSANDRA-864)
 * Remove CalloutLocation and StagingFileDirectory from storage-conf files 
   since those settings are no longer used (CASSANDRA-878)
 * Parse a long from RowWarningThresholdInMB instead of an int (CASSANDRA-882)
 * Remove obsolete ControlPort code from DatabaseDescriptor (CASSANDRA-886)
 * move skipBytes side effect out of assert (CASSANDRA-899)
 * add "double getLoad" to StorageServiceMBean (CASSANDRA-898)
 * track row stats per CF at compaction time (CASSANDRA-870)
 * disallow CommitLogDirectory matching a DataFileDirectory (CASSANDRA-888)
 * default key cache size is 200k entries, changed from 10% (CASSANDRA-863)
 * add -Dcassandra-foreground=yes to cassandra.bat
 * exit if cluster name is changed unexpectedly (CASSANDRA-769)


0.6.0-beta1/beta2
 * add batch_mutate thrift command, deprecating batch_insert (CASSANDRA-336)
 * remove get_key_range Thrift API, deprecated in 0.5 (CASSANDRA-710)
 * add optional login() Thrift call for authentication (CASSANDRA-547)
 * support fat clients using gossiper and StorageProxy to perform
   replication in-process [jvm-only] (CASSANDRA-535)
 * support mmapped I/O for reads, on by default on 64bit JVMs 
   (CASSANDRA-408, CASSANDRA-669)
 * improve insert concurrency, particularly during Hinted Handoff
   (CASSANDRA-658)
 * faster network code (CASSANDRA-675)
 * stress.py moved to contrib (CASSANDRA-635)
 * row caching [must be explicitly enabled per-CF in config] (CASSANDRA-678)
 * present a useful measure of compaction progress in JMX (CASSANDRA-599)
 * add bin/sstablekeys (CASSNADRA-679)
 * add ConsistencyLevel.ANY (CASSANDRA-687)
 * make removetoken remove nodes from gossip entirely (CASSANDRA-644)
 * add ability to set cache sizes at runtime (CASSANDRA-708)
 * report latency and cache hit rate statistics with lifetime totals
   instead of average over the last minute (CASSANDRA-702)
 * support get_range_slice for RandomPartitioner (CASSANDRA-745)
 * per-keyspace replication factory and replication strategy (CASSANDRA-620)
 * track latency in microseconds (CASSANDRA-733)
 * add describe_ Thrift methods, deprecating get_string_property and 
   get_string_list_property
 * jmx interface for tracking operation mode and streams in general.
   (CASSANDRA-709)
 * keep memtables in sorted order to improve range query performance
   (CASSANDRA-799)
 * use while loop instead of recursion when trimming sstables compaction list 
   to avoid blowing stack in pathological cases (CASSANDRA-804)
 * basic Hadoop map/reduce support (CASSANDRA-342)


0.5.1
 * ensure all files for an sstable are streamed to the same directory.
   (CASSANDRA-716)
 * more accurate load estimate for bootstrapping (CASSANDRA-762)
 * tolerate dead or unavailable bootstrap target on write (CASSANDRA-731)
 * allow larger numbers of keys (> 140M) in a sstable bloom filter
   (CASSANDRA-790)
 * include jvm argument improvements from CASSANDRA-504 in debian package
 * change streaming chunk size to 32MB to accomodate Windows XP limitations
   (was 64MB) (CASSANDRA-795)
 * fix get_range_slice returning results in the wrong order (CASSANDRA-781)
 

0.5.0 final
 * avoid attempting to delete temporary bootstrap files twice (CASSANDRA-681)
 * fix bogus NaN in nodeprobe cfstats output (CASSANDRA-646)
 * provide a policy for dealing with single thread executors w/ a full queue
   (CASSANDRA-694)
 * optimize inner read in MessagingService, vastly improving multiple-node
   performance (CASSANDRA-675)
 * wait for table flush before streaming data back to a bootstrapping node.
   (CASSANDRA-696)
 * keep track of bootstrapping sources by table so that bootstrapping doesn't 
   give the indication of finishing early (CASSANDRA-673)


0.5.0 RC3
 * commit the correct version of the patch for CASSANDRA-663


0.5.0 RC2 (unreleased)
 * fix bugs in converting get_range_slice results to Thrift 
   (CASSANDRA-647, CASSANDRA-649)
 * expose java.util.concurrent.TimeoutException in StorageProxy methods
   (CASSANDRA-600)
 * TcpConnectionManager was holding on to disconnected connections, 
   giving the false indication they were being used. (CASSANDRA-651)
 * Remove duplicated write. (CASSANDRA-662)
 * Abort bootstrap if IP is already in the token ring (CASSANDRA-663)
 * increase default commitlog sync period, and wait for last sync to 
   finish before submitting another (CASSANDRA-668)


0.5.0 RC1
 * Fix potential NPE in get_range_slice (CASSANDRA-623)
 * add CRC32 to commitlog entries (CASSANDRA-605)
 * fix data streaming on windows (CASSANDRA-630)
 * GC compacted sstables after cleanup and compaction (CASSANDRA-621)
 * Speed up anti-entropy validation (CASSANDRA-629)
 * Fix anti-entropy assertion error (CASSANDRA-639)
 * Fix pending range conflicts when bootstapping or moving
   multiple nodes at once (CASSANDRA-603)
 * Handle obsolete gossip related to node movement in the case where
   one or more nodes is down when the movement occurs (CASSANDRA-572)
 * Include dead nodes in gossip to avoid a variety of problems
   and fix HH to removed nodes (CASSANDRA-634)
 * return an InvalidRequestException for mal-formed SlicePredicates
   (CASSANDRA-643)
 * fix bug determining closest neighbor for use in multiple datacenters
   (CASSANDRA-648)
 * Vast improvements in anticompaction speed (CASSANDRA-607)
 * Speed up log replay and writes by avoiding redundant serializations
   (CASSANDRA-652)


0.5.0 beta 2
 * Bootstrap improvements (several tickets)
 * add nodeprobe repair anti-entropy feature (CASSANDRA-193, CASSANDRA-520)
 * fix possibility of partition when many nodes restart at once
   in clusters with multiple seeds (CASSANDRA-150)
 * fix NPE in get_range_slice when no data is found (CASSANDRA-578)
 * fix potential NPE in hinted handoff (CASSANDRA-585)
 * fix cleanup of local "system" keyspace (CASSANDRA-576)
 * improve computation of cluster load balance (CASSANDRA-554)
 * added super column read/write, column count, and column/row delete to
   cassandra-cli (CASSANDRA-567, CASSANDRA-594)
 * fix returning live subcolumns of deleted supercolumns (CASSANDRA-583)
 * respect JAVA_HOME in bin/ scripts (several tickets)
 * add StorageService.initClient for fat clients on the JVM (CASSANDRA-535)
   (see contrib/client_only for an example of use)
 * make consistency_level functional in get_range_slice (CASSANDRA-568)
 * optimize key deserialization for RandomPartitioner (CASSANDRA-581)
 * avoid GCing tombstones except on major compaction (CASSANDRA-604)
 * increase failure conviction threshold, resulting in less nodes
   incorrectly (and temporarily) marked as down (CASSANDRA-610)
 * respect memtable thresholds during log replay (CASSANDRA-609)
 * support ConsistencyLevel.ALL on read (CASSANDRA-584)
 * add nodeprobe removetoken command (CASSANDRA-564)


0.5.0 beta
 * Allow multiple simultaneous flushes, improving flush throughput 
   on multicore systems (CASSANDRA-401)
 * Split up locks to improve write and read throughput on multicore systems
   (CASSANDRA-444, CASSANDRA-414)
 * More efficient use of memory during compaction (CASSANDRA-436)
 * autobootstrap option: when enabled, all non-seed nodes will attempt
   to bootstrap when started, until bootstrap successfully
   completes. -b option is removed.  (CASSANDRA-438)
 * Unless a token is manually specified in the configuration xml,
   a bootstraping node will use a token that gives it half the
   keys from the most-heavily-loaded node in the cluster,
   instead of generating a random token. 
   (CASSANDRA-385, CASSANDRA-517)
 * Miscellaneous bootstrap fixes (several tickets)
 * Ability to change a node's token even after it has data on it
   (CASSANDRA-541)
 * Ability to decommission a live node from the ring (CASSANDRA-435)
 * Semi-automatic loadbalancing via nodeprobe (CASSANDRA-192)
 * Add ability to set compaction thresholds at runtime via
   JMX / nodeprobe.  (CASSANDRA-465)
 * Add "comment" field to ColumnFamily definition. (CASSANDRA-481)
 * Additional JMX metrics (CASSANDRA-482)
 * JSON based export and import tools (several tickets)
 * Hinted Handoff fixes (several tickets)
 * Add key cache to improve read performance (CASSANDRA-423)
 * Simplified construction of custom ReplicationStrategy classes
   (CASSANDRA-497)
 * Graphical application (Swing) for ring integrity verification and 
   visualization was added to contrib (CASSANDRA-252)
 * Add DCQUORUM, DCQUORUMSYNC consistency levels and corresponding
   ReplicationStrategy / EndpointSnitch classes.  Experimental.
   (CASSANDRA-492)
 * Web client interface added to contrib (CASSANDRA-457)
 * More-efficient flush for Random, CollatedOPP partitioners 
   for normal writes (CASSANDRA-446) and bulk load (CASSANDRA-420)
 * Add MemtableFlushAfterMinutes, a global replacement for the old 
   per-CF FlushPeriodInMinutes setting (CASSANDRA-463)
 * optimizations to slice reading (CASSANDRA-350) and supercolumn
   queries (CASSANDRA-510)
 * force binding to given listenaddress for nodes with multiple
   interfaces (CASSANDRA-546)
 * stress.py benchmarking tool improvements (several tickets)
 * optimized replica placement code (CASSANDRA-525)
 * faster log replay on restart (CASSANDRA-539, CASSANDRA-540)
 * optimized local-node writes (CASSANDRA-558)
 * added get_range_slice, deprecating get_key_range (CASSANDRA-344)
 * expose TimedOutException to thrift (CASSANDRA-563)
 

0.4.2
 * Add validation disallowing null keys (CASSANDRA-486)
 * Fix race conditions in TCPConnectionManager (CASSANDRA-487)
 * Fix using non-utf8-aware comparison as a sanity check.
   (CASSANDRA-493)
 * Improve default garbage collector options (CASSANDRA-504)
 * Add "nodeprobe flush" (CASSANDRA-505)
 * remove NotFoundException from get_slice throws list (CASSANDRA-518)
 * fix get (not get_slice) of entire supercolumn (CASSANDRA-508)
 * fix null token during bootstrap (CASSANDRA-501)


0.4.1
 * Fix FlushPeriod columnfamily configuration regression
   (CASSANDRA-455)
 * Fix long column name support (CASSANDRA-460)
 * Fix for serializing a row that only contains tombstones
   (CASSANDRA-458)
 * Fix for discarding unneeded commitlog segments (CASSANDRA-459)
 * Add SnapshotBeforeCompaction configuration option (CASSANDRA-426)
 * Fix compaction abort under insufficient disk space (CASSANDRA-473)
 * Fix reading subcolumn slice from tombstoned CF (CASSANDRA-484)
 * Fix race condition in RVH causing occasional NPE (CASSANDRA-478)


0.4.0
 * fix get_key_range problems when a node is down (CASSANDRA-440)
   and add UnavailableException to more Thrift methods
 * Add example EndPointSnitch contrib code (several tickets)


0.4.0 RC2
 * fix SSTable generation clash during compaction (CASSANDRA-418)
 * reject method calls with null parameters (CASSANDRA-308)
 * properly order ranges in nodeprobe output (CASSANDRA-421)
 * fix logging of certain errors on executor threads (CASSANDRA-425)


0.4.0 RC1
 * Bootstrap feature is live; use -b on startup (several tickets)
 * Added multiget api (CASSANDRA-70)
 * fix Deadlock with SelectorManager.doProcess and TcpConnection.write
   (CASSANDRA-392)
 * remove key cache b/c of concurrency bugs in third-party
   CLHM library (CASSANDRA-405)
 * update non-major compaction logic to use two threshold values
   (CASSANDRA-407)
 * add periodic / batch commitlog sync modes (several tickets)
 * inline BatchMutation into batch_insert params (CASSANDRA-403)
 * allow setting the logging level at runtime via mbean (CASSANDRA-402)
 * change default comparator to BytesType (CASSANDRA-400)
 * add forwards-compatible ConsistencyLevel parameter to get_key_range
   (CASSANDRA-322)
 * r/m special case of blocking for local destination when writing with 
   ConsistencyLevel.ZERO (CASSANDRA-399)
 * Fixes to make BinaryMemtable [bulk load interface] useful (CASSANDRA-337);
   see contrib/bmt_example for an example of using it.
 * More JMX properties added (several tickets)
 * Thrift changes (several tickets)
    - Merged _super get methods with the normal ones; return values
      are now of ColumnOrSuperColumn.
    - Similarly, merged batch_insert_super into batch_insert.



0.4.0 beta
 * On-disk data format has changed to allow billions of keys/rows per
   node instead of only millions
 * Multi-keyspace support
 * Scan all sstables for all queries to avoid situations where
   different types of operation on the same ColumnFamily could
   disagree on what data was present
 * Snapshot support via JMX
 * Thrift API has changed a _lot_:
    - removed time-sorted CFs; instead, user-defined comparators
      may be defined on the column names, which are now byte arrays.
      Default comparators are provided for UTF8, Bytes, Ascii, Long (i64),
      and UUID types.
    - removed colon-delimited strings in thrift api in favor of explicit
      structs such as ColumnPath, ColumnParent, etc.  Also normalized
      thrift struct and argument naming.
    - Added columnFamily argument to get_key_range.
    - Change signature of get_slice to accept starting and ending
      columns as well as an offset.  (This allows use of indexes.)
      Added "ascending" flag to allow reasonably-efficient reverse
      scans as well.  Removed get_slice_by_range as redundant.
    - get_key_range operates on one CF at a time
    - changed `block` boolean on insert methods to ConsistencyLevel enum,
      with options of NONE, ONE, QUORUM, and ALL.
    - added similar consistency_level parameter to read methods
    - column-name-set slice with no names given now returns zero columns
      instead of all of them.  ("all" can run your server out of memory.
      use a range-based slice with a high max column count instead.)
 * Removed the web interface. Node information can now be obtained by 
   using the newly introduced nodeprobe utility.
 * More JMX stats
 * Remove magic values from internals (e.g. special key to indicate
   when to flush memtables)
 * Rename configuration "table" to "keyspace"
 * Moved to crash-only design; no more shutdown (just kill the process)
 * Lots of bug fixes

Full list of issues resolved in 0.4 is at https://issues.apache.org/jira/secure/IssueNavigator.jspa?reset=true&&pid=12310865&fixfor=12313862&resolution=1&sorter/field=issuekey&sorter/order=DESC


0.3.0 RC3
 * Fix potential deadlock under load in TCPConnection.
   (CASSANDRA-220)


0.3.0 RC2
 * Fix possible data loss when server is stopped after replaying
   log but before new inserts force memtable flush.
   (CASSANDRA-204)
 * Added BUGS file


0.3.0 RC1
 * Range queries on keys, including user-defined key collation
 * Remove support
 * Workarounds for a weird bug in JDK select/register that seems
   particularly common on VM environments. Cassandra should deploy
   fine on EC2 now
 * Much improved infrastructure: the beginnings of a decent test suite
   ("ant test" for unit tests; "nosetests" for system tests), code
   coverage reporting, etc.
 * Expanded node status reporting via JMX
 * Improved error reporting/logging on both server and client
 * Reduced memory footprint in default configuration
 * Combined blocking and non-blocking versions of insert APIs
 * Added FlushPeriodInMinutes configuration parameter to force
   flushing of infrequently-updated ColumnFamilies<|MERGE_RESOLUTION|>--- conflicted
+++ resolved
@@ -1,4 +1,3 @@
-<<<<<<< HEAD
 2.2
  * Allow JMX over SSL directly from nodetool (CASSANDRA-9090)
  * Update cqlsh for UDFs (CASSANDRA-7556)
@@ -17,10 +16,7 @@
  * Add logback metrics (CASSANDRA-9378)
  * Update and refactor ant test/test-compression to run the tests in parallel (CASSANDRA-9583)
 Merged from 2.1:
-=======
-2.1.8
  * Avoids ballot clash in Paxos (CASSANDRA-9649)
->>>>>>> fe65707f
  * Fix IndexOutOfBoundsException when inserting tuple with too many
    elements using the string literal notation (CASSANDRA-9559)
  * Enable describe on indices (CASSANDRA-7814)
