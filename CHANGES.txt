--- conflicted
+++ resolved
@@ -1,4 +1,3 @@
-<<<<<<< HEAD
 3.11.2
  * Remove OpenJDK log warning (CASSANDRA-13916)
  * Prevent compaction strategies from looping indefinitely (CASSANDRA-14079)
@@ -8,10 +7,8 @@
  * Update jackson JSON jars (CASSANDRA-13949)
  * Avoid locks when checking LCS fanout and if we should defrag (CASSANDRA-13930)
 Merged from 3.0:
-=======
 3.0.16
  * Reduce garbage created by DynamicSnitch (CASSANDRA-14091)
->>>>>>> 10ca7e47
  * More frequent commitlog chained markers (CASSANDRA-13987)
  * Fix serialized size of DataLimits (CASSANDRA-14057)
  * Add flag to allow dropping oversized read repair mutations (CASSANDRA-13975)
