1.1.1-dev
 * include tombstone size in ColumnFamily.size, which can prevent OOM
   during sudden mass delete operations (CASSANDRA-3741)
 * Open 1 sstableScanner per level for leveled compaction (CASSANDRA-4142)
 * Optimize reads when row deletion timestamps allow us to restrict
   the set of sstables we check (CASSANDRA-4116)
 * incremental repair by token range (CASSANDRA-3912)
 * streaming commitlog backup + pitr (CASSANDRA-3690)
 * avoid generating redundant compaction tasks during streaming
   (CASSANDRA-4174)
 * add -cf option to nodetool snapshot, and takeColumnFamilySnapshot to
   StorageService mbean (CASSANDRA-556)
 * optimize cleanup to drop entire sstables where possible (CASSANDRA-4079)
 * optimize truncate when autosnapshot is disabled (CASSANDRA-4153)
 * add support for commitlog archiving and point-in-time recovery
   (CASSANDRA-3647)
 * update caches to use byte[] keys to reduce memory overhead (CASSANDRA-3966)
 * add column limit to cli (CASSANDRA-3012, 4098)
 * clean up and optimize DataOutputBuffer, used by CQL compression and
   CompositeType (CASSANDRA-4072)
 * optimize commitlog checksumming (CASSANDRA-3610)
 * identify and blacklist corrupted SSTables from future compactions 
   (CASSANDRA-2261)
 * Move CfDef and KsDef validation out of thrift (CASSANDRA-4037)
 * Expose repairing by a user provided range (CASSANDRA-3912)
 * Add way to force the cassandra-cli to refresh it's schema (CASSANDRA-4052)
 * Avoids having replicate on write tasks stacking up at CL.ONE (CASSANDRA-2889)
 * (cql3) Fix order by for reversed queries (CASSANDRA-4160)
 * (cql3) Add ReversedType support (CASSANDRA-4004)
 * (cql3) Add timeuuid type (CASSANDRA-4194)
 * (cql3) Minor fixes (CASSANDRA-4185)
 * (cql3) Fix prepared statement in BATCH (CASSANDRA-4202)
 * (cql3) Reduce the list of reserved keywords (CASSANDRA-4186)
 * (cql3) Move max/min compaction thresholds to compaction strategy options
   (CASSANDRA-4187)
Merged from 1.0:
 * Fix super columns bug where cache is not updated (CASSANDRA-4190)
 * fix maxTimestamp to include row tombstones (CASSANDRA-4116)
 * (CLI) properly handle quotes in create/update keyspace commands (CASSANDRA-4129)
 * Avoids possible deadlock during bootstrap (CASSANDRA-4159)
 * fix stress tool that hangs forever on timeout or error (CASSANDRA-4128)
 * Fix super columns bug where cache is not updated (CASSANDRA-4190)
 * stress tool to return appropriate exit code on failure (CASSANDRA-4188)


1.1.0-final
 * average a reduced liveRatio estimate with the previous one (CASSANDRA-4065)
 * Allow KS and CF names up to 48 characters (CASSANDRA-4157)
 * fix stress build (CASSANDRA-4140)
 * add time remaining estimate to nodetool compactionstats (CASSANDRA-4167)
 * (cql) fix NPE in cql3 ALTER TABLE (CASSANDRA-4163)
 * (cql) Add support for CL.TWO and CL.THREE in CQL (CASSANDRA-4156)
 * (cql) Fix type in CQL3 ALTER TABLE preventing update (CASSANDRA-4170)
 * (cql) Throw invalid exception from CQL3 on obsolete options (CASSANDRA-4171)
 * (cqlsh) fix recognizing uppercase SELECT keyword (CASSANDRA-4161)
 * Pig: wide row support (CASSANDRA-3909)
Merged from 1.0:
 * avoid streaming empty files with bulk loader if sstablewriter errors out
   (CASSANDRA-3946)


1.1-rc1
 * Include stress tool in binary builds (CASSANDRA-4103)
 * (Hadoop) fix wide row iteration when last row read was deleted
   (CASSANDRA-4154)
 * fix read_repair_chance to really default to 0.1 in the cli (CASSANDRA-4114)
 * Adds caching and bloomFilterFpChange to CQL options (CASSANDRA-4042)
 * Adds posibility to autoconfigure size of the KeyCache (CASSANDRA-4087)
 * fix KEYS index from skipping results (CASSANDRA-3996)
 * Remove sliced_buffer_size_in_kb dead option (CASSANDRA-4076)
 * make loadNewSStable preserve sstable version (CASSANDRA-4077)
 * Respect 1.0 cache settings as much as possible when upgrading 
   (CASSANDRA-4088)
 * relax path length requirement for sstable files when upgrading on 
   non-Windows platforms (CASSANDRA-4110)
 * fix terminination of the stress.java when errors were encountered
   (CASSANDRA-4128)
 * Move CfDef and KsDef validation out of thrift (CASSANDRA-4037)
 * Fix get_paged_slice (CASSANDRA-4136)
 * CQL3: Support slice with exclusive start and stop (CASSANDRA-3785)
Merged from 1.0:
 * support PropertyFileSnitch in bulk loader (CASSANDRA-4145)
 * add auto_snapshot option allowing disabling snapshot before drop/truncate
   (CASSANDRA-3710)
 * allow short snitch names (CASSANDRA-4130)


1.1-beta2
 * rename loaded sstables to avoid conflicts with local snapshots
   (CASSANDRA-3967)
 * start hint replay as soon as FD notifies that the target is back up
   (CASSANDRA-3958)
 * avoid unproductive deserializing of cached rows during compaction
   (CASSANDRA-3921)
 * fix concurrency issues with CQL keyspace creation (CASSANDRA-3903)
 * Show Effective Owership via Nodetool ring <keyspace> (CASSANDRA-3412)
 * Update ORDER BY syntax for CQL3 (CASSANDRA-3925)
 * Fix BulkRecordWriter to not throw NPE if reducer gets no map data from Hadoop (CASSANDRA-3944)
 * Fix bug with counters in super columns (CASSANDRA-3821)
 * Remove deprecated merge_shard_chance (CASSANDRA-3940)
 * add a convenient way to reset a node's schema (CASSANDRA-2963)
 * fix for intermittent SchemaDisagreementException (CASSANDRA-3884)
 * CLI `list <CF>` to limit number of columns and their order (CASSANDRA-3012)
 * ignore deprecated KsDef/CfDef/ColumnDef fields in native schema (CASSANDRA-3963)
 * CLI to report when unsupported column_metadata pair was given (CASSANDRA-3959)
 * reincarnate removed and deprecated KsDef/CfDef attributes (CASSANDRA-3953)
 * Fix race between writes and read for cache (CASSANDRA-3862)
 * perform static initialization of StorageProxy on start-up (CASSANDRA-3797)
 * support trickling fsync() on writes (CASSANDRA-3950)
 * expose counters for unavailable/timeout exceptions given to thrift clients (CASSANDRA-3671)
 * avoid quadratic startup time in LeveledManifest (CASSANDRA-3952)
 * Add type information to new schema_ columnfamilies and remove thrift
   serialization for schema (CASSANDRA-3792)
 * add missing column validator options to the CLI help (CASSANDRA-3926)
 * skip reading saved key cache if CF's caching strategy is NONE or ROWS_ONLY (CASSANDRA-3954)
 * Unify migration code (CASSANDRA-4017)
Merged from 1.0:
 * cqlsh: guess correct version of Python for Arch Linux (CASSANDRA-4090)
<<<<<<< HEAD
=======
 * (CLI) properly handle quotes in create/update keyspace commands (CASSANDRA-4129)
 * Avoids possible deadlock during bootstrap (CASSANDRA-4159)
 * fix stress tool that hangs forever on timeout or error (CASSANDRA-4128)
 * Fix super columns bug where cache is not updated (CASSANDRA-4190)
 * stress tool to return appropriate exit code on failure (CASSANDRA-4188)
 * fix compaction NPE when out of disk space and assertions disabled
   (CASSANDRA-3985)
>>>>>>> c1148cec


1.0.9
 * improve index sampling performance (CASSANDRA-4023)
 * always compact away deleted hints immediately after handoff (CASSANDRA-3955)
 * delete hints from dropped ColumnFamilies on handoff instead of
   erroring out (CASSANDRA-3975)
 * add CompositeType ref to the CLI doc for create/update column family (CASSANDRA-3980)
 * Pig: support Counter ColumnFamilies (CASSANDRA-3973)
 * Pig: Composite column support (CASSANDRA-3684)
 * Avoid NPE during repair when a keyspace has no CFs (CASSANDRA-3988)
 * Fix division-by-zero error on get_slice (CASSANDRA-4000)
 * don't change manifest level for cleanup, scrub, and upgradesstables
   operations under LeveledCompactionStrategy (CASSANDRA-3989, 4112)
 * fix race leading to super columns assertion failure (CASSANDRA-3957)
 * fix NPE on invalid CQL delete command (CASSANDRA-3755)
 * allow custom types in CLI's assume command (CASSANDRA-4081)
 * fix totalBytes count for parallel compactions (CASSANDRA-3758)
 * fix intermittent NPE in get_slice (CASSANDRA-4095)
 * remove unnecessary asserts in native code interfaces (CASSANDRA-4096)
 * Validate blank keys in CQL to avoid assertion errors (CASSANDRA-3612)
 * cqlsh: fix bad decoding of some column names (CASSANDRA-4003)
 * cqlsh: fix incorrect padding with unicode chars (CASSANDRA-4033)
 * Fix EC2 snitch incorrectly reporting region (CASSANDRA-4026)
 * Shut down thrift during decommission (CASSANDRA-4086)
 * Expose nodetool cfhistograms for 2ndary indexes (CASSANDRA-4063)
Merged from 0.8:
 * Fix ConcurrentModificationException in gossiper (CASSANDRA-4019)


1.1-beta1
 * (cqlsh)
   + add SOURCE and CAPTURE commands, and --file option (CASSANDRA-3479)
   + add ALTER COLUMNFAMILY WITH (CASSANDRA-3523)
   + bundle Python dependencies with Cassandra (CASSANDRA-3507)
   + added to Debian package (CASSANDRA-3458)
   + display byte data instead of erroring out on decode failure 
     (CASSANDRA-3874)
 * add nodetool rebuild_index (CASSANDRA-3583)
 * add nodetool rangekeysample (CASSANDRA-2917)
 * Fix streaming too much data during move operations (CASSANDRA-3639)
 * Nodetool and CLI connect to localhost by default (CASSANDRA-3568)
 * Reduce memory used by primary index sample (CASSANDRA-3743)
 * (Hadoop) separate input/output configurations (CASSANDRA-3197, 3765)
 * avoid returning internal Cassandra classes over JMX (CASSANDRA-2805)
 * add row-level isolation via SnapTree (CASSANDRA-2893)
 * Optimize key count estimation when opening sstable on startup
   (CASSANDRA-2988)
 * multi-dc replication optimization supporting CL > ONE (CASSANDRA-3577)
 * add command to stop compactions (CASSANDRA-1740, 3566, 3582)
 * multithreaded streaming (CASSANDRA-3494)
 * removed in-tree redhat spec (CASSANDRA-3567)
 * "defragment" rows for name-based queries under STCS, again (CASSANDRA-2503)
 * Recycle commitlog segments for improved performance 
   (CASSANDRA-3411, 3543, 3557, 3615)
 * update size-tiered compaction to prioritize small tiers (CASSANDRA-2407)
 * add message expiration logic to OutboundTcpConnection (CASSANDRA-3005)
 * off-heap cache to use sun.misc.Unsafe instead of JNA (CASSANDRA-3271)
 * EACH_QUORUM is only supported for writes (CASSANDRA-3272)
 * replace compactionlock use in schema migration by checking CFS.isValid
   (CASSANDRA-3116)
 * recognize that "SELECT first ... *" isn't really "SELECT *" (CASSANDRA-3445)
 * Use faster bytes comparison (CASSANDRA-3434)
 * Bulk loader is no longer a fat client, (HADOOP) bulk load output format
   (CASSANDRA-3045)
 * (Hadoop) add support for KeyRange.filter
 * remove assumption that keys and token are in bijection
   (CASSANDRA-1034, 3574, 3604)
 * always remove endpoints from delevery queue in HH (CASSANDRA-3546)
 * fix race between cf flush and its 2ndary indexes flush (CASSANDRA-3547)
 * fix potential race in AES when a repair fails (CASSANDRA-3548)
 * Remove columns shadowed by a deleted container even when we cannot purge
   (CASSANDRA-3538)
 * Improve memtable slice iteration performance (CASSANDRA-3545)
 * more efficient allocation of small bloom filters (CASSANDRA-3618)
 * Use separate writer thread in SSTableSimpleUnsortedWriter (CASSANDRA-3619)
 * fsync the directory after new sstable or commitlog segment are created (CASSANDRA-3250)
 * fix minor issues reported by FindBugs (CASSANDRA-3658)
 * global key/row caches (CASSANDRA-3143, 3849)
 * optimize memtable iteration during range scan (CASSANDRA-3638)
 * introduce 'crc_check_chance' in CompressionParameters to support
   a checksum percentage checking chance similarly to read-repair (CASSANDRA-3611)
 * a way to deactivate global key/row cache on per-CF basis (CASSANDRA-3667)
 * fix LeveledCompactionStrategy broken because of generation pre-allocation
   in LeveledManifest (CASSANDRA-3691)
 * finer-grained control over data directories (CASSANDRA-2749)
 * Fix ClassCastException during hinted handoff (CASSANDRA-3694)
 * Upgrade Thrift to 0.7 (CASSANDRA-3213)
 * Make stress.java insert operation to use microseconds (CASSANDRA-3725)
 * Allows (internally) doing a range query with a limit of columns instead of
   rows (CASSANDRA-3742)
 * Allow rangeSlice queries to be start/end inclusive/exclusive (CASSANDRA-3749)
 * Fix BulkLoader to support new SSTable layout and add stream
   throttling to prevent an NPE when there is no yaml config (CASSANDRA-3752)
 * Allow concurrent schema migrations (CASSANDRA-1391, 3832)
 * Add SnapshotCommand to trigger snapshot on remote node (CASSANDRA-3721)
 * Make CFMetaData conversions to/from thrift/native schema inverses
   (CASSANDRA_3559)
 * Add initial code for CQL 3.0-beta (CASSANDRA-3781, 3753)
 * Add wide row support for ColumnFamilyInputFormat (CASSANDRA-3264)
 * Allow extending CompositeType comparator (CASSANDRA-3657)
 * Avoids over-paging during get_count (CASSANDRA-3798)
 * Add new command to rebuild a node without (repair) merkle tree calculations
   (CASSANDRA-3483, 3922)
 * respect not only row cache capacity but caching mode when
   trying to read data (CASSANDRA-3812)
 * fix system tests (CASSANDRA-3827)
 * CQL support for altering row key type in ALTER TABLE (CASSANDRA-3781)
 * turn compression on by default (CASSANDRA-3871)
 * make hexToBytes refuse invalid input (CASSANDRA-2851)
 * Make secondary indexes CF inherit compression and compaction from their
   parent CF (CASSANDRA-3877)
 * Finish cleanup up tombstone purge code (CASSANDRA-3872)
 * Avoid NPE on aboarted stream-out sessions (CASSANDRA-3904)
 * BulkRecordWriter throws NPE for counter columns (CASSANDRA-3906)
 * Support compression using BulkWriter (CASSANDRA-3907)


1.0.8
 * fix race between cleanup and flush on secondary index CFSes (CASSANDRA-3712)
 * avoid including non-queried nodes in rangeslice read repair
   (CASSANDRA-3843)
 * Only snapshot CF being compacted for snapshot_before_compaction 
   (CASSANDRA-3803)
 * Log active compactions in StatusLogger (CASSANDRA-3703)
 * Compute more accurate compaction score per level (CASSANDRA-3790)
 * Return InvalidRequest when using a keyspace that doesn't exist
   (CASSANDRA-3764)
 * disallow user modification of System keyspace (CASSANDRA-3738)
 * allow using sstable2json on secondary index data (CASSANDRA-3738)
 * (cqlsh) add DESCRIBE COLUMNFAMILIES (CASSANDRA-3586)
 * (cqlsh) format blobs correctly and use colors to improve output
   readability (CASSANDRA-3726)
 * synchronize BiMap of bootstrapping tokens (CASSANDRA-3417)
 * show index options in CLI (CASSANDRA-3809)
 * add optional socket timeout for streaming (CASSANDRA-3838)
 * fix truncate not to leave behind non-CFS backed secondary indexes
   (CASSANDRA-3844)
 * make CLI `show schema` to use output stream directly instead
   of StringBuilder (CASSANDRA-3842)
 * remove the wait on hint future during write (CASSANDRA-3870)
 * (cqlsh) ignore missing CfDef opts (CASSANDRA-3933)
 * (cqlsh) look for cqlshlib relative to realpath (CASSANDRA-3767)
 * Fix short read protection (CASSANDRA-3934)
 * Make sure infered and actual schema match (CASSANDRA-3371)
 * Fix NPE during HH delivery (CASSANDRA-3677)
 * Don't put boostrapping node in 'hibernate' status (CASSANDRA-3737)
 * Fix double quotes in windows bat files (CASSANDRA-3744)
 * Fix bad validator lookup (CASSANDRA-3789)
 * Fix soft reset in EC2MultiRegionSnitch (CASSANDRA-3835)
 * Don't leave zombie connections with THSHA thrift server (CASSANDRA-3867)
 * (cqlsh) fix deserialization of data (CASSANDRA-3874)
 * Fix removetoken force causing an inconsistent state (CASSANDRA-3876)
 * Fix ahndling of some types with Pig (CASSANDRA-3886)
 * Don't allow to drop the system keyspace (CASSANDRA-3759)
 * Make Pig deletes disabled by default and configurable (CASSANDRA-3628)
Merged from 0.8:
 * (Pig) fix CassandraStorage to use correct comparator in Super ColumnFamily
   case (CASSANDRA-3251)
 * fix thread safety issues in commitlog replay, primarily affecting
   systems with many (100s) of CF definitions (CASSANDRA-3751)
 * Fix relevant tomstone ignored with super columns (CASSANDRA-3875)


1.0.7
 * fix regression in HH page size calculation (CASSANDRA-3624)
 * retry failed stream on IOException (CASSANDRA-3686)
 * allow configuring bloom_filter_fp_chance (CASSANDRA-3497)
 * attempt hint delivery every ten minutes, or when failure detector
   notifies us that a node is back up, whichever comes first.  hint
   handoff throttle delay default changed to 1ms, from 50 (CASSANDRA-3554)
 * add nodetool setstreamthroughput (CASSANDRA-3571)
 * fix assertion when dropping a columnfamily with no sstables (CASSANDRA-3614)
 * more efficient allocation of small bloom filters (CASSANDRA-3618)
 * CLibrary.createHardLinkWithExec() to check for errors (CASSANDRA-3101)
 * Avoid creating empty and non cleaned writer during compaction (CASSANDRA-3616)
 * stop thrift service in shutdown hook so we can quiesce MessagingService
   (CASSANDRA-3335)
 * (CQL) compaction_strategy_options and compression_parameters for
   CREATE COLUMNFAMILY statement (CASSANDRA-3374)
 * Reset min/max compaction threshold when creating size tiered compaction
   strategy (CASSANDRA-3666)
 * Don't ignore IOException during compaction (CASSANDRA-3655)
 * Fix assertion error for CF with gc_grace=0 (CASSANDRA-3579)
 * Shutdown ParallelCompaction reducer executor after use (CASSANDRA-3711)
 * Avoid < 0 value for pending tasks in leveled compaction (CASSANDRA-3693)
 * (Hadoop) Support TimeUUID in Pig CassandraStorage (CASSANDRA-3327)
 * Check schema is ready before continuing boostrapping (CASSANDRA-3629)
 * Catch overflows during parsing of chunk_length_kb (CASSANDRA-3644)
 * Improve stream protocol mismatch errors (CASSANDRA-3652)
 * Avoid multiple thread doing HH to the same target (CASSANDRA-3681)
 * Add JMX property for rp_timeout_in_ms (CASSANDRA-2940)
 * Allow DynamicCompositeType to compare component of different types
   (CASSANDRA-3625)
 * Flush non-cfs backed secondary indexes (CASSANDRA-3659)
 * Secondary Indexes should report memory consumption (CASSANDRA-3155)
 * fix for SelectStatement start/end key are not set correctly
   when a key alias is involved (CASSANDRA-3700)
 * fix CLI `show schema` command insert of an extra comma in
   column_metadata (CASSANDRA-3714)
Merged from 0.8:
 * avoid logging (harmless) exception when GC takes < 1ms (CASSANDRA-3656)
 * prevent new nodes from thinking down nodes are up forever (CASSANDRA-3626)
 * use correct list of replicas for LOCAL_QUORUM reads when read repair
   is disabled (CASSANDRA-3696)
 * block on flush before compacting hints (may prevent OOM) (CASSANDRA-3733)


1.0.6
 * (CQL) fix cqlsh support for replicate_on_write (CASSANDRA-3596)
 * fix adding to leveled manifest after streaming (CASSANDRA-3536)
 * filter out unavailable cipher suites when using encryption (CASSANDRA-3178)
 * (HADOOP) add old-style api support for CFIF and CFRR (CASSANDRA-2799)
 * Support TimeUUIDType column names in Stress.java tool (CASSANDRA-3541)
 * (CQL) INSERT/UPDATE/DELETE/TRUNCATE commands should allow CF names to
   be qualified by keyspace (CASSANDRA-3419)
 * always remove endpoints from delevery queue in HH (CASSANDRA-3546)
 * fix race between cf flush and its 2ndary indexes flush (CASSANDRA-3547)
 * fix potential race in AES when a repair fails (CASSANDRA-3548)
 * fix default value validation usage in CLI SET command (CASSANDRA-3553)
 * Optimize componentsFor method for compaction and startup time
   (CASSANDRA-3532)
 * (CQL) Proper ColumnFamily metadata validation on CREATE COLUMNFAMILY 
   (CASSANDRA-3565)
 * fix compression "chunk_length_kb" option to set correct kb value for 
   thrift/avro (CASSANDRA-3558)
 * fix missing response during range slice repair (CASSANDRA-3551)
 * 'describe ring' moved from CLI to nodetool and available through JMX (CASSANDRA-3220)
 * add back partitioner to sstable metadata (CASSANDRA-3540)
 * fix NPE in get_count for counters (CASSANDRA-3601)
Merged from 0.8:
 * remove invalid assertion that table was opened before dropping it
   (CASSANDRA-3580)
 * range and index scans now only send requests to enough replicas to
   satisfy requested CL + RR (CASSANDRA-3598)
 * use cannonical host for local node in nodetool info (CASSANDRA-3556)
 * remove nonlocal DC write optimization since it only worked with
   CL.ONE or CL.LOCAL_QUORUM (CASSANDRA-3577, 3585)
 * detect misuses of CounterColumnType (CASSANDRA-3422)
 * turn off string interning in json2sstable, take 2 (CASSANDRA-2189)
 * validate compression parameters on add/update of the ColumnFamily 
   (CASSANDRA-3573)
 * Check for 0.0.0.0 is incorrect in CFIF (CASSANDRA-3584)
 * Increase vm.max_map_count in debian packaging (CASSANDRA-3563)
 * gossiper will never add itself to saved endpoints (CASSANDRA-3485)


1.0.5
 * revert CASSANDRA-3407 (see CASSANDRA-3540)
 * fix assertion error while forwarding writes to local nodes (CASSANDRA-3539)


1.0.4
 * fix self-hinting of timed out read repair updates and make hinted handoff
   less prone to OOMing a coordinator (CASSANDRA-3440)
 * expose bloom filter sizes via JMX (CASSANDRA-3495)
 * enforce RP tokens 0..2**127 (CASSANDRA-3501)
 * canonicalize paths exposed through JMX (CASSANDRA-3504)
 * fix "liveSize" stat when sstables are removed (CASSANDRA-3496)
 * add bloom filter FP rates to nodetool cfstats (CASSANDRA-3347)
 * record partitioner in sstable metadata component (CASSANDRA-3407)
 * add new upgradesstables nodetool command (CASSANDRA-3406)
 * skip --debug requirement to see common exceptions in CLI (CASSANDRA-3508)
 * fix incorrect query results due to invalid max timestamp (CASSANDRA-3510)
 * make sstableloader recognize compressed sstables (CASSANDRA-3521)
 * avoids race in OutboundTcpConnection in multi-DC setups (CASSANDRA-3530)
 * use SETLOCAL in cassandra.bat (CASANDRA-3506)
 * fix ConcurrentModificationException in Table.all() (CASSANDRA-3529)
Merged from 0.8:
 * fix concurrence issue in the FailureDetector (CASSANDRA-3519)
 * fix array out of bounds error in counter shard removal (CASSANDRA-3514)
 * avoid dropping tombstones when they might still be needed to shadow
   data in a different sstable (CASSANDRA-2786)


1.0.3
 * revert name-based query defragmentation aka CASSANDRA-2503 (CASSANDRA-3491)
 * fix invalidate-related test failures (CASSANDRA-3437)
 * add next-gen cqlsh to bin/ (CASSANDRA-3188, 3131, 3493)
 * (CQL) fix handling of rows with no columns (CASSANDRA-3424, 3473)
 * fix querying supercolumns by name returning only a subset of
   subcolumns or old subcolumn versions (CASSANDRA-3446)
 * automatically compute sha1 sum for uncompressed data files (CASSANDRA-3456)
 * fix reading metadata/statistics component for version < h (CASSANDRA-3474)
 * add sstable forward-compatibility (CASSANDRA-3478)
 * report compression ratio in CFSMBean (CASSANDRA-3393)
 * fix incorrect size exception during streaming of counters (CASSANDRA-3481)
 * (CQL) fix for counter decrement syntax (CASSANDRA-3418)
 * Fix race introduced by CASSANDRA-2503 (CASSANDRA-3482)
 * Fix incomplete deletion of delivered hints (CASSANDRA-3466)
 * Avoid rescheduling compactions when no compaction was executed 
   (CASSANDRA-3484)
 * fix handling of the chunk_length_kb compression options (CASSANDRA-3492)
Merged from 0.8:
 * fix updating CF row_cache_provider (CASSANDRA-3414)
 * CFMetaData.convertToThrift method to set RowCacheProvider (CASSANDRA-3405)
 * acquire compactionlock during truncate (CASSANDRA-3399)
 * fix displaying cfdef entries for super columnfamilies (CASSANDRA-3415)
 * Make counter shard merging thread safe (CASSANDRA-3178)
 * Revert CASSANDRA-2855
 * Fix bug preventing the use of efficient cross-DC writes (CASSANDRA-3472)
 * `describe ring` command for CLI (CASSANDRA-3220)
 * (Hadoop) skip empty rows when entire row is requested, redux (CASSANDRA-2855)


1.0.2
 * "defragment" rows for name-based queries under STCS (CASSANDRA-2503)
 * Add timing information to cassandra-cli GET/SET/LIST queries (CASSANDRA-3326)
 * Only create one CompressionMetadata object per sstable (CASSANDRA-3427)
 * cleanup usage of StorageService.setMode() (CASANDRA-3388)
 * Avoid large array allocation for compressed chunk offsets (CASSANDRA-3432)
 * fix DecimalType bytebuffer marshalling (CASSANDRA-3421)
 * fix bug that caused first column in per row indexes to be ignored 
   (CASSANDRA-3441)
 * add JMX call to clean (failed) repair sessions (CASSANDRA-3316)
 * fix sstableloader reference acquisition bug (CASSANDRA-3438)
 * fix estimated row size regression (CASSANDRA-3451)
 * make sure we don't return more columns than asked (CASSANDRA-3303, 3395)
Merged from 0.8:
 * acquire compactionlock during truncate (CASSANDRA-3399)
 * fix displaying cfdef entries for super columnfamilies (CASSANDRA-3415)


1.0.1
 * acquire references during index build to prevent delete problems
   on Windows (CASSANDRA-3314)
 * describe_ring should include datacenter/topology information (CASSANDRA-2882)
 * Thrift sockets are not properly buffered (CASSANDRA-3261)
 * performance improvement for bytebufferutil compare function (CASSANDRA-3286)
 * add system.versions ColumnFamily (CASSANDRA-3140)
 * reduce network copies (CASSANDRA-3333, 3373)
 * limit nodetool to 32MB of heap (CASSANDRA-3124)
 * (CQL) update parser to accept "timestamp" instead of "date" (CASSANDRA-3149)
 * Fix CLI `show schema` to include "compression_options" (CASSANDRA-3368)
 * Snapshot to include manifest under LeveledCompactionStrategy (CASSANDRA-3359)
 * (CQL) SELECT query should allow CF name to be qualified by keyspace (CASSANDRA-3130)
 * (CQL) Fix internal application error specifying 'using consistency ...'
   in lower case (CASSANDRA-3366)
 * fix Deflate compression when compression actually makes the data bigger
   (CASSANDRA-3370)
 * optimize UUIDGen to avoid lock contention on InetAddress.getLocalHost 
   (CASSANDRA-3387)
 * tolerate index being dropped mid-mutation (CASSANDRA-3334, 3313)
 * CompactionManager is now responsible for checking for new candidates
   post-task execution, enabling more consistent leveled compaction 
   (CASSANDRA-3391)
 * Cache HSHA threads (CASSANDRA-3372)
 * use CF/KS names as snapshot prefix for drop + truncate operations
   (CASSANDRA-2997)
 * Break bloom filters up to avoid heap fragmentation (CASSANDRA-2466)
 * fix cassandra hanging on jsvc stop (CASSANDRA-3302)
 * Avoid leveled compaction getting blocked on errors (CASSANDRA-3408)
 * Make reloading the compaction strategy safe (CASSANDRA-3409)
 * ignore 0.8 hints even if compaction begins before we try to purge
   them (CASSANDRA-3385)
 * remove procrun (bin\daemon) from Cassandra source tree and 
   artifacts (CASSANDRA-3331)
 * make cassandra compile under JDK7 (CASSANDRA-3275)
 * remove dependency of clientutil.jar to FBUtilities (CASSANDRA-3299)
 * avoid truncation errors by using long math on long values (CASSANDRA-3364)
 * avoid clock drift on some Windows machine (CASSANDRA-3375)
 * display cache provider in cli 'describe keyspace' command (CASSANDRA-3384)
 * fix incomplete topology information in describe_ring (CASSANDRA-3403)
 * expire dead gossip states based on time (CASSANDRA-2961)
 * improve CompactionTask extensibility (CASSANDRA-3330)
 * Allow one leveled compaction task to kick off another (CASSANDRA-3363)
 * allow encryption only between datacenters (CASSANDRA-2802)
Merged from 0.8:
 * fix truncate allowing data to be replayed post-restart (CASSANDRA-3297)
 * make iwriter final in IndexWriter to avoid NPE (CASSANDRA-2863)
 * (CQL) update grammar to require key clause in DELETE statement
   (CASSANDRA-3349)
 * (CQL) allow numeric keyspace names in USE statement (CASSANDRA-3350)
 * (Hadoop) skip empty rows when slicing the entire row (CASSANDRA-2855)
 * Fix handling of tombstone by SSTableExport/Import (CASSANDRA-3357)
 * fix ColumnIndexer to use long offsets (CASSANDRA-3358)
 * Improved CLI exceptions (CASSANDRA-3312)
 * Fix handling of tombstone by SSTableExport/Import (CASSANDRA-3357)
 * Only count compaction as active (for throttling) when they have
   successfully acquired the compaction lock (CASSANDRA-3344)
 * Display CLI version string on startup (CASSANDRA-3196)
 * (Hadoop) make CFIF try rpc_address or fallback to listen_address
   (CASSANDRA-3214)
 * (Hadoop) accept comma delimited lists of initial thrift connections
   (CASSANDRA-3185)
 * ColumnFamily min_compaction_threshold should be >= 2 (CASSANDRA-3342)
 * (Pig) add 0.8+ types and key validation type in schema (CASSANDRA-3280)
 * Fix completely removing column metadata using CLI (CASSANDRA-3126)
 * CLI `describe cluster;` output should be on separate lines for separate versions
   (CASSANDRA-3170)
 * fix changing durable_writes keyspace option during CF creation
   (CASSANDRA-3292)
 * avoid locking on update when no indexes are involved (CASSANDRA-3386)
 * fix assertionError during repair with ordered partitioners (CASSANDRA-3369)
 * correctly serialize key_validation_class for avro (CASSANDRA-3391)
 * don't expire counter tombstone after streaming (CASSANDRA-3394)
 * prevent nodes that failed to join from hanging around forever 
   (CASSANDRA-3351)
 * remove incorrect optimization from slice read path (CASSANDRA-3390)
 * Fix race in AntiEntropyService (CASSANDRA-3400)


1.0.0-final
 * close scrubbed sstable fd before deleting it (CASSANDRA-3318)
 * fix bug preventing obsolete commitlog segments from being removed
   (CASSANDRA-3269)
 * tolerate whitespace in seed CDL (CASSANDRA-3263)
 * Change default heap thresholds to max(min(1/2 ram, 1G), min(1/4 ram, 8GB))
   (CASSANDRA-3295)
 * Fix broken CompressedRandomAccessReaderTest (CASSANDRA-3298)
 * (CQL) fix type information returned for wildcard queries (CASSANDRA-3311)
 * add estimated tasks to LeveledCompactionStrategy (CASSANDRA-3322)
 * avoid including compaction cache-warming in keycache stats (CASSANDRA-3325)
 * run compaction and hinted handoff threads at MIN_PRIORITY (CASSANDRA-3308)
 * default hsha thrift server to cpu core count in rpc pool (CASSANDRA-3329)
 * add bin\daemon to binary tarball for Windows service (CASSANDRA-3331)
 * Fix places where uncompressed size of sstables was use in place of the
   compressed one (CASSANDRA-3338)
 * Fix hsha thrift server (CASSANDRA-3346)
 * Make sure repair only stream needed sstables (CASSANDRA-3345)


1.0.0-rc2
 * Log a meaningful warning when a node receives a message for a repair session
   that doesn't exist anymore (CASSANDRA-3256)
 * test for NUMA policy support as well as numactl presence (CASSANDRA-3245)
 * Fix FD leak when internode encryption is enabled (CASSANDRA-3257)
 * Remove incorrect assertion in mergeIterator (CASSANDRA-3260)
 * FBUtilities.hexToBytes(String) to throw NumberFormatException when string
   contains non-hex characters (CASSANDRA-3231)
 * Keep SimpleSnitch proximity ordering unchanged from what the Strategy
   generates, as intended (CASSANDRA-3262)
 * remove Scrub from compactionstats when finished (CASSANDRA-3255)
 * fix counter entry in jdbc TypesMap (CASSANDRA-3268)
 * fix full queue scenario for ParallelCompactionIterator (CASSANDRA-3270)
 * fix bootstrap process (CASSANDRA-3285)
 * don't try delivering hints if when there isn't any (CASSANDRA-3176)
 * CLI documentation change for ColumnFamily `compression_options` (CASSANDRA-3282)
 * ignore any CF ids sent by client for adding CF/KS (CASSANDRA-3288)
 * remove obsolete hints on first startup (CASSANDRA-3291)
 * use correct ISortedColumns for time-optimized reads (CASSANDRA-3289)
 * Evict gossip state immediately when a token is taken over by a new IP 
   (CASSANDRA-3259)


1.0.0-rc1
 * Update CQL to generate microsecond timestamps by default (CASSANDRA-3227)
 * Fix counting CFMetadata towards Memtable liveRatio (CASSANDRA-3023)
 * Kill server on wrapped OOME such as from FileChannel.map (CASSANDRA-3201)
 * remove unnecessary copy when adding to row cache (CASSANDRA-3223)
 * Log message when a full repair operation completes (CASSANDRA-3207)
 * Fix streamOutSession keeping sstables references forever if the remote end
   dies (CASSANDRA-3216)
 * Remove dynamic_snitch boolean from example configuration (defaulting to 
   true) and set default badness threshold to 0.1 (CASSANDRA-3229)
 * Base choice of random or "balanced" token on bootstrap on whether
   schema definitions were found (CASSANDRA-3219)
 * Fixes for LeveledCompactionStrategy score computation, prioritization,
   scheduling, and performance (CASSANDRA-3224, 3234)
 * parallelize sstable open at server startup (CASSANDRA-2988)
 * fix handling of exceptions writing to OutboundTcpConnection (CASSANDRA-3235)
 * Allow using quotes in "USE <keyspace>;" CLI command (CASSANDRA-3208)
 * Don't allow any cache loading exceptions to halt startup (CASSANDRA-3218)
 * Fix sstableloader --ignores option (CASSANDRA-3247)
 * File descriptor limit increased in packaging (CASSANDRA-3206)
 * Fix deadlock in commit log during flush (CASSANDRA-3253) 


1.0.0-beta1
 * removed binarymemtable (CASSANDRA-2692)
 * add commitlog_total_space_in_mb to prevent fragmented logs (CASSANDRA-2427)
 * removed commitlog_rotation_threshold_in_mb configuration (CASSANDRA-2771)
 * make AbstractBounds.normalize de-overlapp overlapping ranges (CASSANDRA-2641)
 * replace CollatingIterator, ReducingIterator with MergeIterator 
   (CASSANDRA-2062)
 * Fixed the ability to set compaction strategy in cli using create column 
   family command (CASSANDRA-2778)
 * clean up tmp files after failed compaction (CASSANDRA-2468)
 * restrict repair streaming to specific columnfamilies (CASSANDRA-2280)
 * don't bother persisting columns shadowed by a row tombstone (CASSANDRA-2589)
 * reset CF and SC deletion times after gc_grace (CASSANDRA-2317)
 * optimize away seek when compacting wide rows (CASSANDRA-2879)
 * single-pass streaming (CASSANDRA-2677, 2906, 2916, 3003)
 * use reference counting for deleting sstables instead of relying on GC
   (CASSANDRA-2521, 3179)
 * store hints as serialized mutations instead of pointers to data row
   (CASSANDRA-2045)
 * store hints in the coordinator node instead of in the closest replica 
   (CASSANDRA-2914)
 * add row_cache_keys_to_save CF option (CASSANDRA-1966)
 * check column family validity in nodetool repair (CASSANDRA-2933)
 * use lazy initialization instead of class initialization in NodeId
   (CASSANDRA-2953)
 * add paging to get_count (CASSANDRA-2894)
 * fix "short reads" in [multi]get (CASSANDRA-2643, 3157, 3192)
 * add optional compression for sstables (CASSANDRA-47, 2994, 3001, 3128)
 * add scheduler JMX metrics (CASSANDRA-2962)
 * add block level checksum for compressed data (CASSANDRA-1717)
 * make column family backed column map pluggable and introduce unsynchronized
   ArrayList backed one to speedup reads (CASSANDRA-2843, 3165, 3205)
 * refactoring of the secondary index api (CASSANDRA-2982)
 * make CL > ONE reads wait for digest reconciliation before returning
   (CASSANDRA-2494)
 * fix missing logging for some exceptions (CASSANDRA-2061)
 * refactor and optimize ColumnFamilyStore.files(...) and Descriptor.fromFilename(String)
   and few other places responsible for work with SSTable files (CASSANDRA-3040)
 * Stop reading from sstables once we know we have the most recent columns,
   for query-by-name requests (CASSANDRA-2498)
 * Add query-by-column mode to stress.java (CASSANDRA-3064)
 * Add "install" command to cassandra.bat (CASSANDRA-292)
 * clean up KSMetadata, CFMetadata from unnecessary
   Thrift<->Avro conversion methods (CASSANDRA-3032)
 * Add timeouts to client request schedulers (CASSANDRA-3079, 3096)
 * Cli to use hashes rather than array of hashes for strategy options (CASSANDRA-3081)
 * LeveledCompactionStrategy (CASSANDRA-1608, 3085, 3110, 3087, 3145, 3154, 3182)
 * Improvements of the CLI `describe` command (CASSANDRA-2630)
 * reduce window where dropped CF sstables may not be deleted (CASSANDRA-2942)
 * Expose gossip/FD info to JMX (CASSANDRA-2806)
 * Fix streaming over SSL when compressed SSTable involved (CASSANDRA-3051)
 * Add support for pluggable secondary index implementations (CASSANDRA-3078)
 * remove compaction_thread_priority setting (CASSANDRA-3104)
 * generate hints for replicas that timeout, not just replicas that are known
   to be down before starting (CASSANDRA-2034)
 * Add throttling for internode streaming (CASSANDRA-3080)
 * make the repair of a range repair all replica (CASSANDRA-2610, 3194)
 * expose the ability to repair the first range (as returned by the
   partitioner) of a node (CASSANDRA-2606)
 * Streams Compression (CASSANDRA-3015)
 * add ability to use multiple threads during a single compaction
   (CASSANDRA-2901)
 * make AbstractBounds.normalize support overlapping ranges (CASSANDRA-2641)
 * fix of the CQL count() behavior (CASSANDRA-3068)
 * use TreeMap backed column families for the SSTable simple writers
   (CASSANDRA-3148)
 * fix inconsistency of the CLI syntax when {} should be used instead of [{}]
   (CASSANDRA-3119)
 * rename CQL type names to match expected SQL behavior (CASSANDRA-3149, 3031)
 * Arena-based allocation for memtables (CASSANDRA-2252, 3162, 3163, 3168)
 * Default RR chance to 0.1 (CASSANDRA-3169)
 * Add RowLevel support to secondary index API (CASSANDRA-3147)
 * Make SerializingCacheProvider the default if JNA is available (CASSANDRA-3183)
 * Fix backwards compatibilty for CQL memtable properties (CASSANDRA-3190)
 * Add five-minute delay before starting compactions on a restarted server
   (CASSANDRA-3181)
 * Reduce copies done for intra-host messages (CASSANDRA-1788, 3144)
 * support of compaction strategy option for stress.java (CASSANDRA-3204)
 * make memtable throughput and column count thresholds no-ops (CASSANDRA-2449)
 * Return schema information along with the resultSet in CQL (CASSANDRA-2734)
 * Add new DecimalType (CASSANDRA-2883)
 * Fix assertion error in RowRepairResolver (CASSANDRA-3156)
 * Reduce unnecessary high buffer sizes (CASSANDRA-3171)
 * Pluggable compaction strategy (CASSANDRA-1610)
 * Add new broadcast_address config option (CASSANDRA-2491)


0.8.7
 * Kill server on wrapped OOME such as from FileChannel.map (CASSANDRA-3201)
 * Allow using quotes in "USE <keyspace>;" CLI command (CASSANDRA-3208)
 * Log message when a full repair operation completes (CASSANDRA-3207)
 * Don't allow any cache loading exceptions to halt startup (CASSANDRA-3218)
 * Fix sstableloader --ignores option (CASSANDRA-3247)
 * File descriptor limit increased in packaging (CASSANDRA-3206)
 * Log a meaningfull warning when a node receive a message for a repair session
   that doesn't exist anymore (CASSANDRA-3256)
 * Fix FD leak when internode encryption is enabled (CASSANDRA-3257)
 * FBUtilities.hexToBytes(String) to throw NumberFormatException when string
   contains non-hex characters (CASSANDRA-3231)
 * Keep SimpleSnitch proximity ordering unchanged from what the Strategy
   generates, as intended (CASSANDRA-3262)
 * remove Scrub from compactionstats when finished (CASSANDRA-3255)
 * Fix tool .bat files when CASSANDRA_HOME contains spaces (CASSANDRA-3258)
 * Force flush of status table when removing/updating token (CASSANDRA-3243)
 * Evict gossip state immediately when a token is taken over by a new IP (CASSANDRA-3259)
 * Fix bug where the failure detector can take too long to mark a host
   down (CASSANDRA-3273)
 * (Hadoop) allow wrapping ranges in queries (CASSANDRA-3137)
 * (Hadoop) check all interfaces for a match with split location
   before falling back to random replica (CASSANDRA-3211)
 * (Hadoop) Make Pig storage handle implements LoadMetadata (CASSANDRA-2777)
 * (Hadoop) Fix exception during PIG 'dump' (CASSANDRA-2810)
 * Fix stress COUNTER_GET option (CASSANDRA-3301)
 * Fix missing fields in CLI `show schema` output (CASSANDRA-3304)
 * Nodetool no longer leaks threads and closes JMX connections (CASSANDRA-3309)
 * fix truncate allowing data to be replayed post-restart (CASSANDRA-3297)
 * Move SimpleAuthority and SimpleAuthenticator to examples (CASSANDRA-2922)
 * Fix handling of tombstone by SSTableExport/Import (CASSANDRA-3357)
 * Fix transposition in cfHistograms (CASSANDRA-3222)
 * Allow using number as DC name when creating keyspace in CQL (CASSANDRA-3239)
 * Force flush of system table after updating/removing a token (CASSANDRA-3243)


0.8.6
 * revert CASSANDRA-2388
 * change TokenRange.endpoints back to listen/broadcast address to match
   pre-1777 behavior, and add TokenRange.rpc_endpoints instead (CASSANDRA-3187)
 * avoid trying to watch cassandra-topology.properties when loaded from jar
   (CASSANDRA-3138)
 * prevent users from creating keyspaces with LocalStrategy replication
   (CASSANDRA-3139)
 * fix CLI `show schema;` to output correct keyspace definition statement
   (CASSANDRA-3129)
 * CustomTThreadPoolServer to log TTransportException at DEBUG level
   (CASSANDRA-3142)
 * allow topology sort to work with non-unique rack names between 
   datacenters (CASSANDRA-3152)
 * Improve caching of same-version Messages on digest and repair paths
   (CASSANDRA-3158)
 * Randomize choice of first replica for counter increment (CASSANDRA-2890)
 * Fix using read_repair_chance instead of merge_shard_change (CASSANDRA-3202)
 * Avoid streaming data to nodes that already have it, on move as well as
   decommission (CASSANDRA-3041)
 * Fix divide by zero error in GCInspector (CASSANDRA-3164)
 * allow quoting of the ColumnFamily name in CLI `create column family`
   statement (CASSANDRA-3195)
 * Fix rolling upgrade from 0.7 to 0.8 problem (CASANDRA-3166)
 * Accomodate missing encryption_options in IncomingTcpConnection.stream
   (CASSANDRA-3212)


0.8.5
 * fix NPE when encryption_options is unspecified (CASSANDRA-3007)
 * include column name in validation failure exceptions (CASSANDRA-2849)
 * make sure truncate clears out the commitlog so replay won't re-
   populate with truncated data (CASSANDRA-2950)
 * fix NPE when debug logging is enabled and dropped CF is present
   in a commitlog segment (CASSANDRA-3021)
 * fix cassandra.bat when CASSANDRA_HOME contains spaces (CASSANDRA-2952)
 * fix to SSTableSimpleUnsortedWriter bufferSize calculation (CASSANDRA-3027)
 * make cleanup and normal compaction able to skip empty rows
   (rows containing nothing but expired tombstones) (CASSANDRA-3039)
 * work around native memory leak in com.sun.management.GarbageCollectorMXBean
   (CASSANDRA-2868)
 * validate that column names in column_metadata are not equal to key_alias
   on create/update of the ColumnFamily and CQL 'ALTER' statement (CASSANDRA-3036)
 * return an InvalidRequestException if an indexed column is assigned
   a value larger than 64KB (CASSANDRA-3057)
 * fix of numeric-only and string column names handling in CLI "drop index" 
   (CASSANDRA-3054)
 * prune index scan resultset back to original request for lazy
   resultset expansion case (CASSANDRA-2964)
 * (Hadoop) fail jobs when Cassandra node has failed but TaskTracker
   has not (CASSANDRA-2388)
 * fix dynamic snitch ignoring nodes when read_repair_chance is zero
   (CASSANDRA-2662)
 * avoid retaining references to dropped CFS objects in 
   CompactionManager.estimatedCompactions (CASSANDRA-2708)
 * expose rpc timeouts per host in MessagingServiceMBean (CASSANDRA-2941)
 * avoid including cwd in classpath for deb and rpm packages (CASSANDRA-2881)
 * remove gossip state when a new IP takes over a token (CASSANDRA-3071)
 * allow sstable2json to work on index sstable files (CASSANDRA-3059)
 * always hint counters (CASSANDRA-3099)
 * fix log4j initialization in EmbeddedCassandraService (CASSANDRA-2857)
 * remove gossip state when a new IP takes over a token (CASSANDRA-3071)
 * work around native memory leak in com.sun.management.GarbageCollectorMXBean
    (CASSANDRA-2868)
 * fix UnavailableException with writes at CL.EACH_QUORM (CASSANDRA-3084)
 * fix parsing of the Keyspace and ColumnFamily names in numeric
   and string representations in CLI (CASSANDRA-3075)
 * fix corner cases in Range.differenceToFetch (CASSANDRA-3084)
 * fix ip address String representation in the ring cache (CASSANDRA-3044)
 * fix ring cache compatibility when mixing pre-0.8.4 nodes with post-
   in the same cluster (CASSANDRA-3023)
 * make repair report failure when a node participating dies (instead of
   hanging forever) (CASSANDRA-2433)
 * fix handling of the empty byte buffer by ReversedType (CASSANDRA-3111)
 * Add validation that Keyspace names are case-insensitively unique (CASSANDRA-3066)
 * catch invalid key_validation_class before instantiating UpdateColumnFamily (CASSANDRA-3102)
 * make Range and Bounds objects client-safe (CASSANDRA-3108)
 * optionally skip log4j configuration (CASSANDRA-3061)
 * bundle sstableloader with the debian package (CASSANDRA-3113)
 * don't try to build secondary indexes when there is none (CASSANDRA-3123)
 * improve SSTableSimpleUnsortedWriter speed for large rows (CASSANDRA-3122)
 * handle keyspace arguments correctly in nodetool snapshot (CASSANDRA-3038)
 * Fix SSTableImportTest on windows (CASSANDRA-3043)
 * expose compactionThroughputMbPerSec through JMX (CASSANDRA-3117)
 * log keyspace and CF of large rows being compacted


0.8.4
 * change TokenRing.endpoints to be a list of rpc addresses instead of 
   listen/broadcast addresses (CASSANDRA-1777)
 * include files-to-be-streamed in StreamInSession.getSources (CASSANDRA-2972)
 * use JAVA env var in cassandra-env.sh (CASSANDRA-2785, 2992)
 * avoid doing read for no-op replicate-on-write at CL=1 (CASSANDRA-2892)
 * refuse counter write for CL.ANY (CASSANDRA-2990)
 * switch back to only logging recent dropped messages (CASSANDRA-3004)
 * always deserialize RowMutation for counters (CASSANDRA-3006)
 * ignore saved replication_factor strategy_option for NTS (CASSANDRA-3011)
 * make sure pre-truncate CL segments are discarded (CASSANDRA-2950)


0.8.3
 * add ability to drop local reads/writes that are going to timeout
   (CASSANDRA-2943)
 * revamp token removal process, keep gossip states for 3 days (CASSANDRA-2496)
 * don't accept extra args for 0-arg nodetool commands (CASSANDRA-2740)
 * log unavailableexception details at debug level (CASSANDRA-2856)
 * expose data_dir though jmx (CASSANDRA-2770)
 * don't include tmp files as sstable when create cfs (CASSANDRA-2929)
 * log Java classpath on startup (CASSANDRA-2895)
 * keep gossipped version in sync with actual on migration coordinator 
   (CASSANDRA-2946)
 * use lazy initialization instead of class initialization in NodeId
   (CASSANDRA-2953)
 * check column family validity in nodetool repair (CASSANDRA-2933)
 * speedup bytes to hex conversions dramatically (CASSANDRA-2850)
 * Flush memtables on shutdown when durable writes are disabled 
   (CASSANDRA-2958)
 * improved POSIX compatibility of start scripts (CASsANDRA-2965)
 * add counter support to Hadoop InputFormat (CASSANDRA-2981)
 * fix bug where dirty commitlog segments were removed (and avoid keeping 
   segments with no post-flush activity permanently dirty) (CASSANDRA-2829)
 * fix throwing exception with batch mutation of counter super columns
   (CASSANDRA-2949)
 * ignore system tables during repair (CASSANDRA-2979)
 * throw exception when NTS is given replication_factor as an option
   (CASSANDRA-2960)
 * fix assertion error during compaction of counter CFs (CASSANDRA-2968)
 * avoid trying to create index names, when no index exists (CASSANDRA-2867)
 * don't sample the system table when choosing a bootstrap token
   (CASSANDRA-2825)
 * gossiper notifies of local state changes (CASSANDRA-2948)
 * add asynchronous and half-sync/half-async thrift servers (CASSANDRA-1405)
 * fix potential use of free'd native memory in SerializingCache 
   (CASSANDRA-2951)
 * prune index scan resultset back to original request for lazy
   resultset expansion case (CASSANDRA-2964)
 * (Hadoop) fail jobs when Cassandra node has failed but TaskTracker
    has not (CASSANDRA-2388)


0.8.2
 * CQL: 
   - include only one row per unique key for IN queries (CASSANDRA-2717)
   - respect client timestamp on full row deletions (CASSANDRA-2912)
 * improve thread-safety in StreamOutSession (CASSANDRA-2792)
 * allow deleting a row and updating indexed columns in it in the
   same mutation (CASSANDRA-2773)
 * Expose number of threads blocked on submitting memtable to flush
   in JMX (CASSANDRA-2817)
 * add ability to return "endpoints" to nodetool (CASSANDRA-2776)
 * Add support for multiple (comma-delimited) coordinator addresses
   to ColumnFamilyInputFormat (CASSANDRA-2807)
 * fix potential NPE while scheduling read repair for range slice
   (CASSANDRA-2823)
 * Fix race in SystemTable.getCurrentLocalNodeId (CASSANDRA-2824)
 * Correctly set default for replicate_on_write (CASSANDRA-2835)
 * improve nodetool compactionstats formatting (CASSANDRA-2844)
 * fix index-building status display (CASSANDRA-2853)
 * fix CLI perpetuating obsolete KsDef.replication_factor (CASSANDRA-2846)
 * improve cli treatment of multiline comments (CASSANDRA-2852)
 * handle row tombstones correctly in EchoedRow (CASSANDRA-2786)
 * add MessagingService.get[Recently]DroppedMessages and
   StorageService.getExceptionCount (CASSANDRA-2804)
 * fix possibility of spurious UnavailableException for LOCAL_QUORUM
   reads with dynamic snitch + read repair disabled (CASSANDRA-2870)
 * add ant-optional as dependence for the debian package (CASSANDRA-2164)
 * add option to specify limit for get_slice in the CLI (CASSANDRA-2646)
 * decrease HH page size (CASSANDRA-2832)
 * reset cli keyspace after dropping the current one (CASSANDRA-2763)
 * add KeyRange option to Hadoop inputformat (CASSANDRA-1125)
 * fix protocol versioning (CASSANDRA-2818, 2860)
 * support spaces in path to log4j configuration (CASSANDRA-2383)
 * avoid including inferred types in CF update (CASSANDRA-2809)
 * fix JMX bulkload call (CASSANDRA-2908)
 * fix updating KS with durable_writes=false (CASSANDRA-2907)
 * add simplified facade to SSTableWriter for bulk loading use
   (CASSANDRA-2911)
 * fix re-using index CF sstable names after drop/recreate (CASSANDRA-2872)
 * prepend CF to default index names (CASSANDRA-2903)
 * fix hint replay (CASSANDRA-2928)
 * Properly synchronize repair's merkle tree computation (CASSANDRA-2816)


0.8.1
 * CQL:
   - support for insert, delete in BATCH (CASSANDRA-2537)
   - support for IN to SELECT, UPDATE (CASSANDRA-2553)
   - timestamp support for INSERT, UPDATE, and BATCH (CASSANDRA-2555)
   - TTL support (CASSANDRA-2476)
   - counter support (CASSANDRA-2473)
   - ALTER COLUMNFAMILY (CASSANDRA-1709)
   - DROP INDEX (CASSANDRA-2617)
   - add SCHEMA/TABLE as aliases for KS/CF (CASSANDRA-2743)
   - server handles wait-for-schema-agreement (CASSANDRA-2756)
   - key alias support (CASSANDRA-2480)
 * add support for comparator parameters and a generic ReverseType
   (CASSANDRA-2355)
 * add CompositeType and DynamicCompositeType (CASSANDRA-2231)
 * optimize batches containing multiple updates to the same row
   (CASSANDRA-2583)
 * adjust hinted handoff page size to avoid OOM with large columns 
   (CASSANDRA-2652)
 * mark BRAF buffer invalid post-flush so we don't re-flush partial
   buffers again, especially on CL writes (CASSANDRA-2660)
 * add DROP INDEX support to CLI (CASSANDRA-2616)
 * don't perform HH to client-mode [storageproxy] nodes (CASSANDRA-2668)
 * Improve forceDeserialize/getCompactedRow encapsulation (CASSANDRA-2659)
 * Don't write CounterUpdateColumn to disk in tests (CASSANDRA-2650)
 * Add sstable bulk loading utility (CASSANDRA-1278)
 * avoid replaying hints to dropped columnfamilies (CASSANDRA-2685)
 * add placeholders for missing rows in range query pseudo-RR (CASSANDRA-2680)
 * remove no-op HHOM.renameHints (CASSANDRA-2693)
 * clone super columns to avoid modifying them during flush (CASSANDRA-2675)
 * allow writes to bypass the commitlog for certain keyspaces (CASSANDRA-2683)
 * avoid NPE when bypassing commitlog during memtable flush (CASSANDRA-2781)
 * Added support for making bootstrap retry if nodes flap (CASSANDRA-2644)
 * Added statusthrift to nodetool to report if thrift server is running (CASSANDRA-2722)
 * Fixed rows being cached if they do not exist (CASSANDRA-2723)
 * Support passing tableName and cfName to RowCacheProviders (CASSANDRA-2702)
 * close scrub file handles (CASSANDRA-2669)
 * throttle migration replay (CASSANDRA-2714)
 * optimize column serializer creation (CASSANDRA-2716)
 * Added support for making bootstrap retry if nodes flap (CASSANDRA-2644)
 * Added statusthrift to nodetool to report if thrift server is running
   (CASSANDRA-2722)
 * Fixed rows being cached if they do not exist (CASSANDRA-2723)
 * fix truncate/compaction race (CASSANDRA-2673)
 * workaround large resultsets causing large allocation retention
   by nio sockets (CASSANDRA-2654)
 * fix nodetool ring use with Ec2Snitch (CASSANDRA-2733)
 * fix inconsistency window during bootstrap (CASSANDRA-833)
 * fix removing columns and subcolumns that are supressed by a row or
   supercolumn tombstone during replica resolution (CASSANDRA-2590)
 * support sstable2json against snapshot sstables (CASSANDRA-2386)
 * remove active-pull schema requests (CASSANDRA-2715)
 * avoid marking entire list of sstables as actively being compacted
   in multithreaded compaction (CASSANDRA-2765)
 * seek back after deserializing a row to update cache with (CASSANDRA-2752)
 * avoid skipping rows in scrub for counter column family (CASSANDRA-2759)
 * fix ConcurrentModificationException in repair when dealing with 0.7 node
   (CASSANDRA-2767)
 * use threadsafe collections for StreamInSession (CASSANDRA-2766)
 * avoid infinite loop when creating merkle tree (CASSANDRA-2758)
 * avoids unmarking compacting sstable prematurely in cleanup (CASSANDRA-2769)
 * fix NPE when the commit log is bypassed (CASSANDRA-2718)
 * don't throw an exception in SS.isRPCServerRunning (CASSANDRA-2721)
 * make stress.jar executable (CASSANDRA-2744)
 * add daemon mode to java stress (CASSANDRA-2267)
 * expose the DC and rack of a node through JMX and nodetool ring (CASSANDRA-2531)
 * fix cache mbean getSize (CASSANDRA-2781)
 * Add Date, Float, Double, and Boolean types (CASSANDRA-2530)
 * Add startup flag to renew counter node id (CASSANDRA-2788)
 * add jamm agent to cassandra.bat (CASSANDRA-2787)
 * fix repair hanging if a neighbor has nothing to send (CASSANDRA-2797)
 * purge tombstone even if row is in only one sstable (CASSANDRA-2801)
 * Fix wrong purge of deleted cf during compaction (CASSANDRA-2786)
 * fix race that could result in Hadoop writer failing to throw an
   exception encountered after close() (CASSANDRA-2755)
 * fix scan wrongly throwing assertion error (CASSANDRA-2653)
 * Always use even distribution for merkle tree with RandomPartitionner
   (CASSANDRA-2841)
 * fix describeOwnership for OPP (CASSANDRA-2800)
 * ensure that string tokens do not contain commas (CASSANDRA-2762)


0.8.0-final
 * fix CQL grammar warning and cqlsh regression from CASSANDRA-2622
 * add ant generate-cql-html target (CASSANDRA-2526)
 * update CQL consistency levels (CASSANDRA-2566)
 * debian packaging fixes (CASSANDRA-2481, 2647)
 * fix UUIDType, IntegerType for direct buffers (CASSANDRA-2682, 2684)
 * switch to native Thrift for Hadoop map/reduce (CASSANDRA-2667)
 * fix StackOverflowError when building from eclipse (CASSANDRA-2687)
 * only provide replication_factor to strategy_options "help" for
   SimpleStrategy, OldNetworkTopologyStrategy (CASSANDRA-2678, 2713)
 * fix exception adding validators to non-string columns (CASSANDRA-2696)
 * avoid instantiating DatabaseDescriptor in JDBC (CASSANDRA-2694)
 * fix potential stack overflow during compaction (CASSANDRA-2626)
 * clone super columns to avoid modifying them during flush (CASSANDRA-2675)
 * reset underlying iterator in EchoedRow constructor (CASSANDRA-2653)


0.8.0-rc1
 * faster flushes and compaction from fixing excessively pessimistic 
   rebuffering in BRAF (CASSANDRA-2581)
 * fix returning null column values in the python cql driver (CASSANDRA-2593)
 * fix merkle tree splitting exiting early (CASSANDRA-2605)
 * snapshot_before_compaction directory name fix (CASSANDRA-2598)
 * Disable compaction throttling during bootstrap (CASSANDRA-2612) 
 * fix CQL treatment of > and < operators in range slices (CASSANDRA-2592)
 * fix potential double-application of counter updates on commitlog replay
   by moving replay position from header to sstable metadata (CASSANDRA-2419)
 * JDBC CQL driver exposes getColumn for access to timestamp
 * JDBC ResultSetMetadata properties added to AbstractType
 * r/m clustertool (CASSANDRA-2607)
 * add support for presenting row key as a column in CQL result sets 
   (CASSANDRA-2622)
 * Don't allow {LOCAL|EACH}_QUORUM unless strategy is NTS (CASSANDRA-2627)
 * validate keyspace strategy_options during CQL create (CASSANDRA-2624)
 * fix empty Result with secondary index when limit=1 (CASSANDRA-2628)
 * Fix regression where bootstrapping a node with no schema fails
   (CASSANDRA-2625)
 * Allow removing LocationInfo sstables (CASSANDRA-2632)
 * avoid attempting to replay mutations from dropped keyspaces (CASSANDRA-2631)
 * avoid using cached position of a key when GT is requested (CASSANDRA-2633)
 * fix counting bloom filter true positives (CASSANDRA-2637)
 * initialize local ep state prior to gossip startup if needed (CASSANDRA-2638)
 * fix counter increment lost after restart (CASSANDRA-2642)
 * add quote-escaping via backslash to CLI (CASSANDRA-2623)
 * fix pig example script (CASSANDRA-2487)
 * fix dynamic snitch race in adding latencies (CASSANDRA-2618)
 * Start/stop cassandra after more important services such as mdadm in
   debian packaging (CASSANDRA-2481)


0.8.0-beta2
 * fix NPE compacting index CFs (CASSANDRA-2528)
 * Remove checking all column families on startup for compaction candidates 
   (CASSANDRA-2444)
 * validate CQL create keyspace options (CASSANDRA-2525)
 * fix nodetool setcompactionthroughput (CASSANDRA-2550)
 * move	gossip heartbeat back to its own thread (CASSANDRA-2554)
 * validate cql TRUNCATE columnfamily before truncating (CASSANDRA-2570)
 * fix batch_mutate for mixed standard-counter mutations (CASSANDRA-2457)
 * disallow making schema changes to system keyspace (CASSANDRA-2563)
 * fix sending mutation messages multiple times (CASSANDRA-2557)
 * fix incorrect use of NBHM.size in ReadCallback that could cause
   reads to time out even when responses were received (CASSAMDRA-2552)
 * trigger read repair correctly for LOCAL_QUORUM reads (CASSANDRA-2556)
 * Allow configuring the number of compaction thread (CASSANDRA-2558)
 * forceUserDefinedCompaction will attempt to compact what it is given
   even if the pessimistic estimate is that there is not enough disk space;
   automatic compactions will only compact 2 or more sstables (CASSANDRA-2575)
 * refuse to apply migrations with older timestamps than the current 
   schema (CASSANDRA-2536)
 * remove unframed Thrift transport option
 * include indexes in snapshots (CASSANDRA-2596)
 * improve ignoring of obsolete mutations in index maintenance (CASSANDRA-2401)
 * recognize attempt to drop just the index while leaving the column
   definition alone (CASSANDRA-2619)
  

0.8.0-beta1
 * remove Avro RPC support (CASSANDRA-926)
 * support for columns that act as incr/decr counters 
   (CASSANDRA-1072, 1937, 1944, 1936, 2101, 2093, 2288, 2105, 2384, 2236, 2342,
   2454)
 * CQL (CASSANDRA-1703, 1704, 1705, 1706, 1707, 1708, 1710, 1711, 1940, 
   2124, 2302, 2277, 2493)
 * avoid double RowMutation serialization on write path (CASSANDRA-1800)
 * make NetworkTopologyStrategy the default (CASSANDRA-1960)
 * configurable internode encryption (CASSANDRA-1567, 2152)
 * human readable column names in sstable2json output (CASSANDRA-1933)
 * change default JMX port to 7199 (CASSANDRA-2027)
 * backwards compatible internal messaging (CASSANDRA-1015)
 * atomic switch of memtables and sstables (CASSANDRA-2284)
 * add pluggable SeedProvider (CASSANDRA-1669)
 * Fix clustertool to not throw exception when calling get_endpoints (CASSANDRA-2437)
 * upgrade to thrift 0.6 (CASSANDRA-2412) 
 * repair works on a token range instead of full ring (CASSANDRA-2324)
 * purge tombstones from row cache (CASSANDRA-2305)
 * push replication_factor into strategy_options (CASSANDRA-1263)
 * give snapshots the same name on each node (CASSANDRA-1791)
 * remove "nodetool loadbalance" (CASSANDRA-2448)
 * multithreaded compaction (CASSANDRA-2191)
 * compaction throttling (CASSANDRA-2156)
 * add key type information and alias (CASSANDRA-2311, 2396)
 * cli no longer divides read_repair_chance by 100 (CASSANDRA-2458)
 * made CompactionInfo.getTaskType return an enum (CASSANDRA-2482)
 * add a server-wide cap on measured memtable memory usage and aggressively
   flush to keep under that threshold (CASSANDRA-2006)
 * add unified UUIDType (CASSANDRA-2233)
 * add off-heap row cache support (CASSANDRA-1969)


0.7.5
 * improvements/fixes to PIG driver (CASSANDRA-1618, CASSANDRA-2387,
   CASSANDRA-2465, CASSANDRA-2484)
 * validate index names (CASSANDRA-1761)
 * reduce contention on Table.flusherLock (CASSANDRA-1954)
 * try harder to detect failures during streaming, cleaning up temporary
   files more reliably (CASSANDRA-2088)
 * shut down server for OOM on a Thrift thread (CASSANDRA-2269)
 * fix tombstone handling in repair and sstable2json (CASSANDRA-2279)
 * preserve version when streaming data from old sstables (CASSANDRA-2283)
 * don't start repair if a neighboring node is marked as dead (CASSANDRA-2290)
 * purge tombstones from row cache (CASSANDRA-2305)
 * Avoid seeking when sstable2json exports the entire file (CASSANDRA-2318)
 * clear Built flag in system table when dropping an index (CASSANDRA-2320)
 * don't allow arbitrary argument for stress.java (CASSANDRA-2323)
 * validate values for index predicates in get_indexed_slice (CASSANDRA-2328)
 * queue secondary indexes for flush before the parent (CASSANDRA-2330)
 * allow job configuration to set the CL used in Hadoop jobs (CASSANDRA-2331)
 * add memtable_flush_queue_size defaulting to 4 (CASSANDRA-2333)
 * Allow overriding of initial_token, storage_port and rpc_port from system
   properties (CASSANDRA-2343)
 * fix comparator used for non-indexed secondary expressions in index scan
   (CASSANDRA-2347)
 * ensure size calculation and write phase of large-row compaction use
   the same threshold for TTL expiration (CASSANDRA-2349)
 * fix race when iterating CFs during add/drop (CASSANDRA-2350)
 * add ConsistencyLevel command to CLI (CASSANDRA-2354)
 * allow negative numbers in the cli (CASSANDRA-2358)
 * hard code serialVersionUID for tokens class (CASSANDRA-2361)
 * fix potential infinite loop in ByteBufferUtil.inputStream (CASSANDRA-2365)
 * fix encoding bugs in HintedHandoffManager, SystemTable when default
   charset is not UTF8 (CASSANDRA-2367)
 * avoids having removed node reappearing in Gossip (CASSANDRA-2371)
 * fix incorrect truncation of long to int when reading columns via block
   index (CASSANDRA-2376)
 * fix NPE during stream session (CASSANDRA-2377)
 * fix race condition that could leave orphaned data files when dropping CF or
   KS (CASSANDRA-2381)
 * fsync statistics component on write (CASSANDRA-2382)
 * fix duplicate results from CFS.scan (CASSANDRA-2406)
 * add IntegerType to CLI help (CASSANDRA-2414)
 * avoid caching token-only decoratedkeys (CASSANDRA-2416)
 * convert mmap assertion to if/throw so scrub can catch it (CASSANDRA-2417)
 * don't overwrite gc log (CASSANDR-2418)
 * invalidate row cache for streamed row to avoid inconsitencies
   (CASSANDRA-2420)
 * avoid copies in range/index scans (CASSANDRA-2425)
 * make sure we don't wipe data during cleanup if the node has not join
   the ring (CASSANDRA-2428)
 * Try harder to close files after compaction (CASSANDRA-2431)
 * re-set bootstrapped flag after move finishes (CASSANDRA-2435)
 * display validation_class in CLI 'describe keyspace' (CASSANDRA-2442)
 * make cleanup compactions cleanup the row cache (CASSANDRA-2451)
 * add column fields validation to scrub (CASSANDRA-2460)
 * use 64KB flush buffer instead of in_memory_compaction_limit (CASSANDRA-2463)
 * fix backslash substitutions in CLI (CASSANDRA-2492)
 * disable cache saving for system CFS (CASSANDRA-2502)
 * fixes for verifying destination availability under hinted conditions
   so UE can be thrown intead of timing out (CASSANDRA-2514)
 * fix update of validation class in column metadata (CASSANDRA-2512)
 * support LOCAL_QUORUM, EACH_QUORUM CLs outside of NTS (CASSANDRA-2516)
 * preserve version when streaming data from old sstables (CASSANDRA-2283)
 * fix backslash substitutions in CLI (CASSANDRA-2492)
 * count a row deletion as one operation towards memtable threshold 
   (CASSANDRA-2519)
 * support LOCAL_QUORUM, EACH_QUORUM CLs outside of NTS (CASSANDRA-2516)


0.7.4
 * add nodetool join command (CASSANDRA-2160)
 * fix secondary indexes on pre-existing or streamed data (CASSANDRA-2244)
 * initialize endpoint in gossiper earlier (CASSANDRA-2228)
 * add ability to write to Cassandra from Pig (CASSANDRA-1828)
 * add rpc_[min|max]_threads (CASSANDRA-2176)
 * add CL.TWO, CL.THREE (CASSANDRA-2013)
 * avoid exporting an un-requested row in sstable2json, when exporting 
   a key that does not exist (CASSANDRA-2168)
 * add incremental_backups option (CASSANDRA-1872)
 * add configurable row limit to Pig loadfunc (CASSANDRA-2276)
 * validate column values in batches as well as single-Column inserts
   (CASSANDRA-2259)
 * move sample schema from cassandra.yaml to schema-sample.txt,
   a cli scripts (CASSANDRA-2007)
 * avoid writing empty rows when scrubbing tombstoned rows (CASSANDRA-2296)
 * fix assertion error in range and index scans for CL < ALL
   (CASSANDRA-2282)
 * fix commitlog replay when flush position refers to data that didn't
   get synced before server died (CASSANDRA-2285)
 * fix fd leak in sstable2json with non-mmap'd i/o (CASSANDRA-2304)
 * reduce memory use during streaming of multiple sstables (CASSANDRA-2301)
 * purge tombstoned rows from cache after GCGraceSeconds (CASSANDRA-2305)
 * allow zero replicas in a NTS datacenter (CASSANDRA-1924)
 * make range queries respect snitch for local replicas (CASSANDRA-2286)
 * fix HH delivery when column index is larger than 2GB (CASSANDRA-2297)
 * make 2ary indexes use parent CF flush thresholds during initial build
   (CASSANDRA-2294)
 * update memtable_throughput to be a long (CASSANDRA-2158)


0.7.3
 * Keep endpoint state until aVeryLongTime (CASSANDRA-2115)
 * lower-latency read repair (CASSANDRA-2069)
 * add hinted_handoff_throttle_delay_in_ms option (CASSANDRA-2161)
 * fixes for cache save/load (CASSANDRA-2172, -2174)
 * Handle whole-row deletions in CFOutputFormat (CASSANDRA-2014)
 * Make memtable_flush_writers flush in parallel (CASSANDRA-2178)
 * Add compaction_preheat_key_cache option (CASSANDRA-2175)
 * refactor stress.py to have only one copy of the format string 
   used for creating row keys (CASSANDRA-2108)
 * validate index names for \w+ (CASSANDRA-2196)
 * Fix Cassandra cli to respect timeout if schema does not settle 
   (CASSANDRA-2187)
 * fix for compaction and cleanup writing old-format data into new-version 
   sstable (CASSANDRA-2211, -2216)
 * add nodetool scrub (CASSANDRA-2217, -2240)
 * fix sstable2json large-row pagination (CASSANDRA-2188)
 * fix EOFing on requests for the last bytes in a file (CASSANDRA-2213)
 * fix BufferedRandomAccessFile bugs (CASSANDRA-2218, -2241)
 * check for memtable flush_after_mins exceeded every 10s (CASSANDRA-2183)
 * fix cache saving on Windows (CASSANDRA-2207)
 * add validateSchemaAgreement call + synchronization to schema
   modification operations (CASSANDRA-2222)
 * fix for reversed slice queries on large rows (CASSANDRA-2212)
 * fat clients were writing local data (CASSANDRA-2223)
 * set DEFAULT_MEMTABLE_LIFETIME_IN_MINS to 24h
 * improve detection and cleanup of partially-written sstables 
   (CASSANDRA-2206)
 * fix supercolumn de/serialization when subcolumn comparator is different
   from supercolumn's (CASSANDRA-2104)
 * fix starting up on Windows when CASSANDRA_HOME contains whitespace
   (CASSANDRA-2237)
 * add [get|set][row|key]cacheSavePeriod to JMX (CASSANDRA-2100)
 * fix Hadoop ColumnFamilyOutputFormat dropping of mutations
   when batch fills up (CASSANDRA-2255)
 * move file deletions off of scheduledtasks executor (CASSANDRA-2253)


0.7.2
 * copy DecoratedKey.key when inserting into caches to avoid retaining
   a reference to the underlying buffer (CASSANDRA-2102)
 * format subcolumn names with subcomparator (CASSANDRA-2136)
 * fix column bloom filter deserialization (CASSANDRA-2165)


0.7.1
 * refactor MessageDigest creation code. (CASSANDRA-2107)
 * buffer network stack to avoid inefficient small TCP messages while avoiding
   the nagle/delayed ack problem (CASSANDRA-1896)
 * check log4j configuration for changes every 10s (CASSANDRA-1525, 1907)
 * more-efficient cross-DC replication (CASSANDRA-1530, -2051, -2138)
 * avoid polluting page cache with commitlog or sstable writes
   and seq scan operations (CASSANDRA-1470)
 * add RMI authentication options to nodetool (CASSANDRA-1921)
 * make snitches configurable at runtime (CASSANDRA-1374)
 * retry hadoop split requests on connection failure (CASSANDRA-1927)
 * implement describeOwnership for BOP, COPP (CASSANDRA-1928)
 * make read repair behave as expected for ConsistencyLevel > ONE
   (CASSANDRA-982, 2038)
 * distributed test harness (CASSANDRA-1859, 1964)
 * reduce flush lock contention (CASSANDRA-1930)
 * optimize supercolumn deserialization (CASSANDRA-1891)
 * fix CFMetaData.apply to only compare objects of the same class 
   (CASSANDRA-1962)
 * allow specifying specific SSTables to compact from JMX (CASSANDRA-1963)
 * fix race condition in MessagingService.targets (CASSANDRA-1959, 2094, 2081)
 * refuse to open sstables from a future version (CASSANDRA-1935)
 * zero-copy reads (CASSANDRA-1714)
 * fix copy bounds for word Text in wordcount demo (CASSANDRA-1993)
 * fixes for contrib/javautils (CASSANDRA-1979)
 * check more frequently for memtable expiration (CASSANDRA-2000)
 * fix writing SSTable column count statistics (CASSANDRA-1976)
 * fix streaming of multiple CFs during bootstrap (CASSANDRA-1992)
 * explicitly set JVM GC new generation size with -Xmn (CASSANDRA-1968)
 * add short options for CLI flags (CASSANDRA-1565)
 * make keyspace argument to "describe keyspace" in CLI optional
   when authenticated to keyspace already (CASSANDRA-2029)
 * added option to specify -Dcassandra.join_ring=false on startup
   to allow "warm spare" nodes or performing JMX maintenance before
   joining the ring (CASSANDRA-526)
 * log migrations at INFO (CASSANDRA-2028)
 * add CLI verbose option in file mode (CASSANDRA-2030)
 * add single-line "--" comments to CLI (CASSANDRA-2032)
 * message serialization tests (CASSANDRA-1923)
 * switch from ivy to maven-ant-tasks (CASSANDRA-2017)
 * CLI attempts to block for new schema to propagate (CASSANDRA-2044)
 * fix potential overflow in nodetool cfstats (CASSANDRA-2057)
 * add JVM shutdownhook to sync commitlog (CASSANDRA-1919)
 * allow nodes to be up without being part of  normal traffic (CASSANDRA-1951)
 * fix CLI "show keyspaces" with null options on NTS (CASSANDRA-2049)
 * fix possible ByteBuffer race conditions (CASSANDRA-2066)
 * reduce garbage generated by MessagingService to prevent load spikes
   (CASSANDRA-2058)
 * fix math in RandomPartitioner.describeOwnership (CASSANDRA-2071)
 * fix deletion of sstable non-data components (CASSANDRA-2059)
 * avoid blocking gossip while deleting handoff hints (CASSANDRA-2073)
 * ignore messages from newer versions, keep track of nodes in gossip 
   regardless of version (CASSANDRA-1970)
 * cache writing moved to CompactionManager to reduce i/o contention and
   updated to use non-cache-polluting writes (CASSANDRA-2053)
 * page through large rows when exporting to JSON (CASSANDRA-2041)
 * add flush_largest_memtables_at and reduce_cache_sizes_at options
   (CASSANDRA-2142)
 * add cli 'describe cluster' command (CASSANDRA-2127)
 * add cli support for setting username/password at 'connect' command 
   (CASSANDRA-2111)
 * add -D option to Stress.java to allow reading hosts from a file 
   (CASSANDRA-2149)
 * bound hints CF throughput between 32M and 256M (CASSANDRA-2148)
 * continue starting when invalid saved cache entries are encountered
   (CASSANDRA-2076)
 * add max_hint_window_in_ms option (CASSANDRA-1459)


0.7.0-final
 * fix offsets to ByteBuffer.get (CASSANDRA-1939)


0.7.0-rc4
 * fix cli crash after backgrounding (CASSANDRA-1875)
 * count timeouts in storageproxy latencies, and include latency 
   histograms in StorageProxyMBean (CASSANDRA-1893)
 * fix CLI get recognition of supercolumns (CASSANDRA-1899)
 * enable keepalive on intra-cluster sockets (CASSANDRA-1766)
 * count timeouts towards dynamicsnitch latencies (CASSANDRA-1905)
 * Expose index-building status in JMX + cli schema description
   (CASSANDRA-1871)
 * allow [LOCAL|EACH]_QUORUM to be used with non-NetworkTopology 
   replication Strategies
 * increased amount of index locks for faster commitlog replay
 * collect secondary index tombstones immediately (CASSANDRA-1914)
 * revert commitlog changes from #1780 (CASSANDRA-1917)
 * change RandomPartitioner min token to -1 to avoid collision w/
   tokens on actual nodes (CASSANDRA-1901)
 * examine the right nibble when validating TimeUUID (CASSANDRA-1910)
 * include secondary indexes in cleanup (CASSANDRA-1916)
 * CFS.scrubDataDirectories should also cleanup invalid secondary indexes
   (CASSANDRA-1904)
 * ability to disable/enable gossip on nodes to force them down
   (CASSANDRA-1108)


0.7.0-rc3
 * expose getNaturalEndpoints in StorageServiceMBean taking byte[]
   key; RMI cannot serialize ByteBuffer (CASSANDRA-1833)
 * infer org.apache.cassandra.locator for replication strategy classes
   when not otherwise specified
 * validation that generates less garbage (CASSANDRA-1814)
 * add TTL support to CLI (CASSANDRA-1838)
 * cli defaults to bytestype for subcomparator when creating
   column families (CASSANDRA-1835)
 * unregister index MBeans when index is dropped (CASSANDRA-1843)
 * make ByteBufferUtil.clone thread-safe (CASSANDRA-1847)
 * change exception for read requests during bootstrap from 
   InvalidRequest to Unavailable (CASSANDRA-1862)
 * respect row-level tombstones post-flush in range scans
   (CASSANDRA-1837)
 * ReadResponseResolver check digests against each other (CASSANDRA-1830)
 * return InvalidRequest when remove of subcolumn without supercolumn
   is requested (CASSANDRA-1866)
 * flush before repair (CASSANDRA-1748)
 * SSTableExport validates key order (CASSANDRA-1884)
 * large row support for SSTableExport (CASSANDRA-1867)
 * Re-cache hot keys post-compaction without hitting disk (CASSANDRA-1878)
 * manage read repair in coordinator instead of data source, to
   provide latency information to dynamic snitch (CASSANDRA-1873)


0.7.0-rc2
 * fix live-column-count of slice ranges including tombstoned supercolumn 
   with live subcolumn (CASSANDRA-1591)
 * rename o.a.c.internal.AntientropyStage -> AntiEntropyStage,
   o.a.c.request.Request_responseStage -> RequestResponseStage,
   o.a.c.internal.Internal_responseStage -> InternalResponseStage
 * add AbstractType.fromString (CASSANDRA-1767)
 * require index_type to be present when specifying index_name
   on ColumnDef (CASSANDRA-1759)
 * fix add/remove index bugs in CFMetadata (CASSANDRA-1768)
 * rebuild Strategy during system_update_keyspace (CASSANDRA-1762)
 * cli updates prompt to ... in continuation lines (CASSANDRA-1770)
 * support multiple Mutations per key in hadoop ColumnFamilyOutputFormat
   (CASSANDRA-1774)
 * improvements to Debian init script (CASSANDRA-1772)
 * use local classloader to check for version.properties (CASSANDRA-1778)
 * Validate that column names in column_metadata are valid for the
   defined comparator, and decode properly in cli (CASSANDRA-1773)
 * use cross-platform newlines in cli (CASSANDRA-1786)
 * add ExpiringColumn support to sstable import/export (CASSANDRA-1754)
 * add flush for each append to periodic commitlog mode; added
   periodic_without_flush option to disable this (CASSANDRA-1780)
 * close file handle used for post-flush truncate (CASSANDRA-1790)
 * various code cleanup (CASSANDRA-1793, -1794, -1795)
 * fix range queries against wrapped range (CASSANDRA-1781)
 * fix consistencylevel calculations for NetworkTopologyStrategy
   (CASSANDRA-1804)
 * cli support index type enum names (CASSANDRA-1810)
 * improved validation of column_metadata (CASSANDRA-1813)
 * reads at ConsistencyLevel > 1 throw UnavailableException
   immediately if insufficient live nodes exist (CASSANDRA-1803)
 * copy bytebuffers for local writes to avoid retaining the entire
   Thrift frame (CASSANDRA-1801)
 * fix NPE adding index to column w/o prior metadata (CASSANDRA-1764)
 * reduce fat client timeout (CASSANDRA-1730)
 * fix botched merge of CASSANDRA-1316


0.7.0-rc1
 * fix compaction and flush races with schema updates (CASSANDRA-1715)
 * add clustertool, config-converter, sstablekeys, and schematool 
   Windows .bat files (CASSANDRA-1723)
 * reject range queries received during bootstrap (CASSANDRA-1739)
 * fix wrapping-range queries on non-minimum token (CASSANDRA-1700)
 * add nodetool cfhistogram (CASSANDRA-1698)
 * limit repaired ranges to what the nodes have in common (CASSANDRA-1674)
 * index scan treats missing columns as not matching secondary
   expressions (CASSANDRA-1745)
 * Fix misuse of DataOutputBuffer.getData in AntiEntropyService
   (CASSANDRA-1729)
 * detect and warn when obsolete version of JNA is present (CASSANDRA-1760)
 * reduce fat client timeout (CASSANDRA-1730)
 * cleanup smallest CFs first to increase free temp space for larger ones
   (CASSANDRA-1811)
 * Update windows .bat files to work outside of main Cassandra
   directory (CASSANDRA-1713)
 * fix read repair regression from 0.6.7 (CASSANDRA-1727)
 * more-efficient read repair (CASSANDRA-1719)
 * fix hinted handoff replay (CASSANDRA-1656)
 * log type of dropped messages (CASSANDRA-1677)
 * upgrade to SLF4J 1.6.1
 * fix ByteBuffer bug in ExpiringColumn.updateDigest (CASSANDRA-1679)
 * fix IntegerType.getString (CASSANDRA-1681)
 * make -Djava.net.preferIPv4Stack=true the default (CASSANDRA-628)
 * add INTERNAL_RESPONSE verb to differentiate from responses related
   to client requests (CASSANDRA-1685)
 * log tpstats when dropping messages (CASSANDRA-1660)
 * include unreachable nodes in describeSchemaVersions (CASSANDRA-1678)
 * Avoid dropping messages off the client request path (CASSANDRA-1676)
 * fix jna errno reporting (CASSANDRA-1694)
 * add friendlier error for UnknownHostException on startup (CASSANDRA-1697)
 * include jna dependency in RPM package (CASSANDRA-1690)
 * add --skip-keys option to stress.py (CASSANDRA-1696)
 * improve cli handling of non-string keys and column names 
   (CASSANDRA-1701, -1693)
 * r/m extra subcomparator line in cli keyspaces output (CASSANDRA-1712)
 * add read repair chance to cli "show keyspaces"
 * upgrade to ConcurrentLinkedHashMap 1.1 (CASSANDRA-975)
 * fix index scan routing (CASSANDRA-1722)
 * fix tombstoning of supercolumns in range queries (CASSANDRA-1734)
 * clear endpoint cache after updating keyspace metadata (CASSANDRA-1741)
 * fix wrapping-range queries on non-minimum token (CASSANDRA-1700)
 * truncate includes secondary indexes (CASSANDRA-1747)
 * retain reference to PendingFile sstables (CASSANDRA-1749)
 * fix sstableimport regression (CASSANDRA-1753)
 * fix for bootstrap when no non-system tables are defined (CASSANDRA-1732)
 * handle replica unavailability in index scan (CASSANDRA-1755)
 * fix service initialization order deadlock (CASSANDRA-1756)
 * multi-line cli commands (CASSANDRA-1742)
 * fix race between snapshot and compaction (CASSANDRA-1736)
 * add listEndpointsPendingHints, deleteHintsForEndpoint JMX methods 
   (CASSANDRA-1551)


0.7.0-beta3
 * add strategy options to describe_keyspace output (CASSANDRA-1560)
 * log warning when using randomly generated token (CASSANDRA-1552)
 * re-organize JMX into .db, .net, .internal, .request (CASSANDRA-1217)
 * allow nodes to change IPs between restarts (CASSANDRA-1518)
 * remember ring state between restarts by default (CASSANDRA-1518)
 * flush index built flag so we can read it before log replay (CASSANDRA-1541)
 * lock row cache updates to prevent race condition (CASSANDRA-1293)
 * remove assertion causing rare (and harmless) error messages in
   commitlog (CASSANDRA-1330)
 * fix moving nodes with no keyspaces defined (CASSANDRA-1574)
 * fix unbootstrap when no data is present in a transfer range (CASSANDRA-1573)
 * take advantage of AVRO-495 to simplify our avro IDL (CASSANDRA-1436)
 * extend authorization hierarchy to column family (CASSANDRA-1554)
 * deletion support in secondary indexes (CASSANDRA-1571)
 * meaningful error message for invalid replication strategy class 
   (CASSANDRA-1566)
 * allow keyspace creation with RF > N (CASSANDRA-1428)
 * improve cli error handling (CASSANDRA-1580)
 * add cache save/load ability (CASSANDRA-1417, 1606, 1647)
 * add StorageService.getDrainProgress (CASSANDRA-1588)
 * Disallow bootstrap to an in-use token (CASSANDRA-1561)
 * Allow dynamic secondary index creation and destruction (CASSANDRA-1532)
 * log auto-guessed memtable thresholds (CASSANDRA-1595)
 * add ColumnDef support to cli (CASSANDRA-1583)
 * reduce index sample time by 75% (CASSANDRA-1572)
 * add cli support for column, strategy metadata (CASSANDRA-1578, 1612)
 * add cli support for schema modification (CASSANDRA-1584)
 * delete temp files on failed compactions (CASSANDRA-1596)
 * avoid blocking for dead nodes during removetoken (CASSANDRA-1605)
 * remove ConsistencyLevel.ZERO (CASSANDRA-1607)
 * expose in-progress compaction type in jmx (CASSANDRA-1586)
 * removed IClock & related classes from internals (CASSANDRA-1502)
 * fix removing tokens from SystemTable on decommission and removetoken
   (CASSANDRA-1609)
 * include CF metadata in cli 'show keyspaces' (CASSANDRA-1613)
 * switch from Properties to HashMap in PropertyFileSnitch to
   avoid synchronization bottleneck (CASSANDRA-1481)
 * PropertyFileSnitch configuration file renamed to 
   cassandra-topology.properties
 * add cli support for get_range_slices (CASSANDRA-1088, CASSANDRA-1619)
 * Make memtable flush thresholds per-CF instead of global 
   (CASSANDRA-1007, 1637)
 * add cli support for binary data without CfDef hints (CASSANDRA-1603)
 * fix building SSTable statistics post-stream (CASSANDRA-1620)
 * fix potential infinite loop in 2ary index queries (CASSANDRA-1623)
 * allow creating NTS keyspaces with no replicas configured (CASSANDRA-1626)
 * add jmx histogram of sstables accessed per read (CASSANDRA-1624)
 * remove system_rename_column_family and system_rename_keyspace from the
   client API until races can be fixed (CASSANDRA-1630, CASSANDRA-1585)
 * add cli sanity tests (CASSANDRA-1582)
 * update GC settings in cassandra.bat (CASSANDRA-1636)
 * cli support for index queries (CASSANDRA-1635)
 * cli support for updating schema memtable settings (CASSANDRA-1634)
 * cli --file option (CASSANDRA-1616)
 * reduce automatically chosen memtable sizes by 50% (CASSANDRA-1641)
 * move endpoint cache from snitch to strategy (CASSANDRA-1643)
 * fix commitlog recovery deleting the newly-created segment as well as
   the old ones (CASSANDRA-1644)
 * upgrade to Thrift 0.5 (CASSANDRA-1367)
 * renamed CL.DCQUORUM to LOCAL_QUORUM and DCQUORUMSYNC to EACH_QUORUM
 * cli truncate support (CASSANDRA-1653)
 * update GC settings in cassandra.bat (CASSANDRA-1636)
 * avoid logging when a node's ip/token is gossipped back to it (CASSANDRA-1666)


0.7-beta2
 * always use UTF-8 for hint keys (CASSANDRA-1439)
 * remove cassandra.yaml dependency from Hadoop and Pig (CASSADRA-1322)
 * expose CfDef metadata in describe_keyspaces (CASSANDRA-1363)
 * restore use of mmap_index_only option (CASSANDRA-1241)
 * dropping a keyspace with no column families generated an error 
   (CASSANDRA-1378)
 * rename RackAwareStrategy to OldNetworkTopologyStrategy, RackUnawareStrategy 
   to SimpleStrategy, DatacenterShardStrategy to NetworkTopologyStrategy,
   AbstractRackAwareSnitch to AbstractNetworkTopologySnitch (CASSANDRA-1392)
 * merge StorageProxy.mutate, mutateBlocking (CASSANDRA-1396)
 * faster UUIDType, LongType comparisons (CASSANDRA-1386, 1393)
 * fix setting read_repair_chance from CLI addColumnFamily (CASSANDRA-1399)
 * fix updates to indexed columns (CASSANDRA-1373)
 * fix race condition leaving to FileNotFoundException (CASSANDRA-1382)
 * fix sharded lock hash on index write path (CASSANDRA-1402)
 * add support for GT/E, LT/E in subordinate index clauses (CASSANDRA-1401)
 * cfId counter got out of sync when CFs were added (CASSANDRA-1403)
 * less chatty schema updates (CASSANDRA-1389)
 * rename column family mbeans. 'type' will now include either 
   'IndexColumnFamilies' or 'ColumnFamilies' depending on the CFS type.
   (CASSANDRA-1385)
 * disallow invalid keyspace and column family names. This includes name that
   matches a '^\w+' regex. (CASSANDRA-1377)
 * use JNA, if present, to take snapshots (CASSANDRA-1371)
 * truncate hints if starting 0.7 for the first time (CASSANDRA-1414)
 * fix FD leak in single-row slicepredicate queries (CASSANDRA-1416)
 * allow index expressions against columns that are not part of the 
   SlicePredicate (CASSANDRA-1410)
 * config-converter properly handles snitches and framed support 
   (CASSANDRA-1420)
 * remove keyspace argument from multiget_count (CASSANDRA-1422)
 * allow specifying cassandra.yaml location as (local or remote) URL
   (CASSANDRA-1126)
 * fix using DynamicEndpointSnitch with NetworkTopologyStrategy
   (CASSANDRA-1429)
 * Add CfDef.default_validation_class (CASSANDRA-891)
 * fix EstimatedHistogram.max (CASSANDRA-1413)
 * quorum read optimization (CASSANDRA-1622)
 * handle zero-length (or missing) rows during HH paging (CASSANDRA-1432)
 * include secondary indexes during schema migrations (CASSANDRA-1406)
 * fix commitlog header race during schema change (CASSANDRA-1435)
 * fix ColumnFamilyStoreMBeanIterator to use new type name (CASSANDRA-1433)
 * correct filename generated by xml->yaml converter (CASSANDRA-1419)
 * add CMSInitiatingOccupancyFraction=75 and UseCMSInitiatingOccupancyOnly
   to default JVM options
 * decrease jvm heap for cassandra-cli (CASSANDRA-1446)
 * ability to modify keyspaces and column family definitions on a live cluster
   (CASSANDRA-1285)
 * support for Hadoop Streaming [non-jvm map/reduce via stdin/out]
   (CASSANDRA-1368)
 * Move persistent sstable stats from the system table to an sstable component
   (CASSANDRA-1430)
 * remove failed bootstrap attempt from pending ranges when gossip times
   it out after 1h (CASSANDRA-1463)
 * eager-create tcp connections to other cluster members (CASSANDRA-1465)
 * enumerate stages and derive stage from message type instead of 
   transmitting separately (CASSANDRA-1465)
 * apply reversed flag during collation from different data sources
   (CASSANDRA-1450)
 * make failure to remove commitlog segment non-fatal (CASSANDRA-1348)
 * correct ordering of drain operations so CL.recover is no longer 
   necessary (CASSANDRA-1408)
 * removed keyspace from describe_splits method (CASSANDRA-1425)
 * rename check_schema_agreement to describe_schema_versions
   (CASSANDRA-1478)
 * fix QUORUM calculation for RF > 3 (CASSANDRA-1487)
 * remove tombstones during non-major compactions when bloom filter
   verifies that row does not exist in other sstables (CASSANDRA-1074)
 * nodes that coordinated a loadbalance in the past could not be seen by
   newly added nodes (CASSANDRA-1467)
 * exposed endpoint states (gossip details) via jmx (CASSANDRA-1467)
 * ensure that compacted sstables are not included when new readers are
   instantiated (CASSANDRA-1477)
 * by default, calculate heap size and memtable thresholds at runtime (CASSANDRA-1469)
 * fix races dealing with adding/dropping keyspaces and column families in
   rapid succession (CASSANDRA-1477)
 * clean up of Streaming system (CASSANDRA-1503, 1504, 1506)
 * add options to configure Thrift socket keepalive and buffer sizes (CASSANDRA-1426)
 * make contrib CassandraServiceDataCleaner recursive (CASSANDRA-1509)
 * min, max compaction threshold are configurable and persistent 
   per-ColumnFamily (CASSANDRA-1468)
 * fix replaying the last mutation in a commitlog unnecessarily 
   (CASSANDRA-1512)
 * invoke getDefaultUncaughtExceptionHandler from DTPE with the original
   exception rather than the ExecutionException wrapper (CASSANDRA-1226)
 * remove Clock from the Thrift (and Avro) API (CASSANDRA-1501)
 * Close intra-node sockets when connection is broken (CASSANDRA-1528)
 * RPM packaging spec file (CASSANDRA-786)
 * weighted request scheduler (CASSANDRA-1485)
 * treat expired columns as deleted (CASSANDRA-1539)
 * make IndexInterval configurable (CASSANDRA-1488)
 * add describe_snitch to Thrift API (CASSANDRA-1490)
 * MD5 authenticator compares plain text submitted password with MD5'd
   saved property, instead of vice versa (CASSANDRA-1447)
 * JMX MessagingService pending and completed counts (CASSANDRA-1533)
 * fix race condition processing repair responses (CASSANDRA-1511)
 * make repair blocking (CASSANDRA-1511)
 * create EndpointSnitchInfo and MBean to expose rack and DC (CASSANDRA-1491)
 * added option to contrib/word_count to output results back to Cassandra
   (CASSANDRA-1342)
 * rewrite Hadoop ColumnFamilyRecordWriter to pool connections, retry to
   multiple Cassandra nodes, and smooth impact on the Cassandra cluster
   by using smaller batch sizes (CASSANDRA-1434)
 * fix setting gc_grace_seconds via CLI (CASSANDRA-1549)
 * support TTL'd index values (CASSANDRA-1536)
 * make removetoken work like decommission (CASSANDRA-1216)
 * make cli comparator-aware and improve quote rules (CASSANDRA-1523,-1524)
 * make nodetool compact and cleanup blocking (CASSANDRA-1449)
 * add memtable, cache information to GCInspector logs (CASSANDRA-1558)
 * enable/disable HintedHandoff via JMX (CASSANDRA-1550)
 * Ignore stray files in the commit log directory (CASSANDRA-1547)
 * Disallow bootstrap to an in-use token (CASSANDRA-1561)


0.7-beta1
 * sstable versioning (CASSANDRA-389)
 * switched to slf4j logging (CASSANDRA-625)
 * add (optional) expiration time for column (CASSANDRA-699)
 * access levels for authentication/authorization (CASSANDRA-900)
 * add ReadRepairChance to CF definition (CASSANDRA-930)
 * fix heisenbug in system tests, especially common on OS X (CASSANDRA-944)
 * convert to byte[] keys internally and all public APIs (CASSANDRA-767)
 * ability to alter schema definitions on a live cluster (CASSANDRA-44)
 * renamed configuration file to cassandra.xml, and log4j.properties to
   log4j-server.properties, which must now be loaded from
   the classpath (which is how our scripts in bin/ have always done it)
   (CASSANDRA-971)
 * change get_count to require a SlicePredicate. create multi_get_count
   (CASSANDRA-744)
 * re-organized endpointsnitch implementations and added SimpleSnitch
   (CASSANDRA-994)
 * Added preload_row_cache option (CASSANDRA-946)
 * add CRC to commitlog header (CASSANDRA-999)
 * removed deprecated batch_insert and get_range_slice methods (CASSANDRA-1065)
 * add truncate thrift method (CASSANDRA-531)
 * http mini-interface using mx4j (CASSANDRA-1068)
 * optimize away copy of sliced row on memtable read path (CASSANDRA-1046)
 * replace constant-size 2GB mmaped segments and special casing for index 
   entries spanning segment boundaries, with SegmentedFile that computes 
   segments that always contain entire entries/rows (CASSANDRA-1117)
 * avoid reading large rows into memory during compaction (CASSANDRA-16)
 * added hadoop OutputFormat (CASSANDRA-1101)
 * efficient Streaming (no more anticompaction) (CASSANDRA-579)
 * split commitlog header into separate file and add size checksum to
   mutations (CASSANDRA-1179)
 * avoid allocating a new byte[] for each mutation on replay (CASSANDRA-1219)
 * revise HH schema to be per-endpoint (CASSANDRA-1142)
 * add joining/leaving status to nodetool ring (CASSANDRA-1115)
 * allow multiple repair sessions per node (CASSANDRA-1190)
 * optimize away MessagingService for local range queries (CASSANDRA-1261)
 * make framed transport the default so malformed requests can't OOM the 
   server (CASSANDRA-475)
 * significantly faster reads from row cache (CASSANDRA-1267)
 * take advantage of row cache during range queries (CASSANDRA-1302)
 * make GCGraceSeconds a per-ColumnFamily value (CASSANDRA-1276)
 * keep persistent row size and column count statistics (CASSANDRA-1155)
 * add IntegerType (CASSANDRA-1282)
 * page within a single row during hinted handoff (CASSANDRA-1327)
 * push DatacenterShardStrategy configuration into keyspace definition,
   eliminating datacenter.properties. (CASSANDRA-1066)
 * optimize forward slices starting with '' and single-index-block name 
   queries by skipping the column index (CASSANDRA-1338)
 * streaming refactor (CASSANDRA-1189)
 * faster comparison for UUID types (CASSANDRA-1043)
 * secondary index support (CASSANDRA-749 and subtasks)
 * make compaction buckets deterministic (CASSANDRA-1265)


0.6.6
 * Allow using DynamicEndpointSnitch with RackAwareStrategy (CASSANDRA-1429)
 * remove the remaining vestiges of the unfinished DatacenterShardStrategy 
   (replaced by NetworkTopologyStrategy in 0.7)
   

0.6.5
 * fix key ordering in range query results with RandomPartitioner
   and ConsistencyLevel > ONE (CASSANDRA-1145)
 * fix for range query starting with the wrong token range (CASSANDRA-1042)
 * page within a single row during hinted handoff (CASSANDRA-1327)
 * fix compilation on non-sun JDKs (CASSANDRA-1061)
 * remove String.trim() call on row keys in batch mutations (CASSANDRA-1235)
 * Log summary of dropped messages instead of spamming log (CASSANDRA-1284)
 * add dynamic endpoint snitch (CASSANDRA-981)
 * fix streaming for keyspaces with hyphens in their name (CASSANDRA-1377)
 * fix errors in hard-coded bloom filter optKPerBucket by computing it
   algorithmically (CASSANDRA-1220
 * remove message deserialization stage, and uncap read/write stages
   so slow reads/writes don't block gossip processing (CASSANDRA-1358)
 * add jmx port configuration to Debian package (CASSANDRA-1202)
 * use mlockall via JNA, if present, to prevent Linux from swapping
   out parts of the JVM (CASSANDRA-1214)


0.6.4
 * avoid queuing multiple hint deliveries for the same endpoint
   (CASSANDRA-1229)
 * better performance for and stricter checking of UTF8 column names
   (CASSANDRA-1232)
 * extend option to lower compaction priority to hinted handoff
   as well (CASSANDRA-1260)
 * log errors in gossip instead of re-throwing (CASSANDRA-1289)
 * avoid aborting commitlog replay prematurely if a flushed-but-
   not-removed commitlog segment is encountered (CASSANDRA-1297)
 * fix duplicate rows being read during mapreduce (CASSANDRA-1142)
 * failure detection wasn't closing command sockets (CASSANDRA-1221)
 * cassandra-cli.bat works on windows (CASSANDRA-1236)
 * pre-emptively drop requests that cannot be processed within RPCTimeout
   (CASSANDRA-685)
 * add ack to Binary write verb and update CassandraBulkLoader
   to wait for acks for each row (CASSANDRA-1093)
 * added describe_partitioner Thrift method (CASSANDRA-1047)
 * Hadoop jobs no longer require the Cassandra storage-conf.xml
   (CASSANDRA-1280, CASSANDRA-1047)
 * log thread pool stats when GC is excessive (CASSANDRA-1275)
 * remove gossip message size limit (CASSANDRA-1138)
 * parallelize local and remote reads during multiget, and respect snitch 
   when determining whether to do local read for CL.ONE (CASSANDRA-1317)
 * fix read repair to use requested consistency level on digest mismatch,
   rather than assuming QUORUM (CASSANDRA-1316)
 * process digest mismatch re-reads in parallel (CASSANDRA-1323)
 * switch hints CF comparator to BytesType (CASSANDRA-1274)


0.6.3
 * retry to make streaming connections up to 8 times. (CASSANDRA-1019)
 * reject describe_ring() calls on invalid keyspaces (CASSANDRA-1111)
 * fix cache size calculation for size of 100% (CASSANDRA-1129)
 * fix cache capacity only being recalculated once (CASSANDRA-1129)
 * remove hourly scan of all hints on the off chance that the gossiper
   missed a status change; instead, expose deliverHintsToEndpoint to JMX
   so it can be done manually, if necessary (CASSANDRA-1141)
 * don't reject reads at CL.ALL (CASSANDRA-1152)
 * reject deletions to supercolumns in CFs containing only standard
   columns (CASSANDRA-1139)
 * avoid preserving login information after client disconnects
   (CASSANDRA-1057)
 * prefer sun jdk to openjdk in debian init script (CASSANDRA-1174)
 * detect partioner config changes between restarts and fail fast 
   (CASSANDRA-1146)
 * use generation time to resolve node token reassignment disagreements
   (CASSANDRA-1118)
 * restructure the startup ordering of Gossiper and MessageService to avoid
   timing anomalies (CASSANDRA-1160)
 * detect incomplete commit log hearders (CASSANDRA-1119)
 * force anti-entropy service to stream files on the stream stage to avoid
   sending streams out of order (CASSANDRA-1169)
 * remove inactive stream managers after AES streams files (CASSANDRA-1169)
 * allow removing entire row through batch_mutate Deletion (CASSANDRA-1027)
 * add JMX metrics for row-level bloom filter false positives (CASSANDRA-1212)
 * added a redhat init script to contrib (CASSANDRA-1201)
 * use midpoint when bootstrapping a new machine into range with not
   much data yet instead of random token (CASSANDRA-1112)
 * kill server on OOM in executor stage as well as Thrift (CASSANDRA-1226)
 * remove opportunistic repairs, when two machines with overlapping replica
   responsibilities happen to finish major compactions of the same CF near
   the same time.  repairs are now fully manual (CASSANDRA-1190)
 * add ability to lower compaction priority (default is no change from 0.6.2)
   (CASSANDRA-1181)


0.6.2
 * fix contrib/word_count build. (CASSANDRA-992)
 * split CommitLogExecutorService into BatchCommitLogExecutorService and 
   PeriodicCommitLogExecutorService (CASSANDRA-1014)
 * add latency histograms to CFSMBean (CASSANDRA-1024)
 * make resolving timestamp ties deterministic by using value bytes
   as a tiebreaker (CASSANDRA-1039)
 * Add option to turn off Hinted Handoff (CASSANDRA-894)
 * fix windows startup (CASSANDRA-948)
 * make concurrent_reads, concurrent_writes configurable at runtime via JMX
   (CASSANDRA-1060)
 * disable GCInspector on non-Sun JVMs (CASSANDRA-1061)
 * fix tombstone handling in sstable rows with no other data (CASSANDRA-1063)
 * fix size of row in spanned index entries (CASSANDRA-1056)
 * install json2sstable, sstable2json, and sstablekeys to Debian package
 * StreamingService.StreamDestinations wouldn't empty itself after streaming
   finished (CASSANDRA-1076)
 * added Collections.shuffle(splits) before returning the splits in 
   ColumnFamilyInputFormat (CASSANDRA-1096)
 * do not recalculate cache capacity post-compaction if it's been manually 
   modified (CASSANDRA-1079)
 * better defaults for flush sorter + writer executor queue sizes
   (CASSANDRA-1100)
 * windows scripts for SSTableImport/Export (CASSANDRA-1051)
 * windows script for nodetool (CASSANDRA-1113)
 * expose PhiConvictThreshold (CASSANDRA-1053)
 * make repair of RF==1 a no-op (CASSANDRA-1090)
 * improve default JVM GC options (CASSANDRA-1014)
 * fix SlicePredicate serialization inside Hadoop jobs (CASSANDRA-1049)
 * close Thrift sockets in Hadoop ColumnFamilyRecordReader (CASSANDRA-1081)


0.6.1
 * fix NPE in sstable2json when no excluded keys are given (CASSANDRA-934)
 * keep the replica set constant throughout the read repair process
   (CASSANDRA-937)
 * allow querying getAllRanges with empty token list (CASSANDRA-933)
 * fix command line arguments inversion in clustertool (CASSANDRA-942)
 * fix race condition that could trigger a false-positive assertion
   during post-flush discard of old commitlog segments (CASSANDRA-936)
 * fix neighbor calculation for anti-entropy repair (CASSANDRA-924)
 * perform repair even for small entropy differences (CASSANDRA-924)
 * Use hostnames in CFInputFormat to allow Hadoop's naive string-based
   locality comparisons to work (CASSANDRA-955)
 * cache read-only BufferedRandomAccessFile length to avoid
   3 system calls per invocation (CASSANDRA-950)
 * nodes with IPv6 (and no IPv4) addresses could not join cluster
   (CASSANDRA-969)
 * Retrieve the correct number of undeleted columns, if any, from
   a supercolumn in a row that had been deleted previously (CASSANDRA-920)
 * fix index scans that cross the 2GB mmap boundaries for both mmap
   and standard i/o modes (CASSANDRA-866)
 * expose drain via nodetool (CASSANDRA-978)


0.6.0-RC1
 * JMX drain to flush memtables and run through commit log (CASSANDRA-880)
 * Bootstrapping can skip ranges under the right conditions (CASSANDRA-902)
 * fix merging row versions in range_slice for CL > ONE (CASSANDRA-884)
 * default write ConsistencyLeven chaned from ZERO to ONE
 * fix for index entries spanning mmap buffer boundaries (CASSANDRA-857)
 * use lexical comparison if time part of TimeUUIDs are the same 
   (CASSANDRA-907)
 * bound read, mutation, and response stages to fix possible OOM
   during log replay (CASSANDRA-885)
 * Use microseconds-since-epoch (UTC) in cli, instead of milliseconds
 * Treat batch_mutate Deletion with null supercolumn as "apply this predicate 
   to top level supercolumns" (CASSANDRA-834)
 * Streaming destination nodes do not update their JMX status (CASSANDRA-916)
 * Fix internal RPC timeout calculation (CASSANDRA-911)
 * Added Pig loadfunc to contrib/pig (CASSANDRA-910)


0.6.0-beta3
 * fix compaction bucketing bug (CASSANDRA-814)
 * update windows batch file (CASSANDRA-824)
 * deprecate KeysCachedFraction configuration directive in favor
   of KeysCached; move to unified-per-CF key cache (CASSANDRA-801)
 * add invalidateRowCache to ColumnFamilyStoreMBean (CASSANDRA-761)
 * send Handoff hints to natural locations to reduce load on
   remaining nodes in a failure scenario (CASSANDRA-822)
 * Add RowWarningThresholdInMB configuration option to warn before very 
   large rows get big enough to threaten node stability, and -x option to
   be able to remove them with sstable2json if the warning is unheeded
   until it's too late (CASSANDRA-843)
 * Add logging of GC activity (CASSANDRA-813)
 * fix ConcurrentModificationException in commitlog discard (CASSANDRA-853)
 * Fix hardcoded row count in Hadoop RecordReader (CASSANDRA-837)
 * Add a jmx status to the streaming service and change several DEBUG
   messages to INFO (CASSANDRA-845)
 * fix classpath in cassandra-cli.bat for Windows (CASSANDRA-858)
 * allow re-specifying host, port to cassandra-cli if invalid ones
   are first tried (CASSANDRA-867)
 * fix race condition handling rpc timeout in the coordinator
   (CASSANDRA-864)
 * Remove CalloutLocation and StagingFileDirectory from storage-conf files 
   since those settings are no longer used (CASSANDRA-878)
 * Parse a long from RowWarningThresholdInMB instead of an int (CASSANDRA-882)
 * Remove obsolete ControlPort code from DatabaseDescriptor (CASSANDRA-886)
 * move skipBytes side effect out of assert (CASSANDRA-899)
 * add "double getLoad" to StorageServiceMBean (CASSANDRA-898)
 * track row stats per CF at compaction time (CASSANDRA-870)
 * disallow CommitLogDirectory matching a DataFileDirectory (CASSANDRA-888)
 * default key cache size is 200k entries, changed from 10% (CASSANDRA-863)
 * add -Dcassandra-foreground=yes to cassandra.bat
 * exit if cluster name is changed unexpectedly (CASSANDRA-769)


0.6.0-beta1/beta2
 * add batch_mutate thrift command, deprecating batch_insert (CASSANDRA-336)
 * remove get_key_range Thrift API, deprecated in 0.5 (CASSANDRA-710)
 * add optional login() Thrift call for authentication (CASSANDRA-547)
 * support fat clients using gossiper and StorageProxy to perform
   replication in-process [jvm-only] (CASSANDRA-535)
 * support mmapped I/O for reads, on by default on 64bit JVMs 
   (CASSANDRA-408, CASSANDRA-669)
 * improve insert concurrency, particularly during Hinted Handoff
   (CASSANDRA-658)
 * faster network code (CASSANDRA-675)
 * stress.py moved to contrib (CASSANDRA-635)
 * row caching [must be explicitly enabled per-CF in config] (CASSANDRA-678)
 * present a useful measure of compaction progress in JMX (CASSANDRA-599)
 * add bin/sstablekeys (CASSNADRA-679)
 * add ConsistencyLevel.ANY (CASSANDRA-687)
 * make removetoken remove nodes from gossip entirely (CASSANDRA-644)
 * add ability to set cache sizes at runtime (CASSANDRA-708)
 * report latency and cache hit rate statistics with lifetime totals
   instead of average over the last minute (CASSANDRA-702)
 * support get_range_slice for RandomPartitioner (CASSANDRA-745)
 * per-keyspace replication factory and replication strategy (CASSANDRA-620)
 * track latency in microseconds (CASSANDRA-733)
 * add describe_ Thrift methods, deprecating get_string_property and 
   get_string_list_property
 * jmx interface for tracking operation mode and streams in general.
   (CASSANDRA-709)
 * keep memtables in sorted order to improve range query performance
   (CASSANDRA-799)
 * use while loop instead of recursion when trimming sstables compaction list 
   to avoid blowing stack in pathological cases (CASSANDRA-804)
 * basic Hadoop map/reduce support (CASSANDRA-342)


0.5.1
 * ensure all files for an sstable are streamed to the same directory.
   (CASSANDRA-716)
 * more accurate load estimate for bootstrapping (CASSANDRA-762)
 * tolerate dead or unavailable bootstrap target on write (CASSANDRA-731)
 * allow larger numbers of keys (> 140M) in a sstable bloom filter
   (CASSANDRA-790)
 * include jvm argument improvements from CASSANDRA-504 in debian package
 * change streaming chunk size to 32MB to accomodate Windows XP limitations
   (was 64MB) (CASSANDRA-795)
 * fix get_range_slice returning results in the wrong order (CASSANDRA-781)
 

0.5.0 final
 * avoid attempting to delete temporary bootstrap files twice (CASSANDRA-681)
 * fix bogus NaN in nodeprobe cfstats output (CASSANDRA-646)
 * provide a policy for dealing with single thread executors w/ a full queue
   (CASSANDRA-694)
 * optimize inner read in MessagingService, vastly improving multiple-node
   performance (CASSANDRA-675)
 * wait for table flush before streaming data back to a bootstrapping node.
   (CASSANDRA-696)
 * keep track of bootstrapping sources by table so that bootstrapping doesn't 
   give the indication of finishing early (CASSANDRA-673)


0.5.0 RC3
 * commit the correct version of the patch for CASSANDRA-663


0.5.0 RC2 (unreleased)
 * fix bugs in converting get_range_slice results to Thrift 
   (CASSANDRA-647, CASSANDRA-649)
 * expose java.util.concurrent.TimeoutException in StorageProxy methods
   (CASSANDRA-600)
 * TcpConnectionManager was holding on to disconnected connections, 
   giving the false indication they were being used. (CASSANDRA-651)
 * Remove duplicated write. (CASSANDRA-662)
 * Abort bootstrap if IP is already in the token ring (CASSANDRA-663)
 * increase default commitlog sync period, and wait for last sync to 
   finish before submitting another (CASSANDRA-668)


0.5.0 RC1
 * Fix potential NPE in get_range_slice (CASSANDRA-623)
 * add CRC32 to commitlog entries (CASSANDRA-605)
 * fix data streaming on windows (CASSANDRA-630)
 * GC compacted sstables after cleanup and compaction (CASSANDRA-621)
 * Speed up anti-entropy validation (CASSANDRA-629)
 * Fix anti-entropy assertion error (CASSANDRA-639)
 * Fix pending range conflicts when bootstapping or moving
   multiple nodes at once (CASSANDRA-603)
 * Handle obsolete gossip related to node movement in the case where
   one or more nodes is down when the movement occurs (CASSANDRA-572)
 * Include dead nodes in gossip to avoid a variety of problems
   and fix HH to removed nodes (CASSANDRA-634)
 * return an InvalidRequestException for mal-formed SlicePredicates
   (CASSANDRA-643)
 * fix bug determining closest neighbor for use in multiple datacenters
   (CASSANDRA-648)
 * Vast improvements in anticompaction speed (CASSANDRA-607)
 * Speed up log replay and writes by avoiding redundant serializations
   (CASSANDRA-652)


0.5.0 beta 2
 * Bootstrap improvements (several tickets)
 * add nodeprobe repair anti-entropy feature (CASSANDRA-193, CASSANDRA-520)
 * fix possibility of partition when many nodes restart at once
   in clusters with multiple seeds (CASSANDRA-150)
 * fix NPE in get_range_slice when no data is found (CASSANDRA-578)
 * fix potential NPE in hinted handoff (CASSANDRA-585)
 * fix cleanup of local "system" keyspace (CASSANDRA-576)
 * improve computation of cluster load balance (CASSANDRA-554)
 * added super column read/write, column count, and column/row delete to
   cassandra-cli (CASSANDRA-567, CASSANDRA-594)
 * fix returning live subcolumns of deleted supercolumns (CASSANDRA-583)
 * respect JAVA_HOME in bin/ scripts (several tickets)
 * add StorageService.initClient for fat clients on the JVM (CASSANDRA-535)
   (see contrib/client_only for an example of use)
 * make consistency_level functional in get_range_slice (CASSANDRA-568)
 * optimize key deserialization for RandomPartitioner (CASSANDRA-581)
 * avoid GCing tombstones except on major compaction (CASSANDRA-604)
 * increase failure conviction threshold, resulting in less nodes
   incorrectly (and temporarily) marked as down (CASSANDRA-610)
 * respect memtable thresholds during log replay (CASSANDRA-609)
 * support ConsistencyLevel.ALL on read (CASSANDRA-584)
 * add nodeprobe removetoken command (CASSANDRA-564)


0.5.0 beta
 * Allow multiple simultaneous flushes, improving flush throughput 
   on multicore systems (CASSANDRA-401)
 * Split up locks to improve write and read throughput on multicore systems
   (CASSANDRA-444, CASSANDRA-414)
 * More efficient use of memory during compaction (CASSANDRA-436)
 * autobootstrap option: when enabled, all non-seed nodes will attempt
   to bootstrap when started, until bootstrap successfully
   completes. -b option is removed.  (CASSANDRA-438)
 * Unless a token is manually specified in the configuration xml,
   a bootstraping node will use a token that gives it half the
   keys from the most-heavily-loaded node in the cluster,
   instead of generating a random token. 
   (CASSANDRA-385, CASSANDRA-517)
 * Miscellaneous bootstrap fixes (several tickets)
 * Ability to change a node's token even after it has data on it
   (CASSANDRA-541)
 * Ability to decommission a live node from the ring (CASSANDRA-435)
 * Semi-automatic loadbalancing via nodeprobe (CASSANDRA-192)
 * Add ability to set compaction thresholds at runtime via
   JMX / nodeprobe.  (CASSANDRA-465)
 * Add "comment" field to ColumnFamily definition. (CASSANDRA-481)
 * Additional JMX metrics (CASSANDRA-482)
 * JSON based export and import tools (several tickets)
 * Hinted Handoff fixes (several tickets)
 * Add key cache to improve read performance (CASSANDRA-423)
 * Simplified construction of custom ReplicationStrategy classes
   (CASSANDRA-497)
 * Graphical application (Swing) for ring integrity verification and 
   visualization was added to contrib (CASSANDRA-252)
 * Add DCQUORUM, DCQUORUMSYNC consistency levels and corresponding
   ReplicationStrategy / EndpointSnitch classes.  Experimental.
   (CASSANDRA-492)
 * Web client interface added to contrib (CASSANDRA-457)
 * More-efficient flush for Random, CollatedOPP partitioners 
   for normal writes (CASSANDRA-446) and bulk load (CASSANDRA-420)
 * Add MemtableFlushAfterMinutes, a global replacement for the old 
   per-CF FlushPeriodInMinutes setting (CASSANDRA-463)
 * optimizations to slice reading (CASSANDRA-350) and supercolumn
   queries (CASSANDRA-510)
 * force binding to given listenaddress for nodes with multiple
   interfaces (CASSANDRA-546)
 * stress.py benchmarking tool improvements (several tickets)
 * optimized replica placement code (CASSANDRA-525)
 * faster log replay on restart (CASSANDRA-539, CASSANDRA-540)
 * optimized local-node writes (CASSANDRA-558)
 * added get_range_slice, deprecating get_key_range (CASSANDRA-344)
 * expose TimedOutException to thrift (CASSANDRA-563)
 

0.4.2
 * Add validation disallowing null keys (CASSANDRA-486)
 * Fix race conditions in TCPConnectionManager (CASSANDRA-487)
 * Fix using non-utf8-aware comparison as a sanity check.
   (CASSANDRA-493)
 * Improve default garbage collector options (CASSANDRA-504)
 * Add "nodeprobe flush" (CASSANDRA-505)
 * remove NotFoundException from get_slice throws list (CASSANDRA-518)
 * fix get (not get_slice) of entire supercolumn (CASSANDRA-508)
 * fix null token during bootstrap (CASSANDRA-501)


0.4.1
 * Fix FlushPeriod columnfamily configuration regression
   (CASSANDRA-455)
 * Fix long column name support (CASSANDRA-460)
 * Fix for serializing a row that only contains tombstones
   (CASSANDRA-458)
 * Fix for discarding unneeded commitlog segments (CASSANDRA-459)
 * Add SnapshotBeforeCompaction configuration option (CASSANDRA-426)
 * Fix compaction abort under insufficient disk space (CASSANDRA-473)
 * Fix reading subcolumn slice from tombstoned CF (CASSANDRA-484)
 * Fix race condition in RVH causing occasional NPE (CASSANDRA-478)


0.4.0
 * fix get_key_range problems when a node is down (CASSANDRA-440)
   and add UnavailableException to more Thrift methods
 * Add example EndPointSnitch contrib code (several tickets)


0.4.0 RC2
 * fix SSTable generation clash during compaction (CASSANDRA-418)
 * reject method calls with null parameters (CASSANDRA-308)
 * properly order ranges in nodeprobe output (CASSANDRA-421)
 * fix logging of certain errors on executor threads (CASSANDRA-425)


0.4.0 RC1
 * Bootstrap feature is live; use -b on startup (several tickets)
 * Added multiget api (CASSANDRA-70)
 * fix Deadlock with SelectorManager.doProcess and TcpConnection.write
   (CASSANDRA-392)
 * remove key cache b/c of concurrency bugs in third-party
   CLHM library (CASSANDRA-405)
 * update non-major compaction logic to use two threshold values
   (CASSANDRA-407)
 * add periodic / batch commitlog sync modes (several tickets)
 * inline BatchMutation into batch_insert params (CASSANDRA-403)
 * allow setting the logging level at runtime via mbean (CASSANDRA-402)
 * change default comparator to BytesType (CASSANDRA-400)
 * add forwards-compatible ConsistencyLevel parameter to get_key_range
   (CASSANDRA-322)
 * r/m special case of blocking for local destination when writing with 
   ConsistencyLevel.ZERO (CASSANDRA-399)
 * Fixes to make BinaryMemtable [bulk load interface] useful (CASSANDRA-337);
   see contrib/bmt_example for an example of using it.
 * More JMX properties added (several tickets)
 * Thrift changes (several tickets)
    - Merged _super get methods with the normal ones; return values
      are now of ColumnOrSuperColumn.
    - Similarly, merged batch_insert_super into batch_insert.



0.4.0 beta
 * On-disk data format has changed to allow billions of keys/rows per
   node instead of only millions
 * Multi-keyspace support
 * Scan all sstables for all queries to avoid situations where
   different types of operation on the same ColumnFamily could
   disagree on what data was present
 * Snapshot support via JMX
 * Thrift API has changed a _lot_:
    - removed time-sorted CFs; instead, user-defined comparators
      may be defined on the column names, which are now byte arrays.
      Default comparators are provided for UTF8, Bytes, Ascii, Long (i64),
      and UUID types.
    - removed colon-delimited strings in thrift api in favor of explicit
      structs such as ColumnPath, ColumnParent, etc.  Also normalized
      thrift struct and argument naming.
    - Added columnFamily argument to get_key_range.
    - Change signature of get_slice to accept starting and ending
      columns as well as an offset.  (This allows use of indexes.)
      Added "ascending" flag to allow reasonably-efficient reverse
      scans as well.  Removed get_slice_by_range as redundant.
    - get_key_range operates on one CF at a time
    - changed `block` boolean on insert methods to ConsistencyLevel enum,
      with options of NONE, ONE, QUORUM, and ALL.
    - added similar consistency_level parameter to read methods
    - column-name-set slice with no names given now returns zero columns
      instead of all of them.  ("all" can run your server out of memory.
      use a range-based slice with a high max column count instead.)
 * Removed the web interface. Node information can now be obtained by 
   using the newly introduced nodeprobe utility.
 * More JMX stats
 * Remove magic values from internals (e.g. special key to indicate
   when to flush memtables)
 * Rename configuration "table" to "keyspace"
 * Moved to crash-only design; no more shutdown (just kill the process)
 * Lots of bug fixes

Full list of issues resolved in 0.4 is at https://issues.apache.org/jira/secure/IssueNavigator.jspa?reset=true&&pid=12310865&fixfor=12313862&resolution=1&sorter/field=issuekey&sorter/order=DESC


0.3.0 RC3
 * Fix potential deadlock under load in TCPConnection.
   (CASSANDRA-220)


0.3.0 RC2
 * Fix possible data loss when server is stopped after replaying
   log but before new inserts force memtable flush.
   (CASSANDRA-204)
 * Added BUGS file


0.3.0 RC1
 * Range queries on keys, including user-defined key collation
 * Remove support
 * Workarounds for a weird bug in JDK select/register that seems
   particularly common on VM environments. Cassandra should deploy
   fine on EC2 now
 * Much improved infrastructure: the beginnings of a decent test suite
   ("ant test" for unit tests; "nosetests" for system tests), code
   coverage reporting, etc.
 * Expanded node status reporting via JMX
 * Improved error reporting/logging on both server and client
 * Reduced memory footprint in default configuration
 * Combined blocking and non-blocking versions of insert APIs
 * Added FlushPeriodInMinutes configuration parameter to force
   flushing of infrequently-updated ColumnFamilies<|MERGE_RESOLUTION|>--- conflicted
+++ resolved
@@ -41,6 +41,8 @@
  * fix stress tool that hangs forever on timeout or error (CASSANDRA-4128)
  * Fix super columns bug where cache is not updated (CASSANDRA-4190)
  * stress tool to return appropriate exit code on failure (CASSANDRA-4188)
+ * fix compaction NPE when out of disk space and assertions disabled
+   (CASSANDRA-3985)
 
 
 1.1.0-final
@@ -116,16 +118,11 @@
  * Unify migration code (CASSANDRA-4017)
 Merged from 1.0:
  * cqlsh: guess correct version of Python for Arch Linux (CASSANDRA-4090)
-<<<<<<< HEAD
-=======
  * (CLI) properly handle quotes in create/update keyspace commands (CASSANDRA-4129)
  * Avoids possible deadlock during bootstrap (CASSANDRA-4159)
  * fix stress tool that hangs forever on timeout or error (CASSANDRA-4128)
  * Fix super columns bug where cache is not updated (CASSANDRA-4190)
  * stress tool to return appropriate exit code on failure (CASSANDRA-4188)
- * fix compaction NPE when out of disk space and assertions disabled
-   (CASSANDRA-3985)
->>>>>>> c1148cec
 
 
 1.0.9
