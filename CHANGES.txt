--- conflicted
+++ resolved
@@ -321,12 +321,7 @@
  * Fully utilise specified compaction threads (CASSANDRA-14210)
  * Pre-create deletion log records to finish compactions quicker (CASSANDRA-12763)
 Merged from 2.2:
-<<<<<<< HEAD
-=======
  * Returns null instead of NaN or Infinity in JSON strings (CASSANDRA-14377)
- * Fix bug that prevented compaction of SSTables after full repairs (CASSANDRA-14423)
- * Incorrect counting of pending messages in OutboundTcpConnection (CASSANDRA-11551)
->>>>>>> 975e1d3e
  * Fix compaction failure caused by reading un-flushed data (CASSANDRA-12743)
  * Use Bounds instead of Range for sstables in anticompaction (CASSANDRA-14411)
  * Fix JSON queries with IN restrictions and ORDER BY clause (CASSANDRA-14286)
