--- conflicted
+++ resolved
@@ -185,11 +185,7 @@
 
 
 3.11.2
-<<<<<<< HEAD
-=======
  * Add DEFAULT, UNSET, MBEAN and MBEANS to `ReservedKeywords` (CASSANDRA-14205)
- * Add Unittest for schema migration fix (CASSANDRA-14140)
->>>>>>> 6b007674
  * Print correct snitch info from nodetool describecluster (CASSANDRA-13528)
  * Enable CDC unittest (CASSANDRA-14141)
  * Acquire read lock before accessing CompactionStrategyManager fields (CASSANDRA-14139)
