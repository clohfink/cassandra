2.1.0-rc1
 * Add tab-completion to debian nodetool packaging (CASSANDRA-6421)
 * Change concurrent_compactors defaults (CASSANDRA-7139)
 * Add PowerShell Windows launch scripts (CASSANDRA-7001)
 * Make commitlog archive+restore more robust (CASSANDRA-6974)
 * Fix marking commitlogsegments clean (CASSANDRA-6959)
 * Add snapshot "manifest" describing files included (CASSANDRA-6326)
 * Parallel streaming for sstableloader (CASSANDRA-3668)
 * Fix bugs in supercolumns handling (CASSANDRA-7138)
 * Fix ClassClassException on composite dense tables (CASSANDRA-7112)
 * Cleanup and optimize collation and slice iterators (CASSANDRA-7107)
 * Upgrade NBHM lib (CASSANDRA-7128)
 * Optimize netty server (CASSANDRA-6861)
 * Fix repair hang when given CF does not exist (CASSANDRA-7189)
 * Allow c* to be shutdown in an embedded mode (CASSANDRA-5635)
 * Add server side batching to native transport (CASSANDRA-5663)
 * Make batchlog replay asynchronous (CASSANDRA-6134)
 * remove unused classes (CASSANDRA-7197)
 * Limit user types to the keyspace they are defined in (CASSANDRA-6643)
 * Add validate method to CollectionType (CASSANDRA-7208)
 * New serialization format for UDT values (CASSANDRA-7209, CASSANDRA-7261)
 * Fix nodetool netstats (CASSANDRA-7270)
 * Fix potential ClassCastException in HintedHandoffManager (CASSANDRA-7284)
 * Use prepared statements internally (CASSANDRA-6975)
 * Fix broken paging state with prepared statement (CASSANDRA-7120)
 * Fix IllegalArgumentException in CqlStorage (CASSANDRA-7287)
 * Allow nulls/non-existant fields in UDT (CASSANDRA-7206)
Merged from 2.0:
 * Copy compaction options to make sure they are reloaded (CASSANDRA-7290)
 * Add option to do more aggressive tombstone compactions (CASSANDRA-6563)
<<<<<<< HEAD
=======
 * Don't try to compact already-compacting files in HHOM (CASSANDRA-7288)

2.0.8
>>>>>>> 54618a1b
 * Always reallocate buffers in HSHA (CASSANDRA-6285)
 * (Hadoop) support authentication in CqlRecordReader (CASSANDRA-7221)
 * (Hadoop) Close java driver Cluster in CQLRR.close (CASSANDRA-7228)
 * Warn when 'USING TIMESTAMP' is used on a CAS BATCH (CASSANDRA-7067)
 * Starting threads in OutboundTcpConnectionPool constructor causes race conditions (CASSANDRA-7177)
 * return all cpu values from BackgroundActivityMonitor.readAndCompute (CASSANDRA-7183)
 * Correctly delete scheduled range xfers (CASSANDRA-7143)
 * Make batchlog replica selection rack-aware (CASSANDRA-6551)
 * Suggest CTRL-C or semicolon after three blank lines in cqlsh (CASSANDRA-7142)
 * return all cpu values from BackgroundActivityMonitor.readAndCompute (CASSANDRA-7183)  
 * reduce garbage creation in calculatePendingRanges (CASSANDRA-7191)
 * fix c* launch issues on Russian os's due to output of linux 'free' cmd (CASSANDRA-6162)
 * Fix disabling autocompaction (CASSANDRA-7187)
 * Fix potential NumberFormatException when deserializing IntegerType (CASSANDRA-7088)
 * cqlsh can't tab-complete disabling compaction (CASSANDRA-7185)
 * cqlsh: Accept and execute CQL statement(s) from command-line parameter (CASSANDRA-7172)
 * Fix IllegalStateException in CqlPagingRecordReader (CASSANDRA-7198)
 * Fix the InvertedIndex trigger example (CASSANDRA-7211)
 * Add --resolve-ip option to 'nodetool ring' (CASSANDRA-7210)
 * reduce garbage on codec flag deserialization (CASSANDRA-7244) 
 * Fix duplicated error messages on directory creation error at startup (CASSANDRA-5818)
 * Proper null handle for IF with map element access (CASSANDRA-7155)
 * Improve compaction visibility (CASSANDRA-7242)
 * Correctly delete scheduled range xfers (CASSANDRA-7143)
 * Make batchlog replica selection rack-aware (CASSANDRA-6551)
 * Allow overriding cassandra-rackdc.properties file (CASSANDRA-7072)
 * Set JMX RMI port to 7199 (CASSANDRA-7087)
 * Use LOCAL_QUORUM for data reads at LOCAL_SERIAL (CASSANDRA-6939)
 * Log a warning for large batches (CASSANDRA-6487)
 * Queries on compact tables can return more rows that requested (CASSANDRA-7052)
 * USING TIMESTAMP for batches does not work (CASSANDRA-7053)
 * Fix performance regression from CASSANDRA-5614 (CASSANDRA-6949)
 * Merge groupable mutations in TriggerExecutor#execute() (CASSANDRA-7047)
 * Fix CFMetaData#getColumnDefinitionFromColumnName() (CASSANDRA-7074)
 * Plug holes in resource release when wiring up StreamSession (CASSANDRA-7073)
 * Re-add parameter columns to tracing session (CASSANDRA-6942)
 * Fix writetime/ttl functions for static columns (CASSANDRA-7081)
 * Suggest CTRL-C or semicolon after three blank lines in cqlsh (CASSANDRA-7142)
 * Fix 2ndary index queries with DESC clustering order (CASSANDRA-6950)
 * Invalid key cache entries on DROP (CASSANDRA-6525)
 * Fix flapping RecoveryManagerTest (CASSANDRA-7084)
 * Add missing iso8601 patterns for date strings (6973)
 * Support selecting multiple rows in a partition using IN (CASSANDRA-6875)
Merged from 1.2:
 * Add Cloudstack snitch (CASSANDRA-7147)
 * Update system.peers correctly when relocating tokens (CASSANDRA-7126)
 * Add Google Compute Engine snitch (CASSANDRA-7132)
 * remove duplicate query for local tokens (CASSANDRA-7182)
 * exit CQLSH with error status code if script fails (CASSANDRA-6344)


2.1.0-beta2
 * Increase default CL space to 8GB (CASSANDRA-7031)
 * Add range tombstones to read repair digests (CASSANDRA-6863)
 * Fix BTree.clear for large updates (CASSANDRA-6943)
 * Fail write instead of logging a warning when unable to append to CL
   (CASSANDRA-6764)
 * Eliminate possibility of CL segment appearing twice in active list 
   (CASSANDRA-6557)
 * Apply DONTNEED fadvise to commitlog segments (CASSANDRA-6759)
 * Switch CRC component to Adler and include it for compressed sstables 
   (CASSANDRA-4165)
 * Allow cassandra-stress to set compaction strategy options (CASSANDRA-6451)
 * Add broadcast_rpc_address option to cassandra.yaml (CASSANDRA-5899)
 * Auto reload GossipingPropertyFileSnitch config (CASSANDRA-5897)
 * Fix overflow of memtable_total_space_in_mb (CASSANDRA-6573)
 * Fix ABTC NPE and apply update function correctly (CASSANDRA-6692)
 * Allow nodetool to use a file or prompt for password (CASSANDRA-6660)
 * Fix AIOOBE when concurrently accessing ABSC (CASSANDRA-6742)
 * Fix assertion error in ALTER TYPE RENAME (CASSANDRA-6705)
 * Scrub should not always clear out repaired status (CASSANDRA-5351)
 * Improve handling of range tombstone for wide partitions (CASSANDRA-6446)
 * Fix ClassCastException for compact table with composites (CASSANDRA-6738)
 * Fix potentially repairing with wrong nodes (CASSANDRA-6808)
 * Change caching option syntax (CASSANDRA-6745)
 * Fix stress to do proper counter reads (CASSANDRA-6835)
 * Fix help message for stress counter_write (CASSANDRA-6824)
 * Fix stress smart Thrift client to pick servers correctly (CASSANDRA-6848)
 * Add logging levels (minimal, normal or verbose) to stress tool (CASSANDRA-6849)
 * Fix race condition in Batch CLE (CASSANDRA-6860)
 * Improve cleanup/scrub/upgradesstables failure handling (CASSANDRA-6774)
 * ByteBuffer write() methods for serializing sstables (CASSANDRA-6781)
 * Proper compare function for CollectionType (CASSANDRA-6783)
 * Update native server to Netty 4 (CASSANDRA-6236)
 * Fix off-by-one error in stress (CASSANDRA-6883)
 * Make OpOrder AutoCloseable (CASSANDRA-6901)
 * Remove sync repair JMX interface (CASSANDRA-6900)
 * Add multiple memory allocation options for memtables (CASSANDRA-6689, 6694)
 * Remove adjusted op rate from stress output (CASSANDRA-6921)
 * Add optimized CF.hasColumns() implementations (CASSANDRA-6941)
 * Serialize batchlog mutations with the version of the target node
   (CASSANDRA-6931)
 * Optimize CounterColumn#reconcile() (CASSANDRA-6953)
 * Properly remove 1.2 sstable support in 2.1 (CASSANDRA-6869)
 * Lock counter cells, not partitions (CASSANDRA-6880)
 * Track presence of legacy counter shards in sstables (CASSANDRA-6888)
 * Ensure safe resource cleanup when replacing sstables (CASSANDRA-6912)
 * Add failure handler to async callback (CASSANDRA-6747)
 * Fix AE when closing SSTable without releasing reference (CASSANDRA-7000)
 * Clean up IndexInfo on keyspace/table drops (CASSANDRA-6924)
 * Only snapshot relative SSTables when sequential repair (CASSANDRA-7024)
 * Require nodetool rebuild_index to specify index names (CASSANDRA-7038)
 * fix cassandra stress errors on reads with native protocol (CASSANDRA-7033)
 * Use OpOrder to guard sstable references for reads (CASSANDRA-6919)
 * Preemptive opening of compaction result (CASSANDRA-6916)
 * Multi-threaded scrub/cleanup/upgradesstables (CASSANDRA-5547)
 * Optimize cellname comparison (CASSANDRA-6934)
 * Native protocol v3 (CASSANDRA-6855)
 * Optimize Cell liveness checks and clean up Cell (CASSANDRA-7119)
 * Support consistent range movements (CASSANDRA-2434)
Merged from 2.0:
 * Avoid race-prone second "scrub" of system keyspace (CASSANDRA-6797)
 * Pool CqlRecordWriter clients by inetaddress rather than Range
   (CASSANDRA-6665)
 * Fix compaction_history timestamps (CASSANDRA-6784)
 * Compare scores of full replica ordering in DES (CASSANDRA-6683)
 * fix CME in SessionInfo updateProgress affecting netstats (CASSANDRA-6577)
 * Allow repairing between specific replicas (CASSANDRA-6440)
 * Allow per-dc enabling of hints (CASSANDRA-6157)
 * Add compatibility for Hadoop 0.2.x (CASSANDRA-5201)
 * Fix EstimatedHistogram races (CASSANDRA-6682)
 * Failure detector correctly converts initial value to nanos (CASSANDRA-6658)
 * Add nodetool taketoken to relocate vnodes (CASSANDRA-4445)
 * Fix upgradesstables NPE for non-CF-based indexes (CASSANDRA-6645)
 * Expose bulk loading progress over JMX (CASSANDRA-4757)
 * Correctly handle null with IF conditions and TTL (CASSANDRA-6623)
 * Account for range/row tombstones in tombstone drop
   time histogram (CASSANDRA-6522)
 * Stop CommitLogSegment.close() from calling sync() (CASSANDRA-6652)
 * Make commitlog failure handling configurable (CASSANDRA-6364)
 * Avoid overlaps in LCS (CASSANDRA-6688)
 * Improve support for paginating over composites (CASSANDRA-4851)
 * Fix count(*) queries in a mixed cluster (CASSANDRA-6707)
 * Improve repair tasks(snapshot, differencing) concurrency (CASSANDRA-6566)
 * Fix replaying pre-2.0 commit logs (CASSANDRA-6714)
 * Add static columns to CQL3 (CASSANDRA-6561)
 * Optimize single partition batch statements (CASSANDRA-6737)
 * Disallow post-query re-ordering when paging (CASSANDRA-6722)
 * Fix potential paging bug with deleted columns (CASSANDRA-6748)
 * Fix NPE on BulkLoader caused by losing StreamEvent (CASSANDRA-6636)
 * Fix truncating compression metadata (CASSANDRA-6791)
 * Add CMSClassUnloadingEnabled JVM option (CASSANDRA-6541)
 * Catch memtable flush exceptions during shutdown (CASSANDRA-6735)
 * Fix upgradesstables NPE for non-CF-based indexes (CASSANDRA-6645)
 * Fix UPDATE updating PRIMARY KEY columns implicitly (CASSANDRA-6782)
 * Fix IllegalArgumentException when updating from 1.2 with SuperColumns
   (CASSANDRA-6733)
 * FBUtilities.singleton() should use the CF comparator (CASSANDRA-6778)
 * Fix CQLSStableWriter.addRow(Map<String, Object>) (CASSANDRA-6526)
 * Fix HSHA server introducing corrupt data (CASSANDRA-6285)
 * Fix CAS conditions for COMPACT STORAGE tables (CASSANDRA-6813)
 * Fix saving triggers to schema (CASSANDRA-6789)
 * Fix trigger mutations when base mutation list is immutable (CASSANDRA-6790)
 * Fix accounting in FileCacheService to allow re-using RAR (CASSANDRA-6838)
 * Fix static counter columns (CASSANDRA-6827)
 * Restore expiring->deleted (cell) compaction optimization (CASSANDRA-6844)
 * Fix CompactionManager.needsCleanup (CASSANDRA-6845)
 * Correctly compare BooleanType values other than 0 and 1 (CASSANDRA-6779)
 * Read message id as string from earlier versions (CASSANDRA-6840)
 * Properly use the Paxos consistency for (non-protocol) batch (CASSANDRA-6837)
 * Starting threads in OutboundTcpConnectionPool constructor causes race conditions (CASSANDRA-7177)
 * Allow overriding cassandra-rackdc.properties file (CASSANDRA-7072)
 * Set JMX RMI port to 7199 (CASSANDRA-7087)
 * Use LOCAL_QUORUM for data reads at LOCAL_SERIAL (CASSANDRA-6939)
 * Log a warning for large batches (CASSANDRA-6487)
 * Put nodes in hibernate when join_ring is false (CASSANDRA-6961)
 * Avoid early loading of non-system keyspaces before compaction-leftovers 
   cleanup at startup (CASSANDRA-6913)
 * Restrict Windows to parallel repairs (CASSANDRA-6907)
 * (Hadoop) Allow manually specifying start/end tokens in CFIF (CASSANDRA-6436)
 * Fix NPE in MeteredFlusher (CASSANDRA-6820)
 * Fix race processing range scan responses (CASSANDRA-6820)
 * Allow deleting snapshots from dropped keyspaces (CASSANDRA-6821)
 * Add uuid() function (CASSANDRA-6473)
 * Omit tombstones from schema digests (CASSANDRA-6862)
 * Include correct consistencyLevel in LWT timeout (CASSANDRA-6884)
 * Lower chances for losing new SSTables during nodetool refresh and
   ColumnFamilyStore.loadNewSSTables (CASSANDRA-6514)
 * Add support for DELETE ... IF EXISTS to CQL3 (CASSANDRA-5708)
 * Update hadoop_cql3_word_count example (CASSANDRA-6793)
 * Fix handling of RejectedExecution in sync Thrift server (CASSANDRA-6788)
 * Log more information when exceeding tombstone_warn_threshold (CASSANDRA-6865)
 * Fix truncate to not abort due to unreachable fat clients (CASSANDRA-6864)
 * Fix schema concurrency exceptions (CASSANDRA-6841)
 * Fix leaking validator FH in StreamWriter (CASSANDRA-6832)
 * fix nodetool getsstables for blob PK (CASSANDRA-6803)
 * Fix saving triggers to schema (CASSANDRA-6789)
 * Fix trigger mutations when base mutation list is immutable (CASSANDRA-6790)
 * Fix accounting in FileCacheService to allow re-using RAR (CASSANDRA-6838)
 * Fix static counter columns (CASSANDRA-6827)
 * Restore expiring->deleted (cell) compaction optimization (CASSANDRA-6844)
 * Fix CompactionManager.needsCleanup (CASSANDRA-6845)
 * Correctly compare BooleanType values other than 0 and 1 (CASSANDRA-6779)
 * Read message id as string from earlier versions (CASSANDRA-6840)
 * Properly use the Paxos consistency for (non-protocol) batch (CASSANDRA-6837)
 * Add paranoid disk failure option (CASSANDRA-6646)
 * Improve PerRowSecondaryIndex performance (CASSANDRA-6876)
 * Extend triggers to support CAS updates (CASSANDRA-6882)
 * Static columns with IF NOT EXISTS don't always work as expected (CASSANDRA-6873)
 * Fix paging with SELECT DISTINCT (CASSANDRA-6857)
 * Fix UnsupportedOperationException on CAS timeout (CASSANDRA-6923)
 * Improve MeteredFlusher handling of MF-unaffected column families
   (CASSANDRA-6867)
 * Add CqlRecordReader using native pagination (CASSANDRA-6311)
 * Add QueryHandler interface (CASSANDRA-6659)
 * Track liveRatio per-memtable, not per-CF (CASSANDRA-6945)
 * Make sure upgradesstables keeps sstable level (CASSANDRA-6958)
 * Fix LIMIT with static columns (CASSANDRA-6956)
 * Fix clash with CQL column name in thrift validation (CASSANDRA-6892)
 * Fix error with super columns in mixed 1.2-2.0 clusters (CASSANDRA-6966)
 * Fix bad skip of sstables on slice query with composite start/finish (CASSANDRA-6825)
 * Fix unintended update with conditional statement (CASSANDRA-6893)
 * Fix map element access in IF (CASSANDRA-6914)
 * Avoid costly range calculations for range queries on system keyspaces
   (CASSANDRA-6906)
 * Fix SSTable not released if stream session fails (CASSANDRA-6818)
 * Avoid build failure due to ANTLR timeout (CASSANDRA-6991)
 * Queries on compact tables can return more rows that requested (CASSANDRA-7052)
 * USING TIMESTAMP for batches does not work (CASSANDRA-7053)
 * Fix performance regression from CASSANDRA-5614 (CASSANDRA-6949)
 * Ensure that batchlog and hint timeouts do not produce hints (CASSANDRA-7058)
 * Merge groupable mutations in TriggerExecutor#execute() (CASSANDRA-7047)
 * Plug holes in resource release when wiring up StreamSession (CASSANDRA-7073)
 * Re-add parameter columns to tracing session (CASSANDRA-6942)
 * Preserves CQL metadata when updating table from thrift (CASSANDRA-6831)
Merged from 1.2:
 * Fix nodetool display with vnodes (CASSANDRA-7082)
 * Add UNLOGGED, COUNTER options to BATCH documentation (CASSANDRA-6816)
 * add extra SSL cipher suites (CASSANDRA-6613)
 * fix nodetool getsstables for blob PK (CASSANDRA-6803)
 * Fix BatchlogManager#deleteBatch() use of millisecond timestamps
   (CASSANDRA-6822)
 * Continue assassinating even if the endpoint vanishes (CASSANDRA-6787)
 * Schedule schema pulls on change (CASSANDRA-6971)
 * Non-droppable verbs shouldn't be dropped from OTC (CASSANDRA-6980)
 * Shutdown batchlog executor in SS#drain() (CASSANDRA-7025)
 * Fix batchlog to account for CF truncation records (CASSANDRA-6999)
 * Fix CQLSH parsing of functions and BLOB literals (CASSANDRA-7018)
 * Properly load trustore in the native protocol (CASSANDRA-6847)
 * Always clean up references in SerializingCache (CASSANDRA-6994)
 * Don't shut MessagingService down when replacing a node (CASSANDRA-6476)
 * fix npe when doing -Dcassandra.fd_initial_value_ms (CASSANDRA-6751)


2.1.0-beta1
 * Add flush directory distinct from compaction directories (CASSANDRA-6357)
 * Require JNA by default (CASSANDRA-6575)
 * add listsnapshots command to nodetool (CASSANDRA-5742)
 * Introduce AtomicBTreeColumns (CASSANDRA-6271, 6692)
 * Multithreaded commitlog (CASSANDRA-3578)
 * allocate fixed index summary memory pool and resample cold index summaries 
   to use less memory (CASSANDRA-5519)
 * Removed multithreaded compaction (CASSANDRA-6142)
 * Parallelize fetching rows for low-cardinality indexes (CASSANDRA-1337)
 * change logging from log4j to logback (CASSANDRA-5883)
 * switch to LZ4 compression for internode communication (CASSANDRA-5887)
 * Stop using Thrift-generated Index* classes internally (CASSANDRA-5971)
 * Remove 1.2 network compatibility code (CASSANDRA-5960)
 * Remove leveled json manifest migration code (CASSANDRA-5996)
 * Remove CFDefinition (CASSANDRA-6253)
 * Use AtomicIntegerFieldUpdater in RefCountedMemory (CASSANDRA-6278)
 * User-defined types for CQL3 (CASSANDRA-5590)
 * Use of o.a.c.metrics in nodetool (CASSANDRA-5871, 6406)
 * Batch read from OTC's queue and cleanup (CASSANDRA-1632)
 * Secondary index support for collections (CASSANDRA-4511, 6383)
 * SSTable metadata(Stats.db) format change (CASSANDRA-6356)
 * Push composites support in the storage engine
   (CASSANDRA-5417, CASSANDRA-6520)
 * Add snapshot space used to cfstats (CASSANDRA-6231)
 * Add cardinality estimator for key count estimation (CASSANDRA-5906)
 * CF id is changed to be non-deterministic. Data dir/key cache are created
   uniquely for CF id (CASSANDRA-5202)
 * New counters implementation (CASSANDRA-6504)
 * Replace UnsortedColumns, EmptyColumns, TreeMapBackedSortedColumns with new
   ArrayBackedSortedColumns (CASSANDRA-6630, CASSANDRA-6662, CASSANDRA-6690)
 * Add option to use row cache with a given amount of rows (CASSANDRA-5357)
 * Avoid repairing already repaired data (CASSANDRA-5351)
 * Reject counter updates with USING TTL/TIMESTAMP (CASSANDRA-6649)
 * Replace index_interval with min/max_index_interval (CASSANDRA-6379)
 * Lift limitation that order by columns must be selected for IN queries (CASSANDRA-4911)


2.0.5
 * Reduce garbage generated by bloom filter lookups (CASSANDRA-6609)
 * Add ks.cf names to tombstone logging (CASSANDRA-6597)
 * Use LOCAL_QUORUM for LWT operations at LOCAL_SERIAL (CASSANDRA-6495)
 * Wait for gossip to settle before accepting client connections (CASSANDRA-4288)
 * Delete unfinished compaction incrementally (CASSANDRA-6086)
 * Allow specifying custom secondary index options in CQL3 (CASSANDRA-6480)
 * Improve replica pinning for cache efficiency in DES (CASSANDRA-6485)
 * Fix LOCAL_SERIAL from thrift (CASSANDRA-6584)
 * Don't special case received counts in CAS timeout exceptions (CASSANDRA-6595)
 * Add support for 2.1 global counter shards (CASSANDRA-6505)
 * Fix NPE when streaming connection is not yet established (CASSANDRA-6210)
 * Avoid rare duplicate read repair triggering (CASSANDRA-6606)
 * Fix paging discardFirst (CASSANDRA-6555)
 * Fix ArrayIndexOutOfBoundsException in 2ndary index query (CASSANDRA-6470)
 * Release sstables upon rebuilding 2i (CASSANDRA-6635)
 * Add AbstractCompactionStrategy.startup() method (CASSANDRA-6637)
 * SSTableScanner may skip rows during cleanup (CASSANDRA-6638)
 * sstables from stalled repair sessions can resurrect deleted data (CASSANDRA-6503)
 * Switch stress to use ITransportFactory (CASSANDRA-6641)
 * Fix IllegalArgumentException during prepare (CASSANDRA-6592)
 * Fix possible loss of 2ndary index entries during compaction (CASSANDRA-6517)
 * Fix direct Memory on architectures that do not support unaligned long access
   (CASSANDRA-6628)
 * Let scrub optionally skip broken counter partitions (CASSANDRA-5930)
Merged from 1.2:
 * fsync compression metadata (CASSANDRA-6531)
 * Validate CF existence on execution for prepared statement (CASSANDRA-6535)
 * Add ability to throttle batchlog replay (CASSANDRA-6550)
 * Fix executing LOCAL_QUORUM with SimpleStrategy (CASSANDRA-6545)
 * Avoid StackOverflow when using large IN queries (CASSANDRA-6567)
 * Nodetool upgradesstables includes secondary indexes (CASSANDRA-6598)
 * Paginate batchlog replay (CASSANDRA-6569)
 * skip blocking on streaming during drain (CASSANDRA-6603)
 * Improve error message when schema doesn't match loaded sstable (CASSANDRA-6262)
 * Add properties to adjust FD initial value and max interval (CASSANDRA-4375)
 * Fix preparing with batch and delete from collection (CASSANDRA-6607)
 * Fix ABSC reverse iterator's remove() method (CASSANDRA-6629)
 * Handle host ID conflicts properly (CASSANDRA-6615)
 * Move handling of migration event source to solve bootstrap race. (CASSANDRA-6648)
 * Make sure compaction throughput value doesn't overflow with int math (CASSANDRA-6647)


2.0.4
 * Allow removing snapshots of no-longer-existing CFs (CASSANDRA-6418)
 * add StorageService.stopDaemon() (CASSANDRA-4268)
 * add IRE for invalid CF supplied to get_count (CASSANDRA-5701)
 * add client encryption support to sstableloader (CASSANDRA-6378)
 * Fix accept() loop for SSL sockets post-shutdown (CASSANDRA-6468)
 * Fix size-tiered compaction in LCS L0 (CASSANDRA-6496)
 * Fix assertion failure in filterColdSSTables (CASSANDRA-6483)
 * Fix row tombstones in larger-than-memory compactions (CASSANDRA-6008)
 * Fix cleanup ClassCastException (CASSANDRA-6462)
 * Reduce gossip memory use by interning VersionedValue strings (CASSANDRA-6410)
 * Allow specifying datacenters to participate in a repair (CASSANDRA-6218)
 * Fix divide-by-zero in PCI (CASSANDRA-6403)
 * Fix setting last compacted key in the wrong level for LCS (CASSANDRA-6284)
 * Add millisecond precision formats to the timestamp parser (CASSANDRA-6395)
 * Expose a total memtable size metric for a CF (CASSANDRA-6391)
 * cqlsh: handle symlinks properly (CASSANDRA-6425)
 * Fix potential infinite loop when paging query with IN (CASSANDRA-6464)
 * Fix assertion error in AbstractQueryPager.discardFirst (CASSANDRA-6447)
 * Fix streaming older SSTable yields unnecessary tombstones (CASSANDRA-6527)
Merged from 1.2:
 * Improved error message on bad properties in DDL queries (CASSANDRA-6453)
 * Randomize batchlog candidates selection (CASSANDRA-6481)
 * Fix thundering herd on endpoint cache invalidation (CASSANDRA-6345, 6485)
 * Improve batchlog write performance with vnodes (CASSANDRA-6488)
 * cqlsh: quote single quotes in strings inside collections (CASSANDRA-6172)
 * Improve gossip performance for typical messages (CASSANDRA-6409)
 * Throw IRE if a prepared statement has more markers than supported 
   (CASSANDRA-5598)
 * Expose Thread metrics for the native protocol server (CASSANDRA-6234)
 * Change snapshot response message verb to INTERNAL to avoid dropping it 
   (CASSANDRA-6415)
 * Warn when collection read has > 65K elements (CASSANDRA-5428)
 * Fix cache persistence when both row and key cache are enabled 
   (CASSANDRA-6413)
 * (Hadoop) add describe_local_ring (CASSANDRA-6268)
 * Fix handling of concurrent directory creation failure (CASSANDRA-6459)
 * Allow executing CREATE statements multiple times (CASSANDRA-6471)
 * Don't send confusing info with timeouts (CASSANDRA-6491)
 * Don't resubmit counter mutation runnables internally (CASSANDRA-6427)
 * Don't drop local mutations without a hint (CASSANDRA-6510)
 * Don't allow null max_hint_window_in_ms (CASSANDRA-6419)
 * Validate SliceRange start and finish lengths (CASSANDRA-6521)


2.0.3
 * Fix FD leak on slice read path (CASSANDRA-6275)
 * Cancel read meter task when closing SSTR (CASSANDRA-6358)
 * free off-heap IndexSummary during bulk (CASSANDRA-6359)
 * Recover from IOException in accept() thread (CASSANDRA-6349)
 * Improve Gossip tolerance of abnormally slow tasks (CASSANDRA-6338)
 * Fix trying to hint timed out counter writes (CASSANDRA-6322)
 * Allow restoring specific columnfamilies from archived CL (CASSANDRA-4809)
 * Avoid flushing compaction_history after each operation (CASSANDRA-6287)
 * Fix repair assertion error when tombstones expire (CASSANDRA-6277)
 * Skip loading corrupt key cache (CASSANDRA-6260)
 * Fixes for compacting larger-than-memory rows (CASSANDRA-6274)
 * Compact hottest sstables first and optionally omit coldest from
   compaction entirely (CASSANDRA-6109)
 * Fix modifying column_metadata from thrift (CASSANDRA-6182)
 * cqlsh: fix LIST USERS output (CASSANDRA-6242)
 * Add IRequestSink interface (CASSANDRA-6248)
 * Update memtable size while flushing (CASSANDRA-6249)
 * Provide hooks around CQL2/CQL3 statement execution (CASSANDRA-6252)
 * Require Permission.SELECT for CAS updates (CASSANDRA-6247)
 * New CQL-aware SSTableWriter (CASSANDRA-5894)
 * Reject CAS operation when the protocol v1 is used (CASSANDRA-6270)
 * Correctly throw error when frame too large (CASSANDRA-5981)
 * Fix serialization bug in PagedRange with 2ndary indexes (CASSANDRA-6299)
 * Fix CQL3 table validation in Thrift (CASSANDRA-6140)
 * Fix bug missing results with IN clauses (CASSANDRA-6327)
 * Fix paging with reversed slices (CASSANDRA-6343)
 * Set minTimestamp correctly to be able to drop expired sstables (CASSANDRA-6337)
 * Support NaN and Infinity as float literals (CASSANDRA-6003)
 * Remove RF from nodetool ring output (CASSANDRA-6289)
 * Fix attempting to flush empty rows (CASSANDRA-6374)
 * Fix potential out of bounds exception when paging (CASSANDRA-6333)
Merged from 1.2:
 * Optimize FD phi calculation (CASSANDRA-6386)
 * Improve initial FD phi estimate when starting up (CASSANDRA-6385)
 * Don't list CQL3 table in CLI describe even if named explicitely 
   (CASSANDRA-5750)
 * Invalidate row cache when dropping CF (CASSANDRA-6351)
 * add non-jamm path for cached statements (CASSANDRA-6293)
 * (Hadoop) Require CFRR batchSize to be at least 2 (CASSANDRA-6114)
 * Fix altering column types (CASSANDRA-6185)
 * cqlsh: fix CREATE/ALTER WITH completion (CASSANDRA-6196)
 * add windows bat files for shell commands (CASSANDRA-6145)
 * Fix potential stack overflow during range tombstones insertion (CASSANDRA-6181)
 * (Hadoop) Make LOCAL_ONE the default consistency level (CASSANDRA-6214)
 * Require logging in for Thrift CQL2/3 statement preparation (CASSANDRA-6254)
 * restrict max_num_tokens to 1536 (CASSANDRA-6267)
 * Nodetool gets default JMX port from cassandra-env.sh (CASSANDRA-6273)
 * make calculatePendingRanges asynchronous (CASSANDRA-6244)
 * Remove blocking flushes in gossip thread (CASSANDRA-6297)
 * Fix potential socket leak in connectionpool creation (CASSANDRA-6308)
 * Allow LOCAL_ONE/LOCAL_QUORUM to work with SimpleStrategy (CASSANDRA-6238)
 * cqlsh: handle 'null' as session duration (CASSANDRA-6317)
 * Fix json2sstable handling of range tombstones (CASSANDRA-6316)
 * Fix missing one row in reverse query (CASSANDRA-6330)
 * Fix reading expired row value from row cache (CASSANDRA-6325)
 * Fix AssertionError when doing set element deletion (CASSANDRA-6341)
 * Make CL code for the native protocol match the one in C* 2.0
   (CASSANDRA-6347)
 * Disallow altering CQL3 table from thrift (CASSANDRA-6370)
 * Fix size computation of prepared statement (CASSANDRA-6369)


2.0.2
 * Update FailureDetector to use nanontime (CASSANDRA-4925)
 * Fix FileCacheService regressions (CASSANDRA-6149)
 * Never return WriteTimeout for CL.ANY (CASSANDRA-6132)
 * Fix race conditions in bulk loader (CASSANDRA-6129)
 * Add configurable metrics reporting (CASSANDRA-4430)
 * drop queries exceeding a configurable number of tombstones (CASSANDRA-6117)
 * Track and persist sstable read activity (CASSANDRA-5515)
 * Fixes for speculative retry (CASSANDRA-5932, CASSANDRA-6194)
 * Improve memory usage of metadata min/max column names (CASSANDRA-6077)
 * Fix thrift validation refusing row markers on CQL3 tables (CASSANDRA-6081)
 * Fix insertion of collections with CAS (CASSANDRA-6069)
 * Correctly send metadata on SELECT COUNT (CASSANDRA-6080)
 * Track clients' remote addresses in ClientState (CASSANDRA-6070)
 * Create snapshot dir if it does not exist when migrating
   leveled manifest (CASSANDRA-6093)
 * make sequential nodetool repair the default (CASSANDRA-5950)
 * Add more hooks for compaction strategy implementations (CASSANDRA-6111)
 * Fix potential NPE on composite 2ndary indexes (CASSANDRA-6098)
 * Delete can potentially be skipped in batch (CASSANDRA-6115)
 * Allow alter keyspace on system_traces (CASSANDRA-6016)
 * Disallow empty column names in cql (CASSANDRA-6136)
 * Use Java7 file-handling APIs and fix file moving on Windows (CASSANDRA-5383)
 * Save compaction history to system keyspace (CASSANDRA-5078)
 * Fix NPE if StorageService.getOperationMode() is executed before full startup (CASSANDRA-6166)
 * CQL3: support pre-epoch longs for TimestampType (CASSANDRA-6212)
 * Add reloadtriggers command to nodetool (CASSANDRA-4949)
 * cqlsh: ignore empty 'value alias' in DESCRIBE (CASSANDRA-6139)
 * Fix sstable loader (CASSANDRA-6205)
 * Reject bootstrapping if the node already exists in gossip (CASSANDRA-5571)
 * Fix NPE while loading paxos state (CASSANDRA-6211)
 * cqlsh: add SHOW SESSION <tracing-session> command (CASSANDRA-6228)
 * Reject bootstrapping if the node already exists in gossip (CASSANDRA-5571)
 * Fix NPE while loading paxos state (CASSANDRA-6211)
 * cqlsh: add SHOW SESSION <tracing-session> command (CASSANDRA-6228)
Merged from 1.2:
 * (Hadoop) Require CFRR batchSize to be at least 2 (CASSANDRA-6114)
 * Add a warning for small LCS sstable size (CASSANDRA-6191)
 * Add ability to list specific KS/CF combinations in nodetool cfstats (CASSANDRA-4191)
 * Mark CF clean if a mutation raced the drop and got it marked dirty (CASSANDRA-5946)
 * Add a LOCAL_ONE consistency level (CASSANDRA-6202)
 * Limit CQL prepared statement cache by size instead of count (CASSANDRA-6107)
 * Tracing should log write failure rather than raw exceptions (CASSANDRA-6133)
 * lock access to TM.endpointToHostIdMap (CASSANDRA-6103)
 * Allow estimated memtable size to exceed slab allocator size (CASSANDRA-6078)
 * Start MeteredFlusher earlier to prevent OOM during CL replay (CASSANDRA-6087)
 * Avoid sending Truncate command to fat clients (CASSANDRA-6088)
 * Allow cache-keys-to-save to be set at runtime (CASSANDRA-5980)
 * Allow where clause conditions to be in parenthesis (CASSANDRA-6037)
 * Do not open non-ssl storage port if encryption option is all (CASSANDRA-3916)
 * Move batchlog replay to its own executor (CASSANDRA-6079)
 * Add tombstone debug threshold and histogram (CASSANDRA-6042, 6057)
 * Enable tcp keepalive on incoming connections (CASSANDRA-4053)
 * Fix fat client schema pull NPE (CASSANDRA-6089)
 * Fix memtable flushing for indexed tables (CASSANDRA-6112)
 * Fix skipping columns with multiple slices (CASSANDRA-6119)
 * Expose connected thrift + native client counts (CASSANDRA-5084)
 * Optimize auth setup (CASSANDRA-6122)
 * Trace index selection (CASSANDRA-6001)
 * Update sstablesPerReadHistogram to use biased sampling (CASSANDRA-6164)
 * Log UnknownColumnfamilyException when closing socket (CASSANDRA-5725)
 * Properly error out on CREATE INDEX for counters table (CASSANDRA-6160)
 * Handle JMX notification failure for repair (CASSANDRA-6097)
 * (Hadoop) Fetch no more than 128 splits in parallel (CASSANDRA-6169)
 * stress: add username/password authentication support (CASSANDRA-6068)
 * Fix indexed queries with row cache enabled on parent table (CASSANDRA-5732)
 * Fix compaction race during columnfamily drop (CASSANDRA-5957)
 * Fix validation of empty column names for compact tables (CASSANDRA-6152)
 * Skip replaying mutations that pass CRC but fail to deserialize (CASSANDRA-6183)
 * Rework token replacement to use replace_address (CASSANDRA-5916)
 * Fix altering column types (CASSANDRA-6185)
 * cqlsh: fix CREATE/ALTER WITH completion (CASSANDRA-6196)
 * Fix altering column types (CASSANDRA-6185)
 * cqlsh: fix CREATE/ALTER WITH completion (CASSANDRA-6196)
 * add windows bat files for shell commands (CASSANDRA-6145)
 * Fix potential stack overflow during range tombstones insertion (CASSANDRA-6181)
 * (Hadoop) Make LOCAL_ONE the default consistency level (CASSANDRA-6214)


2.0.1
 * Fix bug that could allow reading deleted data temporarily (CASSANDRA-6025)
 * Improve memory use defaults (CASSANDRA-6059)
 * Make ThriftServer more easlly extensible (CASSANDRA-6058)
 * Remove Hadoop dependency from ITransportFactory (CASSANDRA-6062)
 * add file_cache_size_in_mb setting (CASSANDRA-5661)
 * Improve error message when yaml contains invalid properties (CASSANDRA-5958)
 * Improve leveled compaction's ability to find non-overlapping L0 compactions
   to work on concurrently (CASSANDRA-5921)
 * Notify indexer of columns shadowed by range tombstones (CASSANDRA-5614)
 * Log Merkle tree stats (CASSANDRA-2698)
 * Switch from crc32 to adler32 for compressed sstable checksums (CASSANDRA-5862)
 * Improve offheap memcpy performance (CASSANDRA-5884)
 * Use a range aware scanner for cleanup (CASSANDRA-2524)
 * Cleanup doesn't need to inspect sstables that contain only local data
   (CASSANDRA-5722)
 * Add ability for CQL3 to list partition keys (CASSANDRA-4536)
 * Improve native protocol serialization (CASSANDRA-5664)
 * Upgrade Thrift to 0.9.1 (CASSANDRA-5923)
 * Require superuser status for adding triggers (CASSANDRA-5963)
 * Make standalone scrubber handle old and new style leveled manifest
   (CASSANDRA-6005)
 * Fix paxos bugs (CASSANDRA-6012, 6013, 6023)
 * Fix paged ranges with multiple replicas (CASSANDRA-6004)
 * Fix potential AssertionError during tracing (CASSANDRA-6041)
 * Fix NPE in sstablesplit (CASSANDRA-6027)
 * Migrate pre-2.0 key/value/column aliases to system.schema_columns
   (CASSANDRA-6009)
 * Paging filter empty rows too agressively (CASSANDRA-6040)
 * Support variadic parameters for IN clauses (CASSANDRA-4210)
 * cqlsh: return the result of CAS writes (CASSANDRA-5796)
 * Fix validation of IN clauses with 2ndary indexes (CASSANDRA-6050)
 * Support named bind variables in CQL (CASSANDRA-6033)
Merged from 1.2:
 * Allow cache-keys-to-save to be set at runtime (CASSANDRA-5980)
 * Avoid second-guessing out-of-space state (CASSANDRA-5605)
 * Tuning knobs for dealing with large blobs and many CFs (CASSANDRA-5982)
 * (Hadoop) Fix CQLRW for thrift tables (CASSANDRA-6002)
 * Fix possible divide-by-zero in HHOM (CASSANDRA-5990)
 * Allow local batchlog writes for CL.ANY (CASSANDRA-5967)
 * Upgrade metrics-core to version 2.2.0 (CASSANDRA-5947)
 * Add snitch, schema version, cluster, partitioner to JMX (CASSANDRA-5881)
 * Fix CqlRecordWriter with composite keys (CASSANDRA-5949)
 * Add snitch, schema version, cluster, partitioner to JMX (CASSANDRA-5881)
 * Allow disabling SlabAllocator (CASSANDRA-5935)
 * Make user-defined compaction JMX blocking (CASSANDRA-4952)
 * Fix streaming does not transfer wrapped range (CASSANDRA-5948)
 * Fix loading index summary containing empty key (CASSANDRA-5965)
 * Correctly handle limits in CompositesSearcher (CASSANDRA-5975)
 * Pig: handle CQL collections (CASSANDRA-5867)
 * Pass the updated cf to the PRSI index() method (CASSANDRA-5999)
 * Allow empty CQL3 batches (as no-op) (CASSANDRA-5994)
 * Support null in CQL3 functions (CASSANDRA-5910)
 * Replace the deprecated MapMaker with CacheLoader (CASSANDRA-6007)
 * Add SSTableDeletingNotification to DataTracker (CASSANDRA-6010)
 * Fix snapshots in use get deleted during snapshot repair (CASSANDRA-6011)
 * Move hints and exception count to o.a.c.metrics (CASSANDRA-6017)
 * Fix memory leak in snapshot repair (CASSANDRA-6047)
 * Fix sstable2sjon for CQL3 tables (CASSANDRA-5852)


2.0.0
 * Fix thrift validation when inserting into CQL3 tables (CASSANDRA-5138)
 * Fix periodic memtable flushing behavior with clean memtables (CASSANDRA-5931)
 * Fix dateOf() function for pre-2.0 timestamp columns (CASSANDRA-5928)
 * Fix SSTable unintentionally loads BF when opened for batch (CASSANDRA-5938)
 * Add stream session progress to JMX (CASSANDRA-4757)
 * Fix NPE during CAS operation (CASSANDRA-5925)
Merged from 1.2:
 * Fix getBloomFilterDiskSpaceUsed for AlwaysPresentFilter (CASSANDRA-5900)
 * Don't announce schema version until we've loaded the changes locally
   (CASSANDRA-5904)
 * Fix to support off heap bloom filters size greater than 2 GB (CASSANDRA-5903)
 * Properly handle parsing huge map and set literals (CASSANDRA-5893)


2.0.0-rc2
 * enable vnodes by default (CASSANDRA-5869)
 * fix CAS contention timeout (CASSANDRA-5830)
 * fix HsHa to respect max frame size (CASSANDRA-4573)
 * Fix (some) 2i on composite components omissions (CASSANDRA-5851)
 * cqlsh: add DESCRIBE FULL SCHEMA variant (CASSANDRA-5880)
Merged from 1.2:
 * Correctly validate sparse composite cells in scrub (CASSANDRA-5855)
 * Add KeyCacheHitRate metric to CF metrics (CASSANDRA-5868)
 * cqlsh: add support for multiline comments (CASSANDRA-5798)
 * Handle CQL3 SELECT duplicate IN restrictions on clustering columns
   (CASSANDRA-5856)


2.0.0-rc1
 * improve DecimalSerializer performance (CASSANDRA-5837)
 * fix potential spurious wakeup in AsyncOneResponse (CASSANDRA-5690)
 * fix schema-related trigger issues (CASSANDRA-5774)
 * Better validation when accessing CQL3 table from thrift (CASSANDRA-5138)
 * Fix assertion error during repair (CASSANDRA-5801)
 * Fix range tombstone bug (CASSANDRA-5805)
 * DC-local CAS (CASSANDRA-5797)
 * Add a native_protocol_version column to the system.local table (CASSANRDA-5819)
 * Use index_interval from cassandra.yaml when upgraded (CASSANDRA-5822)
 * Fix buffer underflow on socket close (CASSANDRA-5792)
Merged from 1.2:
 * Fix reading DeletionTime from 1.1-format sstables (CASSANDRA-5814)
 * cqlsh: add collections support to COPY (CASSANDRA-5698)
 * retry important messages for any IOException (CASSANDRA-5804)
 * Allow empty IN relations in SELECT/UPDATE/DELETE statements (CASSANDRA-5626)
 * cqlsh: fix crashing on Windows due to libedit detection (CASSANDRA-5812)
 * fix bulk-loading compressed sstables (CASSANDRA-5820)
 * (Hadoop) fix quoting in CqlPagingRecordReader and CqlRecordWriter 
   (CASSANDRA-5824)
 * update default LCS sstable size to 160MB (CASSANDRA-5727)
 * Allow compacting 2Is via nodetool (CASSANDRA-5670)
 * Hex-encode non-String keys in OPP (CASSANDRA-5793)
 * nodetool history logging (CASSANDRA-5823)
 * (Hadoop) fix support for Thrift tables in CqlPagingRecordReader 
   (CASSANDRA-5752)
 * add "all time blocked" to StatusLogger output (CASSANDRA-5825)
 * Future-proof inter-major-version schema migrations (CASSANDRA-5845)
 * (Hadoop) add CqlPagingRecordReader support for ReversedType in Thrift table
   (CASSANDRA-5718)
 * Add -no-snapshot option to scrub (CASSANDRA-5891)
 * Fix to support off heap bloom filters size greater than 2 GB (CASSANDRA-5903)
 * Properly handle parsing huge map and set literals (CASSANDRA-5893)
 * Fix LCS L0 compaction may overlap in L1 (CASSANDRA-5907)
 * New sstablesplit tool to split large sstables offline (CASSANDRA-4766)
 * Fix potential deadlock in native protocol server (CASSANDRA-5926)
 * Disallow incompatible type change in CQL3 (CASSANDRA-5882)
Merged from 1.1:
 * Correctly validate sparse composite cells in scrub (CASSANDRA-5855)


2.0.0-beta2
 * Replace countPendingHints with Hints Created metric (CASSANDRA-5746)
 * Allow nodetool with no args, and with help to run without a server (CASSANDRA-5734)
 * Cleanup AbstractType/TypeSerializer classes (CASSANDRA-5744)
 * Remove unimplemented cli option schema-mwt (CASSANDRA-5754)
 * Support range tombstones in thrift (CASSANDRA-5435)
 * Normalize table-manipulating CQL3 statements' class names (CASSANDRA-5759)
 * cqlsh: add missing table options to DESCRIBE output (CASSANDRA-5749)
 * Fix assertion error during repair (CASSANDRA-5757)
 * Fix bulkloader (CASSANDRA-5542)
 * Add LZ4 compression to the native protocol (CASSANDRA-5765)
 * Fix bugs in the native protocol v2 (CASSANDRA-5770)
 * CAS on 'primary key only' table (CASSANDRA-5715)
 * Support streaming SSTables of old versions (CASSANDRA-5772)
 * Always respect protocol version in native protocol (CASSANDRA-5778)
 * Fix ConcurrentModificationException during streaming (CASSANDRA-5782)
 * Update deletion timestamp in Commit#updatesWithPaxosTime (CASSANDRA-5787)
 * Thrift cas() method crashes if input columns are not sorted (CASSANDRA-5786)
 * Order columns names correctly when querying for CAS (CASSANDRA-5788)
 * Fix streaming retry (CASSANDRA-5775)
Merged from 1.2:
 * if no seeds can be a reached a node won't start in a ring by itself (CASSANDRA-5768)
 * add cassandra.unsafesystem property (CASSANDRA-5704)
 * (Hadoop) quote identifiers in CqlPagingRecordReader (CASSANDRA-5763)
 * Add replace_node functionality for vnodes (CASSANDRA-5337)
 * Add timeout events to query traces (CASSANDRA-5520)
 * Fix serialization of the LEFT gossip value (CASSANDRA-5696)
 * Pig: support for cql3 tables (CASSANDRA-5234)
 * cqlsh: Don't show 'null' in place of empty values (CASSANDRA-5675)
 * Race condition in detecting version on a mixed 1.1/1.2 cluster
   (CASSANDRA-5692)
 * Fix skipping range tombstones with reverse queries (CASSANDRA-5712)
 * Expire entries out of ThriftSessionManager (CASSANDRA-5719)
 * Don't keep ancestor information in memory (CASSANDRA-5342)
 * cqlsh: fix handling of semicolons inside BATCH queries (CASSANDRA-5697)
 * Expose native protocol server status in nodetool info (CASSANDRA-5735)
 * Fix pathetic performance of range tombstones (CASSANDRA-5677)
 * Fix querying with an empty (impossible) range (CASSANDRA-5573)
 * cqlsh: handle CUSTOM 2i in DESCRIBE output (CASSANDRA-5760)
 * Fix minor bug in Range.intersects(Bound) (CASSANDRA-5771)
 * cqlsh: handle disabled compression in DESCRIBE output (CASSANDRA-5766)
 * Ensure all UP events are notified on the native protocol (CASSANDRA-5769)
 * Fix formatting of sstable2json with multiple -k arguments (CASSANDRA-5781)
 * Don't rely on row marker for queries in general to hide lost markers
   after TTL expires (CASSANDRA-5762)
 * Sort nodetool help output (CASSANDRA-5776)
 * Fix column expiring during 2 phases compaction (CASSANDRA-5799)
 * now() is being rejected in INSERTs when inside collections (CASSANDRA-5795)


2.0.0-beta1
 * Add support for indexing clustered columns (CASSANDRA-5125)
 * Removed on-heap row cache (CASSANDRA-5348)
 * use nanotime consistently for node-local timeouts (CASSANDRA-5581)
 * Avoid unnecessary second pass on name-based queries (CASSANDRA-5577)
 * Experimental triggers (CASSANDRA-1311)
 * JEMalloc support for off-heap allocation (CASSANDRA-3997)
 * Single-pass compaction (CASSANDRA-4180)
 * Removed token range bisection (CASSANDRA-5518)
 * Removed compatibility with pre-1.2.5 sstables and network messages
   (CASSANDRA-5511)
 * removed PBSPredictor (CASSANDRA-5455)
 * CAS support (CASSANDRA-5062, 5441, 5442, 5443, 5619, 5667)
 * Leveled compaction performs size-tiered compactions in L0 
   (CASSANDRA-5371, 5439)
 * Add yaml network topology snitch for mixed ec2/other envs (CASSANDRA-5339)
 * Log when a node is down longer than the hint window (CASSANDRA-4554)
 * Optimize tombstone creation for ExpiringColumns (CASSANDRA-4917)
 * Improve LeveledScanner work estimation (CASSANDRA-5250, 5407)
 * Replace compaction lock with runWithCompactionsDisabled (CASSANDRA-3430)
 * Change Message IDs to ints (CASSANDRA-5307)
 * Move sstable level information into the Stats component, removing the
   need for a separate Manifest file (CASSANDRA-4872)
 * avoid serializing to byte[] on commitlog append (CASSANDRA-5199)
 * make index_interval configurable per columnfamily (CASSANDRA-3961, CASSANDRA-5650)
 * add default_time_to_live (CASSANDRA-3974)
 * add memtable_flush_period_in_ms (CASSANDRA-4237)
 * replace supercolumns internally by composites (CASSANDRA-3237, 5123)
 * upgrade thrift to 0.9.0 (CASSANDRA-3719)
 * drop unnecessary keyspace parameter from user-defined compaction API 
   (CASSANDRA-5139)
 * more robust solution to incomplete compactions + counters (CASSANDRA-5151)
 * Change order of directory searching for c*.in.sh (CASSANDRA-3983)
 * Add tool to reset SSTable compaction level for LCS (CASSANDRA-5271)
 * Allow custom configuration loader (CASSANDRA-5045)
 * Remove memory emergency pressure valve logic (CASSANDRA-3534)
 * Reduce request latency with eager retry (CASSANDRA-4705)
 * cqlsh: Remove ASSUME command (CASSANDRA-5331)
 * Rebuild BF when loading sstables if bloom_filter_fp_chance
   has changed since compaction (CASSANDRA-5015)
 * remove row-level bloom filters (CASSANDRA-4885)
 * Change Kernel Page Cache skipping into row preheating (disabled by default)
   (CASSANDRA-4937)
 * Improve repair by deciding on a gcBefore before sending
   out TreeRequests (CASSANDRA-4932)
 * Add an official way to disable compactions (CASSANDRA-5074)
 * Reenable ALTER TABLE DROP with new semantics (CASSANDRA-3919)
 * Add binary protocol versioning (CASSANDRA-5436)
 * Swap THshaServer for TThreadedSelectorServer (CASSANDRA-5530)
 * Add alias support to SELECT statement (CASSANDRA-5075)
 * Don't create empty RowMutations in CommitLogReplayer (CASSANDRA-5541)
 * Use range tombstones when dropping cfs/columns from schema (CASSANDRA-5579)
 * cqlsh: drop CQL2/CQL3-beta support (CASSANDRA-5585)
 * Track max/min column names in sstables to be able to optimize slice
   queries (CASSANDRA-5514, CASSANDRA-5595, CASSANDRA-5600)
 * Binary protocol: allow batching already prepared statements (CASSANDRA-4693)
 * Allow preparing timestamp, ttl and limit in CQL3 queries (CASSANDRA-4450)
 * Support native link w/o JNA in Java7 (CASSANDRA-3734)
 * Use SASL authentication in binary protocol v2 (CASSANDRA-5545)
 * Replace Thrift HsHa with LMAX Disruptor based implementation (CASSANDRA-5582)
 * cqlsh: Add row count to SELECT output (CASSANDRA-5636)
 * Include a timestamp with all read commands to determine column expiration
   (CASSANDRA-5149)
 * Streaming 2.0 (CASSANDRA-5286, 5699)
 * Conditional create/drop ks/table/index statements in CQL3 (CASSANDRA-2737)
 * more pre-table creation property validation (CASSANDRA-5693)
 * Redesign repair messages (CASSANDRA-5426)
 * Fix ALTER RENAME post-5125 (CASSANDRA-5702)
 * Disallow renaming a 2ndary indexed column (CASSANDRA-5705)
 * Rename Table to Keyspace (CASSANDRA-5613)
 * Ensure changing column_index_size_in_kb on different nodes don't corrupt the
   sstable (CASSANDRA-5454)
 * Move resultset type information into prepare, not execute (CASSANDRA-5649)
 * Auto paging in binary protocol (CASSANDRA-4415, 5714)
 * Don't tie client side use of AbstractType to JDBC (CASSANDRA-4495)
 * Adds new TimestampType to replace DateType (CASSANDRA-5723, CASSANDRA-5729)
Merged from 1.2:
 * make starting native protocol server idempotent (CASSANDRA-5728)
 * Fix loading key cache when a saved entry is no longer valid (CASSANDRA-5706)
 * Fix serialization of the LEFT gossip value (CASSANDRA-5696)
 * cqlsh: Don't show 'null' in place of empty values (CASSANDRA-5675)
 * Race condition in detecting version on a mixed 1.1/1.2 cluster
   (CASSANDRA-5692)
 * Fix skipping range tombstones with reverse queries (CASSANDRA-5712)
 * Expire entries out of ThriftSessionManager (CASSANRDA-5719)
 * Don't keep ancestor information in memory (CASSANDRA-5342)
 * cqlsh: fix handling of semicolons inside BATCH queries (CASSANDRA-5697)


1.2.6
 * Fix tracing when operation completes before all responses arrive 
   (CASSANDRA-5668)
 * Fix cross-DC mutation forwarding (CASSANDRA-5632)
 * Reduce SSTableLoader memory usage (CASSANDRA-5555)
 * Scale hinted_handoff_throttle_in_kb to cluster size (CASSANDRA-5272)
 * (Hadoop) Add CQL3 input/output formats (CASSANDRA-4421, 5622)
 * (Hadoop) Fix InputKeyRange in CFIF (CASSANDRA-5536)
 * Fix dealing with ridiculously large max sstable sizes in LCS (CASSANDRA-5589)
 * Ignore pre-truncate hints (CASSANDRA-4655)
 * Move System.exit on OOM into a separate thread (CASSANDRA-5273)
 * Write row markers when serializing schema (CASSANDRA-5572)
 * Check only SSTables for the requested range when streaming (CASSANDRA-5569)
 * Improve batchlog replay behavior and hint ttl handling (CASSANDRA-5314)
 * Exclude localTimestamp from validation for tombstones (CASSANDRA-5398)
 * cqlsh: add custom prompt support (CASSANDRA-5539)
 * Reuse prepared statements in hot auth queries (CASSANDRA-5594)
 * cqlsh: add vertical output option (see EXPAND) (CASSANDRA-5597)
 * Add a rate limit option to stress (CASSANDRA-5004)
 * have BulkLoader ignore snapshots directories (CASSANDRA-5587) 
 * fix SnitchProperties logging context (CASSANDRA-5602)
 * Expose whether jna is enabled and memory is locked via JMX (CASSANDRA-5508)
 * cqlsh: fix COPY FROM with ReversedType (CASSANDRA-5610)
 * Allow creating CUSTOM indexes on collections (CASSANDRA-5615)
 * Evaluate now() function at execution time (CASSANDRA-5616)
 * Expose detailed read repair metrics (CASSANDRA-5618)
 * Correct blob literal + ReversedType parsing (CASSANDRA-5629)
 * Allow GPFS to prefer the internal IP like EC2MRS (CASSANDRA-5630)
 * fix help text for -tspw cassandra-cli (CASSANDRA-5643)
 * don't throw away initial causes exceptions for internode encryption issues 
   (CASSANDRA-5644)
 * Fix message spelling errors for cql select statements (CASSANDRA-5647)
 * Suppress custom exceptions thru jmx (CASSANDRA-5652)
 * Update CREATE CUSTOM INDEX syntax (CASSANDRA-5639)
 * Fix PermissionDetails.equals() method (CASSANDRA-5655)
 * Never allow partition key ranges in CQL3 without token() (CASSANDRA-5666)
 * Gossiper incorrectly drops AppState for an upgrading node (CASSANDRA-5660)
 * Connection thrashing during multi-region ec2 during upgrade, due to 
   messaging version (CASSANDRA-5669)
 * Avoid over reconnecting in EC2MRS (CASSANDRA-5678)
 * Fix ReadResponseSerializer.serializedSize() for digest reads (CASSANDRA-5476)
 * allow sstable2json on 2i CFs (CASSANDRA-5694)
Merged from 1.1:
 * Remove buggy thrift max message length option (CASSANDRA-5529)
 * Fix NPE in Pig's widerow mode (CASSANDRA-5488)
 * Add split size parameter to Pig and disable split combination (CASSANDRA-5544)


1.2.5
 * make BytesToken.toString only return hex bytes (CASSANDRA-5566)
 * Ensure that submitBackground enqueues at least one task (CASSANDRA-5554)
 * fix 2i updates with identical values and timestamps (CASSANDRA-5540)
 * fix compaction throttling bursty-ness (CASSANDRA-4316)
 * reduce memory consumption of IndexSummary (CASSANDRA-5506)
 * remove per-row column name bloom filters (CASSANDRA-5492)
 * Include fatal errors in trace events (CASSANDRA-5447)
 * Ensure that PerRowSecondaryIndex is notified of row-level deletes
   (CASSANDRA-5445)
 * Allow empty blob literals in CQL3 (CASSANDRA-5452)
 * Fix streaming RangeTombstones at column index boundary (CASSANDRA-5418)
 * Fix preparing statements when current keyspace is not set (CASSANDRA-5468)
 * Fix SemanticVersion.isSupportedBy minor/patch handling (CASSANDRA-5496)
 * Don't provide oldCfId for post-1.1 system cfs (CASSANDRA-5490)
 * Fix primary range ignores replication strategy (CASSANDRA-5424)
 * Fix shutdown of binary protocol server (CASSANDRA-5507)
 * Fix repair -snapshot not working (CASSANDRA-5512)
 * Set isRunning flag later in binary protocol server (CASSANDRA-5467)
 * Fix use of CQL3 functions with descending clustering order (CASSANDRA-5472)
 * Disallow renaming columns one at a time for thrift table in CQL3
   (CASSANDRA-5531)
 * cqlsh: add CLUSTERING ORDER BY support to DESCRIBE (CASSANDRA-5528)
 * Add custom secondary index support to CQL3 (CASSANDRA-5484)
 * Fix repair hanging silently on unexpected error (CASSANDRA-5229)
 * Fix Ec2Snitch regression introduced by CASSANDRA-5171 (CASSANDRA-5432)
 * Add nodetool enablebackup/disablebackup (CASSANDRA-5556)
 * cqlsh: fix DESCRIBE after case insensitive USE (CASSANDRA-5567)
Merged from 1.1
 * Remove buggy thrift max message length option (CASSANDRA-5529)
 * Add retry mechanism to OTC for non-droppable_verbs (CASSANDRA-5393)
 * Use allocator information to improve memtable memory usage estimate
   (CASSANDRA-5497)
 * Fix trying to load deleted row into row cache on startup (CASSANDRA-4463)
 * fsync leveled manifest to avoid corruption (CASSANDRA-5535)
 * Fix Bound intersection computation (CASSANDRA-5551)
 * sstablescrub now respects max memory size in cassandra.in.sh (CASSANDRA-5562)


1.2.4
 * Ensure that PerRowSecondaryIndex updates see the most recent values
   (CASSANDRA-5397)
 * avoid duplicate index entries ind PrecompactedRow and 
   ParallelCompactionIterable (CASSANDRA-5395)
 * remove the index entry on oldColumn when new column is a tombstone 
   (CASSANDRA-5395)
 * Change default stream throughput from 400 to 200 mbps (CASSANDRA-5036)
 * Gossiper logs DOWN for symmetry with UP (CASSANDRA-5187)
 * Fix mixing prepared statements between keyspaces (CASSANDRA-5352)
 * Fix consistency level during bootstrap - strike 3 (CASSANDRA-5354)
 * Fix transposed arguments in AlreadyExistsException (CASSANDRA-5362)
 * Improve asynchronous hint delivery (CASSANDRA-5179)
 * Fix Guava dependency version (12.0 -> 13.0.1) for Maven (CASSANDRA-5364)
 * Validate that provided CQL3 collection value are < 64K (CASSANDRA-5355)
 * Make upgradeSSTable skip current version sstables by default (CASSANDRA-5366)
 * Optimize min/max timestamp collection (CASSANDRA-5373)
 * Invalid streamId in cql binary protocol when using invalid CL 
   (CASSANDRA-5164)
 * Fix validation for IN where clauses with collections (CASSANDRA-5376)
 * Copy resultSet on count query to avoid ConcurrentModificationException 
   (CASSANDRA-5382)
 * Correctly typecheck in CQL3 even with ReversedType (CASSANDRA-5386)
 * Fix streaming compressed files when using encryption (CASSANDRA-5391)
 * cassandra-all 1.2.0 pom missing netty dependency (CASSANDRA-5392)
 * Fix writetime/ttl functions on null values (CASSANDRA-5341)
 * Fix NPE during cql3 select with token() (CASSANDRA-5404)
 * IndexHelper.skipBloomFilters won't skip non-SHA filters (CASSANDRA-5385)
 * cqlsh: Print maps ordered by key, sort sets (CASSANDRA-5413)
 * Add null syntax support in CQL3 for inserts (CASSANDRA-3783)
 * Allow unauthenticated set_keyspace() calls (CASSANDRA-5423)
 * Fix potential incremental backups race (CASSANDRA-5410)
 * Fix prepared BATCH statements with batch-level timestamps (CASSANDRA-5415)
 * Allow overriding superuser setup delay (CASSANDRA-5430)
 * cassandra-shuffle with JMX usernames and passwords (CASSANDRA-5431)
Merged from 1.1:
 * cli: Quote ks and cf names in schema output when needed (CASSANDRA-5052)
 * Fix bad default for min/max timestamp in SSTableMetadata (CASSANDRA-5372)
 * Fix cf name extraction from manifest in Directories.migrateFile() 
   (CASSANDRA-5242)
 * Support pluggable internode authentication (CASSANDRA-5401)


1.2.3
 * add check for sstable overlap within a level on startup (CASSANDRA-5327)
 * replace ipv6 colons in jmx object names (CASSANDRA-5298, 5328)
 * Avoid allocating SSTableBoundedScanner during repair when the range does 
   not intersect the sstable (CASSANDRA-5249)
 * Don't lowercase property map keys (this breaks NTS) (CASSANDRA-5292)
 * Fix composite comparator with super columns (CASSANDRA-5287)
 * Fix insufficient validation of UPDATE queries against counter cfs
   (CASSANDRA-5300)
 * Fix PropertyFileSnitch default DC/Rack behavior (CASSANDRA-5285)
 * Handle null values when executing prepared statement (CASSANDRA-5081)
 * Add netty to pom dependencies (CASSANDRA-5181)
 * Include type arguments in Thrift CQLPreparedResult (CASSANDRA-5311)
 * Fix compaction not removing columns when bf_fp_ratio is 1 (CASSANDRA-5182)
 * cli: Warn about missing CQL3 tables in schema descriptions (CASSANDRA-5309)
 * Re-enable unknown option in replication/compaction strategies option for
   backward compatibility (CASSANDRA-4795)
 * Add binary protocol support to stress (CASSANDRA-4993)
 * cqlsh: Fix COPY FROM value quoting and null handling (CASSANDRA-5305)
 * Fix repair -pr for vnodes (CASSANDRA-5329)
 * Relax CL for auth queries for non-default users (CASSANDRA-5310)
 * Fix AssertionError during repair (CASSANDRA-5245)
 * Don't announce migrations to pre-1.2 nodes (CASSANDRA-5334)
Merged from 1.1:
 * Fix trying to load deleted row into row cache on startup (CASSANDRA-4463)
 * Update offline scrub for 1.0 -> 1.1 directory structure (CASSANDRA-5195)
 * add tmp flag to Descriptor hashcode (CASSANDRA-4021)
 * fix logging of "Found table data in data directories" when only system tables
   are present (CASSANDRA-5289)
 * cli: Add JMX authentication support (CASSANDRA-5080)
 * nodetool: ability to repair specific range (CASSANDRA-5280)
 * Fix possible assertion triggered in SliceFromReadCommand (CASSANDRA-5284)
 * cqlsh: Add inet type support on Windows (ipv4-only) (CASSANDRA-4801)
 * Fix race when initializing ColumnFamilyStore (CASSANDRA-5350)
 * Add UseTLAB JVM flag (CASSANDRA-5361)


1.2.2
 * fix potential for multiple concurrent compactions of the same sstables
   (CASSANDRA-5256)
 * avoid no-op caching of byte[] on commitlog append (CASSANDRA-5199)
 * fix symlinks under data dir not working (CASSANDRA-5185)
 * fix bug in compact storage metadata handling (CASSANDRA-5189)
 * Validate login for USE queries (CASSANDRA-5207)
 * cli: remove default username and password (CASSANDRA-5208)
 * configure populate_io_cache_on_flush per-CF (CASSANDRA-4694)
 * allow configuration of internode socket buffer (CASSANDRA-3378)
 * Make sstable directory picking blacklist-aware again (CASSANDRA-5193)
 * Correctly expire gossip states for edge cases (CASSANDRA-5216)
 * Improve handling of directory creation failures (CASSANDRA-5196)
 * Expose secondary indicies to the rest of nodetool (CASSANDRA-4464)
 * Binary protocol: avoid sending notification for 0.0.0.0 (CASSANDRA-5227)
 * add UseCondCardMark XX jvm settings on jdk 1.7 (CASSANDRA-4366)
 * CQL3 refactor to allow conversion function (CASSANDRA-5226)
 * Fix drop of sstables in some circumstance (CASSANDRA-5232)
 * Implement caching of authorization results (CASSANDRA-4295)
 * Add support for LZ4 compression (CASSANDRA-5038)
 * Fix missing columns in wide rows queries (CASSANDRA-5225)
 * Simplify auth setup and make system_auth ks alterable (CASSANDRA-5112)
 * Stop compactions from hanging during bootstrap (CASSANDRA-5244)
 * fix compressed streaming sending extra chunk (CASSANDRA-5105)
 * Add CQL3-based implementations of IAuthenticator and IAuthorizer
   (CASSANDRA-4898)
 * Fix timestamp-based tomstone removal logic (CASSANDRA-5248)
 * cli: Add JMX authentication support (CASSANDRA-5080)
 * Fix forceFlush behavior (CASSANDRA-5241)
 * cqlsh: Add username autocompletion (CASSANDRA-5231)
 * Fix CQL3 composite partition key error (CASSANDRA-5240)
 * Allow IN clause on last clustering key (CASSANDRA-5230)
Merged from 1.1:
 * fix start key/end token validation for wide row iteration (CASSANDRA-5168)
 * add ConfigHelper support for Thrift frame and max message sizes (CASSANDRA-5188)
 * fix nodetool repair not fail on node down (CASSANDRA-5203)
 * always collect tombstone hints (CASSANDRA-5068)
 * Fix error when sourcing file in cqlsh (CASSANDRA-5235)


1.2.1
 * stream undelivered hints on decommission (CASSANDRA-5128)
 * GossipingPropertyFileSnitch loads saved dc/rack info if needed (CASSANDRA-5133)
 * drain should flush system CFs too (CASSANDRA-4446)
 * add inter_dc_tcp_nodelay setting (CASSANDRA-5148)
 * re-allow wrapping ranges for start_token/end_token range pairitspwng (CASSANDRA-5106)
 * fix validation compaction of empty rows (CASSANDRA-5136)
 * nodetool methods to enable/disable hint storage/delivery (CASSANDRA-4750)
 * disallow bloom filter false positive chance of 0 (CASSANDRA-5013)
 * add threadpool size adjustment methods to JMXEnabledThreadPoolExecutor and 
   CompactionManagerMBean (CASSANDRA-5044)
 * fix hinting for dropped local writes (CASSANDRA-4753)
 * off-heap cache doesn't need mutable column container (CASSANDRA-5057)
 * apply disk_failure_policy to bad disks on initial directory creation 
   (CASSANDRA-4847)
 * Optimize name-based queries to use ArrayBackedSortedColumns (CASSANDRA-5043)
 * Fall back to old manifest if most recent is unparseable (CASSANDRA-5041)
 * pool [Compressed]RandomAccessReader objects on the partitioned read path
   (CASSANDRA-4942)
 * Add debug logging to list filenames processed by Directories.migrateFile 
   method (CASSANDRA-4939)
 * Expose black-listed directories via JMX (CASSANDRA-4848)
 * Log compaction merge counts (CASSANDRA-4894)
 * Minimize byte array allocation by AbstractData{Input,Output} (CASSANDRA-5090)
 * Add SSL support for the binary protocol (CASSANDRA-5031)
 * Allow non-schema system ks modification for shuffle to work (CASSANDRA-5097)
 * cqlsh: Add default limit to SELECT statements (CASSANDRA-4972)
 * cqlsh: fix DESCRIBE for 1.1 cfs in CQL3 (CASSANDRA-5101)
 * Correctly gossip with nodes >= 1.1.7 (CASSANDRA-5102)
 * Ensure CL guarantees on digest mismatch (CASSANDRA-5113)
 * Validate correctly selects on composite partition key (CASSANDRA-5122)
 * Fix exception when adding collection (CASSANDRA-5117)
 * Handle states for non-vnode clusters correctly (CASSANDRA-5127)
 * Refuse unrecognized replication and compaction strategy options (CASSANDRA-4795)
 * Pick the correct value validator in sstable2json for cql3 tables (CASSANDRA-5134)
 * Validate login for describe_keyspace, describe_keyspaces and set_keyspace
   (CASSANDRA-5144)
 * Fix inserting empty maps (CASSANDRA-5141)
 * Don't remove tokens from System table for node we know (CASSANDRA-5121)
 * fix streaming progress report for compresed files (CASSANDRA-5130)
 * Coverage analysis for low-CL queries (CASSANDRA-4858)
 * Stop interpreting dates as valid timeUUID value (CASSANDRA-4936)
 * Adds E notation for floating point numbers (CASSANDRA-4927)
 * Detect (and warn) unintentional use of the cql2 thrift methods when cql3 was
   intended (CASSANDRA-5172)
 * cli: Quote ks and cf names in schema output when needed (CASSANDRA-5052)
 * Fix bad default for min/max timestamp in SSTableMetadata (CASSANDRA-5372)
 * Fix cf name extraction from manifest in Directories.migrateFile() (CASSANDRA-5242)
 * Support pluggable internode authentication (CASSANDRA-5401)
 * Replace mistaken usage of commons-logging with slf4j (CASSANDRA-5464)
 * Ensure Jackson dependency matches lib (CASSANDRA-5126)
 * Expose droppable tombstone ratio stats over JMX (CASSANDRA-5159)
Merged from 1.1:
 * Simplify CompressedRandomAccessReader to work around JDK FD bug (CASSANDRA-5088)
 * Improve handling a changing target throttle rate mid-compaction (CASSANDRA-5087)
 * Pig: correctly decode row keys in widerow mode (CASSANDRA-5098)
 * nodetool repair command now prints progress (CASSANDRA-4767)
 * fix user defined compaction to run against 1.1 data directory (CASSANDRA-5118)
 * Fix CQL3 BATCH authorization caching (CASSANDRA-5145)
 * fix get_count returns incorrect value with TTL (CASSANDRA-5099)
 * better handling for mid-compaction failure (CASSANDRA-5137)
 * convert default marshallers list to map for better readability (CASSANDRA-5109)
 * fix ConcurrentModificationException in getBootstrapSource (CASSANDRA-5170)
 * fix sstable maxtimestamp for row deletes and pre-1.1.1 sstables (CASSANDRA-5153)
 * Fix thread growth on node removal (CASSANDRA-5175)
 * Make Ec2Region's datacenter name configurable (CASSANDRA-5155)


1.2.0
 * Disallow counters in collections (CASSANDRA-5082)
 * cqlsh: add unit tests (CASSANDRA-3920)
 * fix default bloom_filter_fp_chance for LeveledCompactionStrategy (CASSANDRA-5093)
Merged from 1.1:
 * add validation for get_range_slices with start_key and end_token (CASSANDRA-5089)


1.2.0-rc2
 * fix nodetool ownership display with vnodes (CASSANDRA-5065)
 * cqlsh: add DESCRIBE KEYSPACES command (CASSANDRA-5060)
 * Fix potential infinite loop when reloading CFS (CASSANDRA-5064)
 * Fix SimpleAuthorizer example (CASSANDRA-5072)
 * cqlsh: force CL.ONE for tracing and system.schema* queries (CASSANDRA-5070)
 * Includes cassandra-shuffle in the debian package (CASSANDRA-5058)
Merged from 1.1:
 * fix multithreaded compaction deadlock (CASSANDRA-4492)
 * fix temporarily missing schema after upgrade from pre-1.1.5 (CASSANDRA-5061)
 * Fix ALTER TABLE overriding compression options with defaults
   (CASSANDRA-4996, 5066)
 * fix specifying and altering crc_check_chance (CASSANDRA-5053)
 * fix Murmur3Partitioner ownership% calculation (CASSANDRA-5076)
 * Don't expire columns sooner than they should in 2ndary indexes (CASSANDRA-5079)


1.2-rc1
 * rename rpc_timeout settings to request_timeout (CASSANDRA-5027)
 * add BF with 0.1 FP to LCS by default (CASSANDRA-5029)
 * Fix preparing insert queries (CASSANDRA-5016)
 * Fix preparing queries with counter increment (CASSANDRA-5022)
 * Fix preparing updates with collections (CASSANDRA-5017)
 * Don't generate UUID based on other node address (CASSANDRA-5002)
 * Fix message when trying to alter a clustering key type (CASSANDRA-5012)
 * Update IAuthenticator to match the new IAuthorizer (CASSANDRA-5003)
 * Fix inserting only a key in CQL3 (CASSANDRA-5040)
 * Fix CQL3 token() function when used with strings (CASSANDRA-5050)
Merged from 1.1:
 * reduce log spam from invalid counter shards (CASSANDRA-5026)
 * Improve schema propagation performance (CASSANDRA-5025)
 * Fix for IndexHelper.IndexFor throws OOB Exception (CASSANDRA-5030)
 * cqlsh: make it possible to describe thrift CFs (CASSANDRA-4827)
 * cqlsh: fix timestamp formatting on some platforms (CASSANDRA-5046)


1.2-beta3
 * make consistency level configurable in cqlsh (CASSANDRA-4829)
 * fix cqlsh rendering of blob fields (CASSANDRA-4970)
 * fix cqlsh DESCRIBE command (CASSANDRA-4913)
 * save truncation position in system table (CASSANDRA-4906)
 * Move CompressionMetadata off-heap (CASSANDRA-4937)
 * allow CLI to GET cql3 columnfamily data (CASSANDRA-4924)
 * Fix rare race condition in getExpireTimeForEndpoint (CASSANDRA-4402)
 * acquire references to overlapping sstables during compaction so bloom filter
   doesn't get free'd prematurely (CASSANDRA-4934)
 * Don't share slice query filter in CQL3 SelectStatement (CASSANDRA-4928)
 * Separate tracing from Log4J (CASSANDRA-4861)
 * Exclude gcable tombstones from merkle-tree computation (CASSANDRA-4905)
 * Better printing of AbstractBounds for tracing (CASSANDRA-4931)
 * Optimize mostRecentTombstone check in CC.collectAllData (CASSANDRA-4883)
 * Change stream session ID to UUID to avoid collision from same node (CASSANDRA-4813)
 * Use Stats.db when bulk loading if present (CASSANDRA-4957)
 * Skip repair on system_trace and keyspaces with RF=1 (CASSANDRA-4956)
 * (cql3) Remove arbitrary SELECT limit (CASSANDRA-4918)
 * Correctly handle prepared operation on collections (CASSANDRA-4945)
 * Fix CQL3 LIMIT (CASSANDRA-4877)
 * Fix Stress for CQL3 (CASSANDRA-4979)
 * Remove cassandra specific exceptions from JMX interface (CASSANDRA-4893)
 * (CQL3) Force using ALLOW FILTERING on potentially inefficient queries (CASSANDRA-4915)
 * (cql3) Fix adding column when the table has collections (CASSANDRA-4982)
 * (cql3) Fix allowing collections with compact storage (CASSANDRA-4990)
 * (cql3) Refuse ttl/writetime function on collections (CASSANDRA-4992)
 * Replace IAuthority with new IAuthorizer (CASSANDRA-4874)
 * clqsh: fix KEY pseudocolumn escaping when describing Thrift tables
   in CQL3 mode (CASSANDRA-4955)
 * add basic authentication support for Pig CassandraStorage (CASSANDRA-3042)
 * fix CQL2 ALTER TABLE compaction_strategy_class altering (CASSANDRA-4965)
Merged from 1.1:
 * Fall back to old describe_splits if d_s_ex is not available (CASSANDRA-4803)
 * Improve error reporting when streaming ranges fail (CASSANDRA-5009)
 * Fix cqlsh timestamp formatting of timezone info (CASSANDRA-4746)
 * Fix assertion failure with leveled compaction (CASSANDRA-4799)
 * Check for null end_token in get_range_slice (CASSANDRA-4804)
 * Remove all remnants of removed nodes (CASSANDRA-4840)
 * Add aut-reloading of the log4j file in debian package (CASSANDRA-4855)
 * Fix estimated row cache entry size (CASSANDRA-4860)
 * reset getRangeSlice filter after finishing a row for get_paged_slice
   (CASSANDRA-4919)
 * expunge row cache post-truncate (CASSANDRA-4940)
 * Allow static CF definition with compact storage (CASSANDRA-4910)
 * Fix endless loop/compaction of schema_* CFs due to broken timestamps (CASSANDRA-4880)
 * Fix 'wrong class type' assertion in CounterColumn (CASSANDRA-4976)


1.2-beta2
 * fp rate of 1.0 disables BF entirely; LCS defaults to 1.0 (CASSANDRA-4876)
 * off-heap bloom filters for row keys (CASSANDRA_4865)
 * add extension point for sstable components (CASSANDRA-4049)
 * improve tracing output (CASSANDRA-4852, 4862)
 * make TRACE verb droppable (CASSANDRA-4672)
 * fix BulkLoader recognition of CQL3 columnfamilies (CASSANDRA-4755)
 * Sort commitlog segments for replay by id instead of mtime (CASSANDRA-4793)
 * Make hint delivery asynchronous (CASSANDRA-4761)
 * Pluggable Thrift transport factories for CLI and cqlsh (CASSANDRA-4609, 4610)
 * cassandra-cli: allow Double value type to be inserted to a column (CASSANDRA-4661)
 * Add ability to use custom TServerFactory implementations (CASSANDRA-4608)
 * optimize batchlog flushing to skip successful batches (CASSANDRA-4667)
 * include metadata for system keyspace itself in schema tables (CASSANDRA-4416)
 * add check to PropertyFileSnitch to verify presence of location for
   local node (CASSANDRA-4728)
 * add PBSPredictor consistency modeler (CASSANDRA-4261)
 * remove vestiges of Thrift unframed mode (CASSANDRA-4729)
 * optimize single-row PK lookups (CASSANDRA-4710)
 * adjust blockFor calculation to account for pending ranges due to node 
   movement (CASSANDRA-833)
 * Change CQL version to 3.0.0 and stop accepting 3.0.0-beta1 (CASSANDRA-4649)
 * (CQL3) Make prepared statement global instead of per connection 
   (CASSANDRA-4449)
 * Fix scrubbing of CQL3 created tables (CASSANDRA-4685)
 * (CQL3) Fix validation when using counter and regular columns in the same 
   table (CASSANDRA-4706)
 * Fix bug starting Cassandra with simple authentication (CASSANDRA-4648)
 * Add support for batchlog in CQL3 (CASSANDRA-4545, 4738)
 * Add support for multiple column family outputs in CFOF (CASSANDRA-4208)
 * Support repairing only the local DC nodes (CASSANDRA-4747)
 * Use rpc_address for binary protocol and change default port (CASSANDRA-4751)
 * Fix use of collections in prepared statements (CASSANDRA-4739)
 * Store more information into peers table (CASSANDRA-4351, 4814)
 * Configurable bucket size for size tiered compaction (CASSANDRA-4704)
 * Run leveled compaction in parallel (CASSANDRA-4310)
 * Fix potential NPE during CFS reload (CASSANDRA-4786)
 * Composite indexes may miss results (CASSANDRA-4796)
 * Move consistency level to the protocol level (CASSANDRA-4734, 4824)
 * Fix Subcolumn slice ends not respected (CASSANDRA-4826)
 * Fix Assertion error in cql3 select (CASSANDRA-4783)
 * Fix list prepend logic (CQL3) (CASSANDRA-4835)
 * Add booleans as literals in CQL3 (CASSANDRA-4776)
 * Allow renaming PK columns in CQL3 (CASSANDRA-4822)
 * Fix binary protocol NEW_NODE event (CASSANDRA-4679)
 * Fix potential infinite loop in tombstone compaction (CASSANDRA-4781)
 * Remove system tables accounting from schema (CASSANDRA-4850)
 * (cql3) Force provided columns in clustering key order in 
   'CLUSTERING ORDER BY' (CASSANDRA-4881)
 * Fix composite index bug (CASSANDRA-4884)
 * Fix short read protection for CQL3 (CASSANDRA-4882)
 * Add tracing support to the binary protocol (CASSANDRA-4699)
 * (cql3) Don't allow prepared marker inside collections (CASSANDRA-4890)
 * Re-allow order by on non-selected columns (CASSANDRA-4645)
 * Bug when composite index is created in a table having collections (CASSANDRA-4909)
 * log index scan subject in CompositesSearcher (CASSANDRA-4904)
Merged from 1.1:
 * add get[Row|Key]CacheEntries to CacheServiceMBean (CASSANDRA-4859)
 * fix get_paged_slice to wrap to next row correctly (CASSANDRA-4816)
 * fix indexing empty column values (CASSANDRA-4832)
 * allow JdbcDate to compose null Date objects (CASSANDRA-4830)
 * fix possible stackoverflow when compacting 1000s of sstables
   (CASSANDRA-4765)
 * fix wrong leveled compaction progress calculation (CASSANDRA-4807)
 * add a close() method to CRAR to prevent leaking file descriptors (CASSANDRA-4820)
 * fix potential infinite loop in get_count (CASSANDRA-4833)
 * fix compositeType.{get/from}String methods (CASSANDRA-4842)
 * (CQL) fix CREATE COLUMNFAMILY permissions check (CASSANDRA-4864)
 * Fix DynamicCompositeType same type comparison (CASSANDRA-4711)
 * Fix duplicate SSTable reference when stream session failed (CASSANDRA-3306)
 * Allow static CF definition with compact storage (CASSANDRA-4910)
 * Fix endless loop/compaction of schema_* CFs due to broken timestamps (CASSANDRA-4880)
 * Fix 'wrong class type' assertion in CounterColumn (CASSANDRA-4976)


1.2-beta1
 * add atomic_batch_mutate (CASSANDRA-4542, -4635)
 * increase default max_hint_window_in_ms to 3h (CASSANDRA-4632)
 * include message initiation time to replicas so they can more
   accurately drop timed-out requests (CASSANDRA-2858)
 * fix clientutil.jar dependencies (CASSANDRA-4566)
 * optimize WriteResponse (CASSANDRA-4548)
 * new metrics (CASSANDRA-4009)
 * redesign KEYS indexes to avoid read-before-write (CASSANDRA-2897)
 * debug tracing (CASSANDRA-1123)
 * parallelize row cache loading (CASSANDRA-4282)
 * Make compaction, flush JBOD-aware (CASSANDRA-4292)
 * run local range scans on the read stage (CASSANDRA-3687)
 * clean up ioexceptions (CASSANDRA-2116)
 * add disk_failure_policy (CASSANDRA-2118)
 * Introduce new json format with row level deletion (CASSANDRA-4054)
 * remove redundant "name" column from schema_keyspaces (CASSANDRA-4433)
 * improve "nodetool ring" handling of multi-dc clusters (CASSANDRA-3047)
 * update NTS calculateNaturalEndpoints to be O(N log N) (CASSANDRA-3881)
 * split up rpc timeout by operation type (CASSANDRA-2819)
 * rewrite key cache save/load to use only sequential i/o (CASSANDRA-3762)
 * update MS protocol with a version handshake + broadcast address id
   (CASSANDRA-4311)
 * multithreaded hint replay (CASSANDRA-4189)
 * add inter-node message compression (CASSANDRA-3127)
 * remove COPP (CASSANDRA-2479)
 * Track tombstone expiration and compact when tombstone content is
   higher than a configurable threshold, default 20% (CASSANDRA-3442, 4234)
 * update MurmurHash to version 3 (CASSANDRA-2975)
 * (CLI) track elapsed time for `delete' operation (CASSANDRA-4060)
 * (CLI) jline version is bumped to 1.0 to properly  support
   'delete' key function (CASSANDRA-4132)
 * Save IndexSummary into new SSTable 'Summary' component (CASSANDRA-2392, 4289)
 * Add support for range tombstones (CASSANDRA-3708)
 * Improve MessagingService efficiency (CASSANDRA-3617)
 * Avoid ID conflicts from concurrent schema changes (CASSANDRA-3794)
 * Set thrift HSHA server thread limit to unlimited by default (CASSANDRA-4277)
 * Avoids double serialization of CF id in RowMutation messages
   (CASSANDRA-4293)
 * stream compressed sstables directly with java nio (CASSANDRA-4297)
 * Support multiple ranges in SliceQueryFilter (CASSANDRA-3885)
 * Add column metadata to system column families (CASSANDRA-4018)
 * (cql3) Always use composite types by default (CASSANDRA-4329)
 * (cql3) Add support for set, map and list (CASSANDRA-3647)
 * Validate date type correctly (CASSANDRA-4441)
 * (cql3) Allow definitions with only a PK (CASSANDRA-4361)
 * (cql3) Add support for row key composites (CASSANDRA-4179)
 * improve DynamicEndpointSnitch by using reservoir sampling (CASSANDRA-4038)
 * (cql3) Add support for 2ndary indexes (CASSANDRA-3680)
 * (cql3) fix defining more than one PK to be invalid (CASSANDRA-4477)
 * remove schema agreement checking from all external APIs (Thrift, CQL and CQL3) (CASSANDRA-4487)
 * add Murmur3Partitioner and make it default for new installations (CASSANDRA-3772, 4621)
 * (cql3) update pseudo-map syntax to use map syntax (CASSANDRA-4497)
 * Finer grained exceptions hierarchy and provides error code with exceptions (CASSANDRA-3979)
 * Adds events push to binary protocol (CASSANDRA-4480)
 * Rewrite nodetool help (CASSANDRA-2293)
 * Make CQL3 the default for CQL (CASSANDRA-4640)
 * update stress tool to be able to use CQL3 (CASSANDRA-4406)
 * Accept all thrift update on CQL3 cf but don't expose their metadata (CASSANDRA-4377)
 * Replace Throttle with Guava's RateLimiter for HintedHandOff (CASSANDRA-4541)
 * fix counter add/get using CQL2 and CQL3 in stress tool (CASSANDRA-4633)
 * Add sstable count per level to cfstats (CASSANDRA-4537)
 * (cql3) Add ALTER KEYSPACE statement (CASSANDRA-4611)
 * (cql3) Allow defining default consistency levels (CASSANDRA-4448)
 * (cql3) Fix queries using LIMIT missing results (CASSANDRA-4579)
 * fix cross-version gossip messaging (CASSANDRA-4576)
 * added inet data type (CASSANDRA-4627)


1.1.6
 * Wait for writes on synchronous read digest mismatch (CASSANDRA-4792)
 * fix commitlog replay for nanotime-infected sstables (CASSANDRA-4782)
 * preflight check ttl for maximum of 20 years (CASSANDRA-4771)
 * (Pig) fix widerow input with single column rows (CASSANDRA-4789)
 * Fix HH to compact with correct gcBefore, which avoids wiping out
   undelivered hints (CASSANDRA-4772)
 * LCS will merge up to 32 L0 sstables as intended (CASSANDRA-4778)
 * NTS will default unconfigured DC replicas to zero (CASSANDRA-4675)
 * use default consistency level in counter validation if none is
   explicitly provide (CASSANDRA-4700)
 * Improve IAuthority interface by introducing fine-grained
   access permissions and grant/revoke commands (CASSANDRA-4490, 4644)
 * fix assumption error in CLI when updating/describing keyspace 
   (CASSANDRA-4322)
 * Adds offline sstablescrub to debian packaging (CASSANDRA-4642)
 * Automatic fixing of overlapping leveled sstables (CASSANDRA-4644)
 * fix error when using ORDER BY with extended selections (CASSANDRA-4689)
 * (CQL3) Fix validation for IN queries for non-PK cols (CASSANDRA-4709)
 * fix re-created keyspace disappering after 1.1.5 upgrade 
   (CASSANDRA-4698, 4752)
 * (CLI) display elapsed time in 2 fraction digits (CASSANDRA-3460)
 * add authentication support to sstableloader (CASSANDRA-4712)
 * Fix CQL3 'is reversed' logic (CASSANDRA-4716, 4759)
 * (CQL3) Don't return ReversedType in result set metadata (CASSANDRA-4717)
 * Backport adding AlterKeyspace statement (CASSANDRA-4611)
 * (CQL3) Correcty accept upper-case data types (CASSANDRA-4770)
 * Add binary protocol events for schema changes (CASSANDRA-4684)
Merged from 1.0:
 * Switch from NBHM to CHM in MessagingService's callback map, which
   prevents OOM in long-running instances (CASSANDRA-4708)


1.1.5
 * add SecondaryIndex.reload API (CASSANDRA-4581)
 * use millis + atomicint for commitlog segment creation instead of
   nanotime, which has issues under some hypervisors (CASSANDRA-4601)
 * fix FD leak in slice queries (CASSANDRA-4571)
 * avoid recursion in leveled compaction (CASSANDRA-4587)
 * increase stack size under Java7 to 180K
 * Log(info) schema changes (CASSANDRA-4547)
 * Change nodetool setcachecapcity to manipulate global caches (CASSANDRA-4563)
 * (cql3) fix setting compaction strategy (CASSANDRA-4597)
 * fix broken system.schema_* timestamps on system startup (CASSANDRA-4561)
 * fix wrong skip of cache saving (CASSANDRA-4533)
 * Avoid NPE when lost+found is in data dir (CASSANDRA-4572)
 * Respect five-minute flush moratorium after initial CL replay (CASSANDRA-4474)
 * Adds ntp as recommended in debian packaging (CASSANDRA-4606)
 * Configurable transport in CF Record{Reader|Writer} (CASSANDRA-4558)
 * (cql3) fix potential NPE with both equal and unequal restriction (CASSANDRA-4532)
 * (cql3) improves ORDER BY validation (CASSANDRA-4624)
 * Fix potential deadlock during counter writes (CASSANDRA-4578)
 * Fix cql error with ORDER BY when using IN (CASSANDRA-4612)
Merged from 1.0:
 * increase Xss to 160k to accomodate latest 1.6 JVMs (CASSANDRA-4602)
 * fix toString of hint destination tokens (CASSANDRA-4568)
 * Fix multiple values for CurrentLocal NodeID (CASSANDRA-4626)


1.1.4
 * fix offline scrub to catch >= out of order rows (CASSANDRA-4411)
 * fix cassandra-env.sh on RHEL and other non-dash-based systems 
   (CASSANDRA-4494)
Merged from 1.0:
 * (Hadoop) fix setting key length for old-style mapred api (CASSANDRA-4534)
 * (Hadoop) fix iterating through a resultset consisting entirely
   of tombstoned rows (CASSANDRA-4466)
 * Fix multiple values for CurrentLocal NodeID (CASSANDRA-4626)


1.1.3
 * (cqlsh) add COPY TO (CASSANDRA-4434)
 * munmap commitlog segments before rename (CASSANDRA-4337)
 * (JMX) rename getRangeKeySample to sampleKeyRange to avoid returning
   multi-MB results as an attribute (CASSANDRA-4452)
 * flush based on data size, not throughput; overwritten columns no 
   longer artificially inflate liveRatio (CASSANDRA-4399)
 * update default commitlog segment size to 32MB and total commitlog
   size to 32/1024 MB for 32/64 bit JVMs, respectively (CASSANDRA-4422)
 * avoid using global partitioner to estimate ranges in index sstables
   (CASSANDRA-4403)
 * restore pre-CASSANDRA-3862 approach to removing expired tombstones
   from row cache during compaction (CASSANDRA-4364)
 * (stress) support for CQL prepared statements (CASSANDRA-3633)
 * Correctly catch exception when Snappy cannot be loaded (CASSANDRA-4400)
 * (cql3) Support ORDER BY when IN condition is given in WHERE clause (CASSANDRA-4327)
 * (cql3) delete "component_index" column on DROP TABLE call (CASSANDRA-4420)
 * change nanoTime() to currentTimeInMillis() in schema related code (CASSANDRA-4432)
 * add a token generation tool (CASSANDRA-3709)
 * Fix LCS bug with sstable containing only 1 row (CASSANDRA-4411)
 * fix "Can't Modify Index Name" problem on CF update (CASSANDRA-4439)
 * Fix assertion error in getOverlappingSSTables during repair (CASSANDRA-4456)
 * fix nodetool's setcompactionthreshold command (CASSANDRA-4455)
 * Ensure compacted files are never used, to avoid counter overcount (CASSANDRA-4436)
Merged from 1.0:
 * Push the validation of secondary index values to the SecondaryIndexManager (CASSANDRA-4240)
 * (Hadoop) fix iterating through a resultset consisting entirely
   of tombstoned rows (CASSANDRA-4466)
 * allow dropping columns shadowed by not-yet-expired supercolumn or row
   tombstones in PrecompactedRow (CASSANDRA-4396)


1.1.2
 * Fix cleanup not deleting index entries (CASSANDRA-4379)
 * Use correct partitioner when saving + loading caches (CASSANDRA-4331)
 * Check schema before trying to export sstable (CASSANDRA-2760)
 * Raise a meaningful exception instead of NPE when PFS encounters
   an unconfigured node + no default (CASSANDRA-4349)
 * fix bug in sstable blacklisting with LCS (CASSANDRA-4343)
 * LCS no longer promotes tiny sstables out of L0 (CASSANDRA-4341)
 * skip tombstones during hint replay (CASSANDRA-4320)
 * fix NPE in compactionstats (CASSANDRA-4318)
 * enforce 1m min keycache for auto (CASSANDRA-4306)
 * Have DeletedColumn.isMFD always return true (CASSANDRA-4307)
 * (cql3) exeption message for ORDER BY constraints said primary filter can be
    an IN clause, which is misleading (CASSANDRA-4319)
 * (cql3) Reject (not yet supported) creation of 2ndardy indexes on tables with
   composite primary keys (CASSANDRA-4328)
 * Set JVM stack size to 160k for java 7 (CASSANDRA-4275)
 * cqlsh: add COPY command to load data from CSV flat files (CASSANDRA-4012)
 * CFMetaData.fromThrift to throw ConfigurationException upon error (CASSANDRA-4353)
 * Use CF comparator to sort indexed columns in SecondaryIndexManager
   (CASSANDRA-4365)
 * add strategy_options to the KSMetaData.toString() output (CASSANDRA-4248)
 * (cql3) fix range queries containing unqueried results (CASSANDRA-4372)
 * (cql3) allow updating column_alias types (CASSANDRA-4041)
 * (cql3) Fix deletion bug (CASSANDRA-4193)
 * Fix computation of overlapping sstable for leveled compaction (CASSANDRA-4321)
 * Improve scrub and allow to run it offline (CASSANDRA-4321)
 * Fix assertionError in StorageService.bulkLoad (CASSANDRA-4368)
 * (cqlsh) add option to authenticate to a keyspace at startup (CASSANDRA-4108)
 * (cqlsh) fix ASSUME functionality (CASSANDRA-4352)
 * Fix ColumnFamilyRecordReader to not return progress > 100% (CASSANDRA-3942)
Merged from 1.0:
 * Set gc_grace on index CF to 0 (CASSANDRA-4314)


1.1.1
 * add populate_io_cache_on_flush option (CASSANDRA-2635)
 * allow larger cache capacities than 2GB (CASSANDRA-4150)
 * add getsstables command to nodetool (CASSANDRA-4199)
 * apply parent CF compaction settings to secondary index CFs (CASSANDRA-4280)
 * preserve commitlog size cap when recycling segments at startup
   (CASSANDRA-4201)
 * (Hadoop) fix split generation regression (CASSANDRA-4259)
 * ignore min/max compactions settings in LCS, while preserving
   behavior that min=max=0 disables autocompaction (CASSANDRA-4233)
 * log number of rows read from saved cache (CASSANDRA-4249)
 * calculate exact size required for cleanup operations (CASSANDRA-1404)
 * avoid blocking additional writes during flush when the commitlog
   gets behind temporarily (CASSANDRA-1991)
 * enable caching on index CFs based on data CF cache setting (CASSANDRA-4197)
 * warn on invalid replication strategy creation options (CASSANDRA-4046)
 * remove [Freeable]Memory finalizers (CASSANDRA-4222)
 * include tombstone size in ColumnFamily.size, which can prevent OOM
   during sudden mass delete operations by yielding a nonzero liveRatio
   (CASSANDRA-3741)
 * Open 1 sstableScanner per level for leveled compaction (CASSANDRA-4142)
 * Optimize reads when row deletion timestamps allow us to restrict
   the set of sstables we check (CASSANDRA-4116)
 * add support for commitlog archiving and point-in-time recovery
   (CASSANDRA-3690)
 * avoid generating redundant compaction tasks during streaming
   (CASSANDRA-4174)
 * add -cf option to nodetool snapshot, and takeColumnFamilySnapshot to
   StorageService mbean (CASSANDRA-556)
 * optimize cleanup to drop entire sstables where possible (CASSANDRA-4079)
 * optimize truncate when autosnapshot is disabled (CASSANDRA-4153)
 * update caches to use byte[] keys to reduce memory overhead (CASSANDRA-3966)
 * add column limit to cli (CASSANDRA-3012, 4098)
 * clean up and optimize DataOutputBuffer, used by CQL compression and
   CompositeType (CASSANDRA-4072)
 * optimize commitlog checksumming (CASSANDRA-3610)
 * identify and blacklist corrupted SSTables from future compactions 
   (CASSANDRA-2261)
 * Move CfDef and KsDef validation out of thrift (CASSANDRA-4037)
 * Expose API to repair a user provided range (CASSANDRA-3912)
 * Add way to force the cassandra-cli to refresh its schema (CASSANDRA-4052)
 * Avoid having replicate on write tasks stacking up at CL.ONE (CASSANDRA-2889)
 * (cql3) Backwards compatibility for composite comparators in non-cql3-aware
   clients (CASSANDRA-4093)
 * (cql3) Fix order by for reversed queries (CASSANDRA-4160)
 * (cql3) Add ReversedType support (CASSANDRA-4004)
 * (cql3) Add timeuuid type (CASSANDRA-4194)
 * (cql3) Minor fixes (CASSANDRA-4185)
 * (cql3) Fix prepared statement in BATCH (CASSANDRA-4202)
 * (cql3) Reduce the list of reserved keywords (CASSANDRA-4186)
 * (cql3) Move max/min compaction thresholds to compaction strategy options
   (CASSANDRA-4187)
 * Fix exception during move when localhost is the only source (CASSANDRA-4200)
 * (cql3) Allow paging through non-ordered partitioner results (CASSANDRA-3771)
 * (cql3) Fix drop index (CASSANDRA-4192)
 * (cql3) Don't return range ghosts anymore (CASSANDRA-3982)
 * fix re-creating Keyspaces/ColumnFamilies with the same name as dropped
   ones (CASSANDRA-4219)
 * fix SecondaryIndex LeveledManifest save upon snapshot (CASSANDRA-4230)
 * fix missing arrayOffset in FBUtilities.hash (CASSANDRA-4250)
 * (cql3) Add name of parameters in CqlResultSet (CASSANDRA-4242)
 * (cql3) Correctly validate order by queries (CASSANDRA-4246)
 * rename stress to cassandra-stress for saner packaging (CASSANDRA-4256)
 * Fix exception on colum metadata with non-string comparator (CASSANDRA-4269)
 * Check for unknown/invalid compression options (CASSANDRA-4266)
 * (cql3) Adds simple access to column timestamp and ttl (CASSANDRA-4217)
 * (cql3) Fix range queries with secondary indexes (CASSANDRA-4257)
 * Better error messages from improper input in cli (CASSANDRA-3865)
 * Try to stop all compaction upon Keyspace or ColumnFamily drop (CASSANDRA-4221)
 * (cql3) Allow keyspace properties to contain hyphens (CASSANDRA-4278)
 * (cql3) Correctly validate keyspace access in create table (CASSANDRA-4296)
 * Avoid deadlock in migration stage (CASSANDRA-3882)
 * Take supercolumn names and deletion info into account in memtable throughput
   (CASSANDRA-4264)
 * Add back backward compatibility for old style replication factor (CASSANDRA-4294)
 * Preserve compatibility with pre-1.1 index queries (CASSANDRA-4262)
Merged from 1.0:
 * Fix super columns bug where cache is not updated (CASSANDRA-4190)
 * fix maxTimestamp to include row tombstones (CASSANDRA-4116)
 * (CLI) properly handle quotes in create/update keyspace commands (CASSANDRA-4129)
 * Avoids possible deadlock during bootstrap (CASSANDRA-4159)
 * fix stress tool that hangs forever on timeout or error (CASSANDRA-4128)
 * stress tool to return appropriate exit code on failure (CASSANDRA-4188)
 * fix compaction NPE when out of disk space and assertions disabled
   (CASSANDRA-3985)
 * synchronize LCS getEstimatedTasks to avoid CME (CASSANDRA-4255)
 * ensure unique streaming session id's (CASSANDRA-4223)
 * kick off background compaction when min/max thresholds change 
   (CASSANDRA-4279)
 * improve ability of STCS.getBuckets to deal with 100s of 1000s of
   sstables, such as when convertinb back from LCS (CASSANDRA-4287)
 * Oversize integer in CQL throws NumberFormatException (CASSANDRA-4291)
 * fix 1.0.x node join to mixed version cluster, other nodes >= 1.1 (CASSANDRA-4195)
 * Fix LCS splitting sstable base on uncompressed size (CASSANDRA-4419)
 * Push the validation of secondary index values to the SecondaryIndexManager (CASSANDRA-4240)
 * Don't purge columns during upgradesstables (CASSANDRA-4462)
 * Make cqlsh work with piping (CASSANDRA-4113)
 * Validate arguments for nodetool decommission (CASSANDRA-4061)
 * Report thrift status in nodetool info (CASSANDRA-4010)


1.1.0-final
 * average a reduced liveRatio estimate with the previous one (CASSANDRA-4065)
 * Allow KS and CF names up to 48 characters (CASSANDRA-4157)
 * fix stress build (CASSANDRA-4140)
 * add time remaining estimate to nodetool compactionstats (CASSANDRA-4167)
 * (cql) fix NPE in cql3 ALTER TABLE (CASSANDRA-4163)
 * (cql) Add support for CL.TWO and CL.THREE in CQL (CASSANDRA-4156)
 * (cql) Fix type in CQL3 ALTER TABLE preventing update (CASSANDRA-4170)
 * (cql) Throw invalid exception from CQL3 on obsolete options (CASSANDRA-4171)
 * (cqlsh) fix recognizing uppercase SELECT keyword (CASSANDRA-4161)
 * Pig: wide row support (CASSANDRA-3909)
Merged from 1.0:
 * avoid streaming empty files with bulk loader if sstablewriter errors out
   (CASSANDRA-3946)


1.1-rc1
 * Include stress tool in binary builds (CASSANDRA-4103)
 * (Hadoop) fix wide row iteration when last row read was deleted
   (CASSANDRA-4154)
 * fix read_repair_chance to really default to 0.1 in the cli (CASSANDRA-4114)
 * Adds caching and bloomFilterFpChange to CQL options (CASSANDRA-4042)
 * Adds posibility to autoconfigure size of the KeyCache (CASSANDRA-4087)
 * fix KEYS index from skipping results (CASSANDRA-3996)
 * Remove sliced_buffer_size_in_kb dead option (CASSANDRA-4076)
 * make loadNewSStable preserve sstable version (CASSANDRA-4077)
 * Respect 1.0 cache settings as much as possible when upgrading 
   (CASSANDRA-4088)
 * relax path length requirement for sstable files when upgrading on 
   non-Windows platforms (CASSANDRA-4110)
 * fix terminination of the stress.java when errors were encountered
   (CASSANDRA-4128)
 * Move CfDef and KsDef validation out of thrift (CASSANDRA-4037)
 * Fix get_paged_slice (CASSANDRA-4136)
 * CQL3: Support slice with exclusive start and stop (CASSANDRA-3785)
Merged from 1.0:
 * support PropertyFileSnitch in bulk loader (CASSANDRA-4145)
 * add auto_snapshot option allowing disabling snapshot before drop/truncate
   (CASSANDRA-3710)
 * allow short snitch names (CASSANDRA-4130)


1.1-beta2
 * rename loaded sstables to avoid conflicts with local snapshots
   (CASSANDRA-3967)
 * start hint replay as soon as FD notifies that the target is back up
   (CASSANDRA-3958)
 * avoid unproductive deserializing of cached rows during compaction
   (CASSANDRA-3921)
 * fix concurrency issues with CQL keyspace creation (CASSANDRA-3903)
 * Show Effective Owership via Nodetool ring <keyspace> (CASSANDRA-3412)
 * Update ORDER BY syntax for CQL3 (CASSANDRA-3925)
 * Fix BulkRecordWriter to not throw NPE if reducer gets no map data from Hadoop (CASSANDRA-3944)
 * Fix bug with counters in super columns (CASSANDRA-3821)
 * Remove deprecated merge_shard_chance (CASSANDRA-3940)
 * add a convenient way to reset a node's schema (CASSANDRA-2963)
 * fix for intermittent SchemaDisagreementException (CASSANDRA-3884)
 * CLI `list <CF>` to limit number of columns and their order (CASSANDRA-3012)
 * ignore deprecated KsDef/CfDef/ColumnDef fields in native schema (CASSANDRA-3963)
 * CLI to report when unsupported column_metadata pair was given (CASSANDRA-3959)
 * reincarnate removed and deprecated KsDef/CfDef attributes (CASSANDRA-3953)
 * Fix race between writes and read for cache (CASSANDRA-3862)
 * perform static initialization of StorageProxy on start-up (CASSANDRA-3797)
 * support trickling fsync() on writes (CASSANDRA-3950)
 * expose counters for unavailable/timeout exceptions given to thrift clients (CASSANDRA-3671)
 * avoid quadratic startup time in LeveledManifest (CASSANDRA-3952)
 * Add type information to new schema_ columnfamilies and remove thrift
   serialization for schema (CASSANDRA-3792)
 * add missing column validator options to the CLI help (CASSANDRA-3926)
 * skip reading saved key cache if CF's caching strategy is NONE or ROWS_ONLY (CASSANDRA-3954)
 * Unify migration code (CASSANDRA-4017)
Merged from 1.0:
 * cqlsh: guess correct version of Python for Arch Linux (CASSANDRA-4090)
 * (CLI) properly handle quotes in create/update keyspace commands (CASSANDRA-4129)
 * Avoids possible deadlock during bootstrap (CASSANDRA-4159)
 * fix stress tool that hangs forever on timeout or error (CASSANDRA-4128)
 * Fix super columns bug where cache is not updated (CASSANDRA-4190)
 * stress tool to return appropriate exit code on failure (CASSANDRA-4188)


1.0.9
 * improve index sampling performance (CASSANDRA-4023)
 * always compact away deleted hints immediately after handoff (CASSANDRA-3955)
 * delete hints from dropped ColumnFamilies on handoff instead of
   erroring out (CASSANDRA-3975)
 * add CompositeType ref to the CLI doc for create/update column family (CASSANDRA-3980)
 * Pig: support Counter ColumnFamilies (CASSANDRA-3973)
 * Pig: Composite column support (CASSANDRA-3684)
 * Avoid NPE during repair when a keyspace has no CFs (CASSANDRA-3988)
 * Fix division-by-zero error on get_slice (CASSANDRA-4000)
 * don't change manifest level for cleanup, scrub, and upgradesstables
   operations under LeveledCompactionStrategy (CASSANDRA-3989, 4112)
 * fix race leading to super columns assertion failure (CASSANDRA-3957)
 * fix NPE on invalid CQL delete command (CASSANDRA-3755)
 * allow custom types in CLI's assume command (CASSANDRA-4081)
 * fix totalBytes count for parallel compactions (CASSANDRA-3758)
 * fix intermittent NPE in get_slice (CASSANDRA-4095)
 * remove unnecessary asserts in native code interfaces (CASSANDRA-4096)
 * Validate blank keys in CQL to avoid assertion errors (CASSANDRA-3612)
 * cqlsh: fix bad decoding of some column names (CASSANDRA-4003)
 * cqlsh: fix incorrect padding with unicode chars (CASSANDRA-4033)
 * Fix EC2 snitch incorrectly reporting region (CASSANDRA-4026)
 * Shut down thrift during decommission (CASSANDRA-4086)
 * Expose nodetool cfhistograms for 2ndary indexes (CASSANDRA-4063)
Merged from 0.8:
 * Fix ConcurrentModificationException in gossiper (CASSANDRA-4019)


1.1-beta1
 * (cqlsh)
   + add SOURCE and CAPTURE commands, and --file option (CASSANDRA-3479)
   + add ALTER COLUMNFAMILY WITH (CASSANDRA-3523)
   + bundle Python dependencies with Cassandra (CASSANDRA-3507)
   + added to Debian package (CASSANDRA-3458)
   + display byte data instead of erroring out on decode failure 
     (CASSANDRA-3874)
 * add nodetool rebuild_index (CASSANDRA-3583)
 * add nodetool rangekeysample (CASSANDRA-2917)
 * Fix streaming too much data during move operations (CASSANDRA-3639)
 * Nodetool and CLI connect to localhost by default (CASSANDRA-3568)
 * Reduce memory used by primary index sample (CASSANDRA-3743)
 * (Hadoop) separate input/output configurations (CASSANDRA-3197, 3765)
 * avoid returning internal Cassandra classes over JMX (CASSANDRA-2805)
 * add row-level isolation via SnapTree (CASSANDRA-2893)
 * Optimize key count estimation when opening sstable on startup
   (CASSANDRA-2988)
 * multi-dc replication optimization supporting CL > ONE (CASSANDRA-3577)
 * add command to stop compactions (CASSANDRA-1740, 3566, 3582)
 * multithreaded streaming (CASSANDRA-3494)
 * removed in-tree redhat spec (CASSANDRA-3567)
 * "defragment" rows for name-based queries under STCS, again (CASSANDRA-2503)
 * Recycle commitlog segments for improved performance 
   (CASSANDRA-3411, 3543, 3557, 3615)
 * update size-tiered compaction to prioritize small tiers (CASSANDRA-2407)
 * add message expiration logic to OutboundTcpConnection (CASSANDRA-3005)
 * off-heap cache to use sun.misc.Unsafe instead of JNA (CASSANDRA-3271)
 * EACH_QUORUM is only supported for writes (CASSANDRA-3272)
 * replace compactionlock use in schema migration by checking CFS.isValid
   (CASSANDRA-3116)
 * recognize that "SELECT first ... *" isn't really "SELECT *" (CASSANDRA-3445)
 * Use faster bytes comparison (CASSANDRA-3434)
 * Bulk loader is no longer a fat client, (HADOOP) bulk load output format
   (CASSANDRA-3045)
 * (Hadoop) add support for KeyRange.filter
 * remove assumption that keys and token are in bijection
   (CASSANDRA-1034, 3574, 3604)
 * always remove endpoints from delevery queue in HH (CASSANDRA-3546)
 * fix race between cf flush and its 2ndary indexes flush (CASSANDRA-3547)
 * fix potential race in AES when a repair fails (CASSANDRA-3548)
 * Remove columns shadowed by a deleted container even when we cannot purge
   (CASSANDRA-3538)
 * Improve memtable slice iteration performance (CASSANDRA-3545)
 * more efficient allocation of small bloom filters (CASSANDRA-3618)
 * Use separate writer thread in SSTableSimpleUnsortedWriter (CASSANDRA-3619)
 * fsync the directory after new sstable or commitlog segment are created (CASSANDRA-3250)
 * fix minor issues reported by FindBugs (CASSANDRA-3658)
 * global key/row caches (CASSANDRA-3143, 3849)
 * optimize memtable iteration during range scan (CASSANDRA-3638)
 * introduce 'crc_check_chance' in CompressionParameters to support
   a checksum percentage checking chance similarly to read-repair (CASSANDRA-3611)
 * a way to deactivate global key/row cache on per-CF basis (CASSANDRA-3667)
 * fix LeveledCompactionStrategy broken because of generation pre-allocation
   in LeveledManifest (CASSANDRA-3691)
 * finer-grained control over data directories (CASSANDRA-2749)
 * Fix ClassCastException during hinted handoff (CASSANDRA-3694)
 * Upgrade Thrift to 0.7 (CASSANDRA-3213)
 * Make stress.java insert operation to use microseconds (CASSANDRA-3725)
 * Allows (internally) doing a range query with a limit of columns instead of
   rows (CASSANDRA-3742)
 * Allow rangeSlice queries to be start/end inclusive/exclusive (CASSANDRA-3749)
 * Fix BulkLoader to support new SSTable layout and add stream
   throttling to prevent an NPE when there is no yaml config (CASSANDRA-3752)
 * Allow concurrent schema migrations (CASSANDRA-1391, 3832)
 * Add SnapshotCommand to trigger snapshot on remote node (CASSANDRA-3721)
 * Make CFMetaData conversions to/from thrift/native schema inverses
   (CASSANDRA_3559)
 * Add initial code for CQL 3.0-beta (CASSANDRA-2474, 3781, 3753)
 * Add wide row support for ColumnFamilyInputFormat (CASSANDRA-3264)
 * Allow extending CompositeType comparator (CASSANDRA-3657)
 * Avoids over-paging during get_count (CASSANDRA-3798)
 * Add new command to rebuild a node without (repair) merkle tree calculations
   (CASSANDRA-3483, 3922)
 * respect not only row cache capacity but caching mode when
   trying to read data (CASSANDRA-3812)
 * fix system tests (CASSANDRA-3827)
 * CQL support for altering row key type in ALTER TABLE (CASSANDRA-3781)
 * turn compression on by default (CASSANDRA-3871)
 * make hexToBytes refuse invalid input (CASSANDRA-2851)
 * Make secondary indexes CF inherit compression and compaction from their
   parent CF (CASSANDRA-3877)
 * Finish cleanup up tombstone purge code (CASSANDRA-3872)
 * Avoid NPE on aboarted stream-out sessions (CASSANDRA-3904)
 * BulkRecordWriter throws NPE for counter columns (CASSANDRA-3906)
 * Support compression using BulkWriter (CASSANDRA-3907)


1.0.8
 * fix race between cleanup and flush on secondary index CFSes (CASSANDRA-3712)
 * avoid including non-queried nodes in rangeslice read repair
   (CASSANDRA-3843)
 * Only snapshot CF being compacted for snapshot_before_compaction 
   (CASSANDRA-3803)
 * Log active compactions in StatusLogger (CASSANDRA-3703)
 * Compute more accurate compaction score per level (CASSANDRA-3790)
 * Return InvalidRequest when using a keyspace that doesn't exist
   (CASSANDRA-3764)
 * disallow user modification of System keyspace (CASSANDRA-3738)
 * allow using sstable2json on secondary index data (CASSANDRA-3738)
 * (cqlsh) add DESCRIBE COLUMNFAMILIES (CASSANDRA-3586)
 * (cqlsh) format blobs correctly and use colors to improve output
   readability (CASSANDRA-3726)
 * synchronize BiMap of bootstrapping tokens (CASSANDRA-3417)
 * show index options in CLI (CASSANDRA-3809)
 * add optional socket timeout for streaming (CASSANDRA-3838)
 * fix truncate not to leave behind non-CFS backed secondary indexes
   (CASSANDRA-3844)
 * make CLI `show schema` to use output stream directly instead
   of StringBuilder (CASSANDRA-3842)
 * remove the wait on hint future during write (CASSANDRA-3870)
 * (cqlsh) ignore missing CfDef opts (CASSANDRA-3933)
 * (cqlsh) look for cqlshlib relative to realpath (CASSANDRA-3767)
 * Fix short read protection (CASSANDRA-3934)
 * Make sure infered and actual schema match (CASSANDRA-3371)
 * Fix NPE during HH delivery (CASSANDRA-3677)
 * Don't put boostrapping node in 'hibernate' status (CASSANDRA-3737)
 * Fix double quotes in windows bat files (CASSANDRA-3744)
 * Fix bad validator lookup (CASSANDRA-3789)
 * Fix soft reset in EC2MultiRegionSnitch (CASSANDRA-3835)
 * Don't leave zombie connections with THSHA thrift server (CASSANDRA-3867)
 * (cqlsh) fix deserialization of data (CASSANDRA-3874)
 * Fix removetoken force causing an inconsistent state (CASSANDRA-3876)
 * Fix ahndling of some types with Pig (CASSANDRA-3886)
 * Don't allow to drop the system keyspace (CASSANDRA-3759)
 * Make Pig deletes disabled by default and configurable (CASSANDRA-3628)
Merged from 0.8:
 * (Pig) fix CassandraStorage to use correct comparator in Super ColumnFamily
   case (CASSANDRA-3251)
 * fix thread safety issues in commitlog replay, primarily affecting
   systems with many (100s) of CF definitions (CASSANDRA-3751)
 * Fix relevant tombstone ignored with super columns (CASSANDRA-3875)


1.0.7
 * fix regression in HH page size calculation (CASSANDRA-3624)
 * retry failed stream on IOException (CASSANDRA-3686)
 * allow configuring bloom_filter_fp_chance (CASSANDRA-3497)
 * attempt hint delivery every ten minutes, or when failure detector
   notifies us that a node is back up, whichever comes first.  hint
   handoff throttle delay default changed to 1ms, from 50 (CASSANDRA-3554)
 * add nodetool setstreamthroughput (CASSANDRA-3571)
 * fix assertion when dropping a columnfamily with no sstables (CASSANDRA-3614)
 * more efficient allocation of small bloom filters (CASSANDRA-3618)
 * CLibrary.createHardLinkWithExec() to check for errors (CASSANDRA-3101)
 * Avoid creating empty and non cleaned writer during compaction (CASSANDRA-3616)
 * stop thrift service in shutdown hook so we can quiesce MessagingService
   (CASSANDRA-3335)
 * (CQL) compaction_strategy_options and compression_parameters for
   CREATE COLUMNFAMILY statement (CASSANDRA-3374)
 * Reset min/max compaction threshold when creating size tiered compaction
   strategy (CASSANDRA-3666)
 * Don't ignore IOException during compaction (CASSANDRA-3655)
 * Fix assertion error for CF with gc_grace=0 (CASSANDRA-3579)
 * Shutdown ParallelCompaction reducer executor after use (CASSANDRA-3711)
 * Avoid < 0 value for pending tasks in leveled compaction (CASSANDRA-3693)
 * (Hadoop) Support TimeUUID in Pig CassandraStorage (CASSANDRA-3327)
 * Check schema is ready before continuing boostrapping (CASSANDRA-3629)
 * Catch overflows during parsing of chunk_length_kb (CASSANDRA-3644)
 * Improve stream protocol mismatch errors (CASSANDRA-3652)
 * Avoid multiple thread doing HH to the same target (CASSANDRA-3681)
 * Add JMX property for rp_timeout_in_ms (CASSANDRA-2940)
 * Allow DynamicCompositeType to compare component of different types
   (CASSANDRA-3625)
 * Flush non-cfs backed secondary indexes (CASSANDRA-3659)
 * Secondary Indexes should report memory consumption (CASSANDRA-3155)
 * fix for SelectStatement start/end key are not set correctly
   when a key alias is involved (CASSANDRA-3700)
 * fix CLI `show schema` command insert of an extra comma in
   column_metadata (CASSANDRA-3714)
Merged from 0.8:
 * avoid logging (harmless) exception when GC takes < 1ms (CASSANDRA-3656)
 * prevent new nodes from thinking down nodes are up forever (CASSANDRA-3626)
 * use correct list of replicas for LOCAL_QUORUM reads when read repair
   is disabled (CASSANDRA-3696)
 * block on flush before compacting hints (may prevent OOM) (CASSANDRA-3733)


1.0.6
 * (CQL) fix cqlsh support for replicate_on_write (CASSANDRA-3596)
 * fix adding to leveled manifest after streaming (CASSANDRA-3536)
 * filter out unavailable cipher suites when using encryption (CASSANDRA-3178)
 * (HADOOP) add old-style api support for CFIF and CFRR (CASSANDRA-2799)
 * Support TimeUUIDType column names in Stress.java tool (CASSANDRA-3541)
 * (CQL) INSERT/UPDATE/DELETE/TRUNCATE commands should allow CF names to
   be qualified by keyspace (CASSANDRA-3419)
 * always remove endpoints from delevery queue in HH (CASSANDRA-3546)
 * fix race between cf flush and its 2ndary indexes flush (CASSANDRA-3547)
 * fix potential race in AES when a repair fails (CASSANDRA-3548)
 * fix default value validation usage in CLI SET command (CASSANDRA-3553)
 * Optimize componentsFor method for compaction and startup time
   (CASSANDRA-3532)
 * (CQL) Proper ColumnFamily metadata validation on CREATE COLUMNFAMILY 
   (CASSANDRA-3565)
 * fix compression "chunk_length_kb" option to set correct kb value for 
   thrift/avro (CASSANDRA-3558)
 * fix missing response during range slice repair (CASSANDRA-3551)
 * 'describe ring' moved from CLI to nodetool and available through JMX (CASSANDRA-3220)
 * add back partitioner to sstable metadata (CASSANDRA-3540)
 * fix NPE in get_count for counters (CASSANDRA-3601)
Merged from 0.8:
 * remove invalid assertion that table was opened before dropping it
   (CASSANDRA-3580)
 * range and index scans now only send requests to enough replicas to
   satisfy requested CL + RR (CASSANDRA-3598)
 * use cannonical host for local node in nodetool info (CASSANDRA-3556)
 * remove nonlocal DC write optimization since it only worked with
   CL.ONE or CL.LOCAL_QUORUM (CASSANDRA-3577, 3585)
 * detect misuses of CounterColumnType (CASSANDRA-3422)
 * turn off string interning in json2sstable, take 2 (CASSANDRA-2189)
 * validate compression parameters on add/update of the ColumnFamily 
   (CASSANDRA-3573)
 * Check for 0.0.0.0 is incorrect in CFIF (CASSANDRA-3584)
 * Increase vm.max_map_count in debian packaging (CASSANDRA-3563)
 * gossiper will never add itself to saved endpoints (CASSANDRA-3485)


1.0.5
 * revert CASSANDRA-3407 (see CASSANDRA-3540)
 * fix assertion error while forwarding writes to local nodes (CASSANDRA-3539)


1.0.4
 * fix self-hinting of timed out read repair updates and make hinted handoff
   less prone to OOMing a coordinator (CASSANDRA-3440)
 * expose bloom filter sizes via JMX (CASSANDRA-3495)
 * enforce RP tokens 0..2**127 (CASSANDRA-3501)
 * canonicalize paths exposed through JMX (CASSANDRA-3504)
 * fix "liveSize" stat when sstables are removed (CASSANDRA-3496)
 * add bloom filter FP rates to nodetool cfstats (CASSANDRA-3347)
 * record partitioner in sstable metadata component (CASSANDRA-3407)
 * add new upgradesstables nodetool command (CASSANDRA-3406)
 * skip --debug requirement to see common exceptions in CLI (CASSANDRA-3508)
 * fix incorrect query results due to invalid max timestamp (CASSANDRA-3510)
 * make sstableloader recognize compressed sstables (CASSANDRA-3521)
 * avoids race in OutboundTcpConnection in multi-DC setups (CASSANDRA-3530)
 * use SETLOCAL in cassandra.bat (CASSANDRA-3506)
 * fix ConcurrentModificationException in Table.all() (CASSANDRA-3529)
Merged from 0.8:
 * fix concurrence issue in the FailureDetector (CASSANDRA-3519)
 * fix array out of bounds error in counter shard removal (CASSANDRA-3514)
 * avoid dropping tombstones when they might still be needed to shadow
   data in a different sstable (CASSANDRA-2786)


1.0.3
 * revert name-based query defragmentation aka CASSANDRA-2503 (CASSANDRA-3491)
 * fix invalidate-related test failures (CASSANDRA-3437)
 * add next-gen cqlsh to bin/ (CASSANDRA-3188, 3131, 3493)
 * (CQL) fix handling of rows with no columns (CASSANDRA-3424, 3473)
 * fix querying supercolumns by name returning only a subset of
   subcolumns or old subcolumn versions (CASSANDRA-3446)
 * automatically compute sha1 sum for uncompressed data files (CASSANDRA-3456)
 * fix reading metadata/statistics component for version < h (CASSANDRA-3474)
 * add sstable forward-compatibility (CASSANDRA-3478)
 * report compression ratio in CFSMBean (CASSANDRA-3393)
 * fix incorrect size exception during streaming of counters (CASSANDRA-3481)
 * (CQL) fix for counter decrement syntax (CASSANDRA-3418)
 * Fix race introduced by CASSANDRA-2503 (CASSANDRA-3482)
 * Fix incomplete deletion of delivered hints (CASSANDRA-3466)
 * Avoid rescheduling compactions when no compaction was executed 
   (CASSANDRA-3484)
 * fix handling of the chunk_length_kb compression options (CASSANDRA-3492)
Merged from 0.8:
 * fix updating CF row_cache_provider (CASSANDRA-3414)
 * CFMetaData.convertToThrift method to set RowCacheProvider (CASSANDRA-3405)
 * acquire compactionlock during truncate (CASSANDRA-3399)
 * fix displaying cfdef entries for super columnfamilies (CASSANDRA-3415)
 * Make counter shard merging thread safe (CASSANDRA-3178)
 * Revert CASSANDRA-2855
 * Fix bug preventing the use of efficient cross-DC writes (CASSANDRA-3472)
 * `describe ring` command for CLI (CASSANDRA-3220)
 * (Hadoop) skip empty rows when entire row is requested, redux (CASSANDRA-2855)


1.0.2
 * "defragment" rows for name-based queries under STCS (CASSANDRA-2503)
 * Add timing information to cassandra-cli GET/SET/LIST queries (CASSANDRA-3326)
 * Only create one CompressionMetadata object per sstable (CASSANDRA-3427)
 * cleanup usage of StorageService.setMode() (CASSANDRA-3388)
 * Avoid large array allocation for compressed chunk offsets (CASSANDRA-3432)
 * fix DecimalType bytebuffer marshalling (CASSANDRA-3421)
 * fix bug that caused first column in per row indexes to be ignored 
   (CASSANDRA-3441)
 * add JMX call to clean (failed) repair sessions (CASSANDRA-3316)
 * fix sstableloader reference acquisition bug (CASSANDRA-3438)
 * fix estimated row size regression (CASSANDRA-3451)
 * make sure we don't return more columns than asked (CASSANDRA-3303, 3395)
Merged from 0.8:
 * acquire compactionlock during truncate (CASSANDRA-3399)
 * fix displaying cfdef entries for super columnfamilies (CASSANDRA-3415)


1.0.1
 * acquire references during index build to prevent delete problems
   on Windows (CASSANDRA-3314)
 * describe_ring should include datacenter/topology information (CASSANDRA-2882)
 * Thrift sockets are not properly buffered (CASSANDRA-3261)
 * performance improvement for bytebufferutil compare function (CASSANDRA-3286)
 * add system.versions ColumnFamily (CASSANDRA-3140)
 * reduce network copies (CASSANDRA-3333, 3373)
 * limit nodetool to 32MB of heap (CASSANDRA-3124)
 * (CQL) update parser to accept "timestamp" instead of "date" (CASSANDRA-3149)
 * Fix CLI `show schema` to include "compression_options" (CASSANDRA-3368)
 * Snapshot to include manifest under LeveledCompactionStrategy (CASSANDRA-3359)
 * (CQL) SELECT query should allow CF name to be qualified by keyspace (CASSANDRA-3130)
 * (CQL) Fix internal application error specifying 'using consistency ...'
   in lower case (CASSANDRA-3366)
 * fix Deflate compression when compression actually makes the data bigger
   (CASSANDRA-3370)
 * optimize UUIDGen to avoid lock contention on InetAddress.getLocalHost 
   (CASSANDRA-3387)
 * tolerate index being dropped mid-mutation (CASSANDRA-3334, 3313)
 * CompactionManager is now responsible for checking for new candidates
   post-task execution, enabling more consistent leveled compaction 
   (CASSANDRA-3391)
 * Cache HSHA threads (CASSANDRA-3372)
 * use CF/KS names as snapshot prefix for drop + truncate operations
   (CASSANDRA-2997)
 * Break bloom filters up to avoid heap fragmentation (CASSANDRA-2466)
 * fix cassandra hanging on jsvc stop (CASSANDRA-3302)
 * Avoid leveled compaction getting blocked on errors (CASSANDRA-3408)
 * Make reloading the compaction strategy safe (CASSANDRA-3409)
 * ignore 0.8 hints even if compaction begins before we try to purge
   them (CASSANDRA-3385)
 * remove procrun (bin\daemon) from Cassandra source tree and 
   artifacts (CASSANDRA-3331)
 * make cassandra compile under JDK7 (CASSANDRA-3275)
 * remove dependency of clientutil.jar to FBUtilities (CASSANDRA-3299)
 * avoid truncation errors by using long math on long values (CASSANDRA-3364)
 * avoid clock drift on some Windows machine (CASSANDRA-3375)
 * display cache provider in cli 'describe keyspace' command (CASSANDRA-3384)
 * fix incomplete topology information in describe_ring (CASSANDRA-3403)
 * expire dead gossip states based on time (CASSANDRA-2961)
 * improve CompactionTask extensibility (CASSANDRA-3330)
 * Allow one leveled compaction task to kick off another (CASSANDRA-3363)
 * allow encryption only between datacenters (CASSANDRA-2802)
Merged from 0.8:
 * fix truncate allowing data to be replayed post-restart (CASSANDRA-3297)
 * make iwriter final in IndexWriter to avoid NPE (CASSANDRA-2863)
 * (CQL) update grammar to require key clause in DELETE statement
   (CASSANDRA-3349)
 * (CQL) allow numeric keyspace names in USE statement (CASSANDRA-3350)
 * (Hadoop) skip empty rows when slicing the entire row (CASSANDRA-2855)
 * Fix handling of tombstone by SSTableExport/Import (CASSANDRA-3357)
 * fix ColumnIndexer to use long offsets (CASSANDRA-3358)
 * Improved CLI exceptions (CASSANDRA-3312)
 * Fix handling of tombstone by SSTableExport/Import (CASSANDRA-3357)
 * Only count compaction as active (for throttling) when they have
   successfully acquired the compaction lock (CASSANDRA-3344)
 * Display CLI version string on startup (CASSANDRA-3196)
 * (Hadoop) make CFIF try rpc_address or fallback to listen_address
   (CASSANDRA-3214)
 * (Hadoop) accept comma delimited lists of initial thrift connections
   (CASSANDRA-3185)
 * ColumnFamily min_compaction_threshold should be >= 2 (CASSANDRA-3342)
 * (Pig) add 0.8+ types and key validation type in schema (CASSANDRA-3280)
 * Fix completely removing column metadata using CLI (CASSANDRA-3126)
 * CLI `describe cluster;` output should be on separate lines for separate versions
   (CASSANDRA-3170)
 * fix changing durable_writes keyspace option during CF creation
   (CASSANDRA-3292)
 * avoid locking on update when no indexes are involved (CASSANDRA-3386)
 * fix assertionError during repair with ordered partitioners (CASSANDRA-3369)
 * correctly serialize key_validation_class for avro (CASSANDRA-3391)
 * don't expire counter tombstone after streaming (CASSANDRA-3394)
 * prevent nodes that failed to join from hanging around forever 
   (CASSANDRA-3351)
 * remove incorrect optimization from slice read path (CASSANDRA-3390)
 * Fix race in AntiEntropyService (CASSANDRA-3400)


1.0.0-final
 * close scrubbed sstable fd before deleting it (CASSANDRA-3318)
 * fix bug preventing obsolete commitlog segments from being removed
   (CASSANDRA-3269)
 * tolerate whitespace in seed CDL (CASSANDRA-3263)
 * Change default heap thresholds to max(min(1/2 ram, 1G), min(1/4 ram, 8GB))
   (CASSANDRA-3295)
 * Fix broken CompressedRandomAccessReaderTest (CASSANDRA-3298)
 * (CQL) fix type information returned for wildcard queries (CASSANDRA-3311)
 * add estimated tasks to LeveledCompactionStrategy (CASSANDRA-3322)
 * avoid including compaction cache-warming in keycache stats (CASSANDRA-3325)
 * run compaction and hinted handoff threads at MIN_PRIORITY (CASSANDRA-3308)
 * default hsha thrift server to cpu core count in rpc pool (CASSANDRA-3329)
 * add bin\daemon to binary tarball for Windows service (CASSANDRA-3331)
 * Fix places where uncompressed size of sstables was use in place of the
   compressed one (CASSANDRA-3338)
 * Fix hsha thrift server (CASSANDRA-3346)
 * Make sure repair only stream needed sstables (CASSANDRA-3345)


1.0.0-rc2
 * Log a meaningful warning when a node receives a message for a repair session
   that doesn't exist anymore (CASSANDRA-3256)
 * test for NUMA policy support as well as numactl presence (CASSANDRA-3245)
 * Fix FD leak when internode encryption is enabled (CASSANDRA-3257)
 * Remove incorrect assertion in mergeIterator (CASSANDRA-3260)
 * FBUtilities.hexToBytes(String) to throw NumberFormatException when string
   contains non-hex characters (CASSANDRA-3231)
 * Keep SimpleSnitch proximity ordering unchanged from what the Strategy
   generates, as intended (CASSANDRA-3262)
 * remove Scrub from compactionstats when finished (CASSANDRA-3255)
 * fix counter entry in jdbc TypesMap (CASSANDRA-3268)
 * fix full queue scenario for ParallelCompactionIterator (CASSANDRA-3270)
 * fix bootstrap process (CASSANDRA-3285)
 * don't try delivering hints if when there isn't any (CASSANDRA-3176)
 * CLI documentation change for ColumnFamily `compression_options` (CASSANDRA-3282)
 * ignore any CF ids sent by client for adding CF/KS (CASSANDRA-3288)
 * remove obsolete hints on first startup (CASSANDRA-3291)
 * use correct ISortedColumns for time-optimized reads (CASSANDRA-3289)
 * Evict gossip state immediately when a token is taken over by a new IP 
   (CASSANDRA-3259)


1.0.0-rc1
 * Update CQL to generate microsecond timestamps by default (CASSANDRA-3227)
 * Fix counting CFMetadata towards Memtable liveRatio (CASSANDRA-3023)
 * Kill server on wrapped OOME such as from FileChannel.map (CASSANDRA-3201)
 * remove unnecessary copy when adding to row cache (CASSANDRA-3223)
 * Log message when a full repair operation completes (CASSANDRA-3207)
 * Fix streamOutSession keeping sstables references forever if the remote end
   dies (CASSANDRA-3216)
 * Remove dynamic_snitch boolean from example configuration (defaulting to 
   true) and set default badness threshold to 0.1 (CASSANDRA-3229)
 * Base choice of random or "balanced" token on bootstrap on whether
   schema definitions were found (CASSANDRA-3219)
 * Fixes for LeveledCompactionStrategy score computation, prioritization,
   scheduling, and performance (CASSANDRA-3224, 3234)
 * parallelize sstable open at server startup (CASSANDRA-2988)
 * fix handling of exceptions writing to OutboundTcpConnection (CASSANDRA-3235)
 * Allow using quotes in "USE <keyspace>;" CLI command (CASSANDRA-3208)
 * Don't allow any cache loading exceptions to halt startup (CASSANDRA-3218)
 * Fix sstableloader --ignores option (CASSANDRA-3247)
 * File descriptor limit increased in packaging (CASSANDRA-3206)
 * Fix deadlock in commit log during flush (CASSANDRA-3253) 


1.0.0-beta1
 * removed binarymemtable (CASSANDRA-2692)
 * add commitlog_total_space_in_mb to prevent fragmented logs (CASSANDRA-2427)
 * removed commitlog_rotation_threshold_in_mb configuration (CASSANDRA-2771)
 * make AbstractBounds.normalize de-overlapp overlapping ranges (CASSANDRA-2641)
 * replace CollatingIterator, ReducingIterator with MergeIterator 
   (CASSANDRA-2062)
 * Fixed the ability to set compaction strategy in cli using create column 
   family command (CASSANDRA-2778)
 * clean up tmp files after failed compaction (CASSANDRA-2468)
 * restrict repair streaming to specific columnfamilies (CASSANDRA-2280)
 * don't bother persisting columns shadowed by a row tombstone (CASSANDRA-2589)
 * reset CF and SC deletion times after gc_grace (CASSANDRA-2317)
 * optimize away seek when compacting wide rows (CASSANDRA-2879)
 * single-pass streaming (CASSANDRA-2677, 2906, 2916, 3003)
 * use reference counting for deleting sstables instead of relying on GC
   (CASSANDRA-2521, 3179)
 * store hints as serialized mutations instead of pointers to data row
   (CASSANDRA-2045)
 * store hints in the coordinator node instead of in the closest replica 
   (CASSANDRA-2914)
 * add row_cache_keys_to_save CF option (CASSANDRA-1966)
 * check column family validity in nodetool repair (CASSANDRA-2933)
 * use lazy initialization instead of class initialization in NodeId
   (CASSANDRA-2953)
 * add paging to get_count (CASSANDRA-2894)
 * fix "short reads" in [multi]get (CASSANDRA-2643, 3157, 3192)
 * add optional compression for sstables (CASSANDRA-47, 2994, 3001, 3128)
 * add scheduler JMX metrics (CASSANDRA-2962)
 * add block level checksum for compressed data (CASSANDRA-1717)
 * make column family backed column map pluggable and introduce unsynchronized
   ArrayList backed one to speedup reads (CASSANDRA-2843, 3165, 3205)
 * refactoring of the secondary index api (CASSANDRA-2982)
 * make CL > ONE reads wait for digest reconciliation before returning
   (CASSANDRA-2494)
 * fix missing logging for some exceptions (CASSANDRA-2061)
 * refactor and optimize ColumnFamilyStore.files(...) and Descriptor.fromFilename(String)
   and few other places responsible for work with SSTable files (CASSANDRA-3040)
 * Stop reading from sstables once we know we have the most recent columns,
   for query-by-name requests (CASSANDRA-2498)
 * Add query-by-column mode to stress.java (CASSANDRA-3064)
 * Add "install" command to cassandra.bat (CASSANDRA-292)
 * clean up KSMetadata, CFMetadata from unnecessary
   Thrift<->Avro conversion methods (CASSANDRA-3032)
 * Add timeouts to client request schedulers (CASSANDRA-3079, 3096)
 * Cli to use hashes rather than array of hashes for strategy options (CASSANDRA-3081)
 * LeveledCompactionStrategy (CASSANDRA-1608, 3085, 3110, 3087, 3145, 3154, 3182)
 * Improvements of the CLI `describe` command (CASSANDRA-2630)
 * reduce window where dropped CF sstables may not be deleted (CASSANDRA-2942)
 * Expose gossip/FD info to JMX (CASSANDRA-2806)
 * Fix streaming over SSL when compressed SSTable involved (CASSANDRA-3051)
 * Add support for pluggable secondary index implementations (CASSANDRA-3078)
 * remove compaction_thread_priority setting (CASSANDRA-3104)
 * generate hints for replicas that timeout, not just replicas that are known
   to be down before starting (CASSANDRA-2034)
 * Add throttling for internode streaming (CASSANDRA-3080)
 * make the repair of a range repair all replica (CASSANDRA-2610, 3194)
 * expose the ability to repair the first range (as returned by the
   partitioner) of a node (CASSANDRA-2606)
 * Streams Compression (CASSANDRA-3015)
 * add ability to use multiple threads during a single compaction
   (CASSANDRA-2901)
 * make AbstractBounds.normalize support overlapping ranges (CASSANDRA-2641)
 * fix of the CQL count() behavior (CASSANDRA-3068)
 * use TreeMap backed column families for the SSTable simple writers
   (CASSANDRA-3148)
 * fix inconsistency of the CLI syntax when {} should be used instead of [{}]
   (CASSANDRA-3119)
 * rename CQL type names to match expected SQL behavior (CASSANDRA-3149, 3031)
 * Arena-based allocation for memtables (CASSANDRA-2252, 3162, 3163, 3168)
 * Default RR chance to 0.1 (CASSANDRA-3169)
 * Add RowLevel support to secondary index API (CASSANDRA-3147)
 * Make SerializingCacheProvider the default if JNA is available (CASSANDRA-3183)
 * Fix backwards compatibilty for CQL memtable properties (CASSANDRA-3190)
 * Add five-minute delay before starting compactions on a restarted server
   (CASSANDRA-3181)
 * Reduce copies done for intra-host messages (CASSANDRA-1788, 3144)
 * support of compaction strategy option for stress.java (CASSANDRA-3204)
 * make memtable throughput and column count thresholds no-ops (CASSANDRA-2449)
 * Return schema information along with the resultSet in CQL (CASSANDRA-2734)
 * Add new DecimalType (CASSANDRA-2883)
 * Fix assertion error in RowRepairResolver (CASSANDRA-3156)
 * Reduce unnecessary high buffer sizes (CASSANDRA-3171)
 * Pluggable compaction strategy (CASSANDRA-1610)
 * Add new broadcast_address config option (CASSANDRA-2491)


0.8.7
 * Kill server on wrapped OOME such as from FileChannel.map (CASSANDRA-3201)
 * Allow using quotes in "USE <keyspace>;" CLI command (CASSANDRA-3208)
 * Log message when a full repair operation completes (CASSANDRA-3207)
 * Don't allow any cache loading exceptions to halt startup (CASSANDRA-3218)
 * Fix sstableloader --ignores option (CASSANDRA-3247)
 * File descriptor limit increased in packaging (CASSANDRA-3206)
 * Log a meaningfull warning when a node receive a message for a repair session
   that doesn't exist anymore (CASSANDRA-3256)
 * Fix FD leak when internode encryption is enabled (CASSANDRA-3257)
 * FBUtilities.hexToBytes(String) to throw NumberFormatException when string
   contains non-hex characters (CASSANDRA-3231)
 * Keep SimpleSnitch proximity ordering unchanged from what the Strategy
   generates, as intended (CASSANDRA-3262)
 * remove Scrub from compactionstats when finished (CASSANDRA-3255)
 * Fix tool .bat files when CASSANDRA_HOME contains spaces (CASSANDRA-3258)
 * Force flush of status table when removing/updating token (CASSANDRA-3243)
 * Evict gossip state immediately when a token is taken over by a new IP (CASSANDRA-3259)
 * Fix bug where the failure detector can take too long to mark a host
   down (CASSANDRA-3273)
 * (Hadoop) allow wrapping ranges in queries (CASSANDRA-3137)
 * (Hadoop) check all interfaces for a match with split location
   before falling back to random replica (CASSANDRA-3211)
 * (Hadoop) Make Pig storage handle implements LoadMetadata (CASSANDRA-2777)
 * (Hadoop) Fix exception during PIG 'dump' (CASSANDRA-2810)
 * Fix stress COUNTER_GET option (CASSANDRA-3301)
 * Fix missing fields in CLI `show schema` output (CASSANDRA-3304)
 * Nodetool no longer leaks threads and closes JMX connections (CASSANDRA-3309)
 * fix truncate allowing data to be replayed post-restart (CASSANDRA-3297)
 * Move SimpleAuthority and SimpleAuthenticator to examples (CASSANDRA-2922)
 * Fix handling of tombstone by SSTableExport/Import (CASSANDRA-3357)
 * Fix transposition in cfHistograms (CASSANDRA-3222)
 * Allow using number as DC name when creating keyspace in CQL (CASSANDRA-3239)
 * Force flush of system table after updating/removing a token (CASSANDRA-3243)


0.8.6
 * revert CASSANDRA-2388
 * change TokenRange.endpoints back to listen/broadcast address to match
   pre-1777 behavior, and add TokenRange.rpc_endpoints instead (CASSANDRA-3187)
 * avoid trying to watch cassandra-topology.properties when loaded from jar
   (CASSANDRA-3138)
 * prevent users from creating keyspaces with LocalStrategy replication
   (CASSANDRA-3139)
 * fix CLI `show schema;` to output correct keyspace definition statement
   (CASSANDRA-3129)
 * CustomTThreadPoolServer to log TTransportException at DEBUG level
   (CASSANDRA-3142)
 * allow topology sort to work with non-unique rack names between 
   datacenters (CASSANDRA-3152)
 * Improve caching of same-version Messages on digest and repair paths
   (CASSANDRA-3158)
 * Randomize choice of first replica for counter increment (CASSANDRA-2890)
 * Fix using read_repair_chance instead of merge_shard_change (CASSANDRA-3202)
 * Avoid streaming data to nodes that already have it, on move as well as
   decommission (CASSANDRA-3041)
 * Fix divide by zero error in GCInspector (CASSANDRA-3164)
 * allow quoting of the ColumnFamily name in CLI `create column family`
   statement (CASSANDRA-3195)
 * Fix rolling upgrade from 0.7 to 0.8 problem (CASSANDRA-3166)
 * Accomodate missing encryption_options in IncomingTcpConnection.stream
   (CASSANDRA-3212)


0.8.5
 * fix NPE when encryption_options is unspecified (CASSANDRA-3007)
 * include column name in validation failure exceptions (CASSANDRA-2849)
 * make sure truncate clears out the commitlog so replay won't re-
   populate with truncated data (CASSANDRA-2950)
 * fix NPE when debug logging is enabled and dropped CF is present
   in a commitlog segment (CASSANDRA-3021)
 * fix cassandra.bat when CASSANDRA_HOME contains spaces (CASSANDRA-2952)
 * fix to SSTableSimpleUnsortedWriter bufferSize calculation (CASSANDRA-3027)
 * make cleanup and normal compaction able to skip empty rows
   (rows containing nothing but expired tombstones) (CASSANDRA-3039)
 * work around native memory leak in com.sun.management.GarbageCollectorMXBean
   (CASSANDRA-2868)
 * validate that column names in column_metadata are not equal to key_alias
   on create/update of the ColumnFamily and CQL 'ALTER' statement (CASSANDRA-3036)
 * return an InvalidRequestException if an indexed column is assigned
   a value larger than 64KB (CASSANDRA-3057)
 * fix of numeric-only and string column names handling in CLI "drop index" 
   (CASSANDRA-3054)
 * prune index scan resultset back to original request for lazy
   resultset expansion case (CASSANDRA-2964)
 * (Hadoop) fail jobs when Cassandra node has failed but TaskTracker
   has not (CASSANDRA-2388)
 * fix dynamic snitch ignoring nodes when read_repair_chance is zero
   (CASSANDRA-2662)
 * avoid retaining references to dropped CFS objects in 
   CompactionManager.estimatedCompactions (CASSANDRA-2708)
 * expose rpc timeouts per host in MessagingServiceMBean (CASSANDRA-2941)
 * avoid including cwd in classpath for deb and rpm packages (CASSANDRA-2881)
 * remove gossip state when a new IP takes over a token (CASSANDRA-3071)
 * allow sstable2json to work on index sstable files (CASSANDRA-3059)
 * always hint counters (CASSANDRA-3099)
 * fix log4j initialization in EmbeddedCassandraService (CASSANDRA-2857)
 * remove gossip state when a new IP takes over a token (CASSANDRA-3071)
 * work around native memory leak in com.sun.management.GarbageCollectorMXBean
    (CASSANDRA-2868)
 * fix UnavailableException with writes at CL.EACH_QUORM (CASSANDRA-3084)
 * fix parsing of the Keyspace and ColumnFamily names in numeric
   and string representations in CLI (CASSANDRA-3075)
 * fix corner cases in Range.differenceToFetch (CASSANDRA-3084)
 * fix ip address String representation in the ring cache (CASSANDRA-3044)
 * fix ring cache compatibility when mixing pre-0.8.4 nodes with post-
   in the same cluster (CASSANDRA-3023)
 * make repair report failure when a node participating dies (instead of
   hanging forever) (CASSANDRA-2433)
 * fix handling of the empty byte buffer by ReversedType (CASSANDRA-3111)
 * Add validation that Keyspace names are case-insensitively unique (CASSANDRA-3066)
 * catch invalid key_validation_class before instantiating UpdateColumnFamily (CASSANDRA-3102)
 * make Range and Bounds objects client-safe (CASSANDRA-3108)
 * optionally skip log4j configuration (CASSANDRA-3061)
 * bundle sstableloader with the debian package (CASSANDRA-3113)
 * don't try to build secondary indexes when there is none (CASSANDRA-3123)
 * improve SSTableSimpleUnsortedWriter speed for large rows (CASSANDRA-3122)
 * handle keyspace arguments correctly in nodetool snapshot (CASSANDRA-3038)
 * Fix SSTableImportTest on windows (CASSANDRA-3043)
 * expose compactionThroughputMbPerSec through JMX (CASSANDRA-3117)
 * log keyspace and CF of large rows being compacted


0.8.4
 * change TokenRing.endpoints to be a list of rpc addresses instead of 
   listen/broadcast addresses (CASSANDRA-1777)
 * include files-to-be-streamed in StreamInSession.getSources (CASSANDRA-2972)
 * use JAVA env var in cassandra-env.sh (CASSANDRA-2785, 2992)
 * avoid doing read for no-op replicate-on-write at CL=1 (CASSANDRA-2892)
 * refuse counter write for CL.ANY (CASSANDRA-2990)
 * switch back to only logging recent dropped messages (CASSANDRA-3004)
 * always deserialize RowMutation for counters (CASSANDRA-3006)
 * ignore saved replication_factor strategy_option for NTS (CASSANDRA-3011)
 * make sure pre-truncate CL segments are discarded (CASSANDRA-2950)


0.8.3
 * add ability to drop local reads/writes that are going to timeout
   (CASSANDRA-2943)
 * revamp token removal process, keep gossip states for 3 days (CASSANDRA-2496)
 * don't accept extra args for 0-arg nodetool commands (CASSANDRA-2740)
 * log unavailableexception details at debug level (CASSANDRA-2856)
 * expose data_dir though jmx (CASSANDRA-2770)
 * don't include tmp files as sstable when create cfs (CASSANDRA-2929)
 * log Java classpath on startup (CASSANDRA-2895)
 * keep gossipped version in sync with actual on migration coordinator 
   (CASSANDRA-2946)
 * use lazy initialization instead of class initialization in NodeId
   (CASSANDRA-2953)
 * check column family validity in nodetool repair (CASSANDRA-2933)
 * speedup bytes to hex conversions dramatically (CASSANDRA-2850)
 * Flush memtables on shutdown when durable writes are disabled 
   (CASSANDRA-2958)
 * improved POSIX compatibility of start scripts (CASsANDRA-2965)
 * add counter support to Hadoop InputFormat (CASSANDRA-2981)
 * fix bug where dirty commitlog segments were removed (and avoid keeping 
   segments with no post-flush activity permanently dirty) (CASSANDRA-2829)
 * fix throwing exception with batch mutation of counter super columns
   (CASSANDRA-2949)
 * ignore system tables during repair (CASSANDRA-2979)
 * throw exception when NTS is given replication_factor as an option
   (CASSANDRA-2960)
 * fix assertion error during compaction of counter CFs (CASSANDRA-2968)
 * avoid trying to create index names, when no index exists (CASSANDRA-2867)
 * don't sample the system table when choosing a bootstrap token
   (CASSANDRA-2825)
 * gossiper notifies of local state changes (CASSANDRA-2948)
 * add asynchronous and half-sync/half-async (hsha) thrift servers 
   (CASSANDRA-1405)
 * fix potential use of free'd native memory in SerializingCache 
   (CASSANDRA-2951)
 * prune index scan resultset back to original request for lazy
   resultset expansion case (CASSANDRA-2964)
 * (Hadoop) fail jobs when Cassandra node has failed but TaskTracker
    has not (CASSANDRA-2388)


0.8.2
 * CQL: 
   - include only one row per unique key for IN queries (CASSANDRA-2717)
   - respect client timestamp on full row deletions (CASSANDRA-2912)
 * improve thread-safety in StreamOutSession (CASSANDRA-2792)
 * allow deleting a row and updating indexed columns in it in the
   same mutation (CASSANDRA-2773)
 * Expose number of threads blocked on submitting memtable to flush
   in JMX (CASSANDRA-2817)
 * add ability to return "endpoints" to nodetool (CASSANDRA-2776)
 * Add support for multiple (comma-delimited) coordinator addresses
   to ColumnFamilyInputFormat (CASSANDRA-2807)
 * fix potential NPE while scheduling read repair for range slice
   (CASSANDRA-2823)
 * Fix race in SystemTable.getCurrentLocalNodeId (CASSANDRA-2824)
 * Correctly set default for replicate_on_write (CASSANDRA-2835)
 * improve nodetool compactionstats formatting (CASSANDRA-2844)
 * fix index-building status display (CASSANDRA-2853)
 * fix CLI perpetuating obsolete KsDef.replication_factor (CASSANDRA-2846)
 * improve cli treatment of multiline comments (CASSANDRA-2852)
 * handle row tombstones correctly in EchoedRow (CASSANDRA-2786)
 * add MessagingService.get[Recently]DroppedMessages and
   StorageService.getExceptionCount (CASSANDRA-2804)
 * fix possibility of spurious UnavailableException for LOCAL_QUORUM
   reads with dynamic snitch + read repair disabled (CASSANDRA-2870)
 * add ant-optional as dependence for the debian package (CASSANDRA-2164)
 * add option to specify limit for get_slice in the CLI (CASSANDRA-2646)
 * decrease HH page size (CASSANDRA-2832)
 * reset cli keyspace after dropping the current one (CASSANDRA-2763)
 * add KeyRange option to Hadoop inputformat (CASSANDRA-1125)
 * fix protocol versioning (CASSANDRA-2818, 2860)
 * support spaces in path to log4j configuration (CASSANDRA-2383)
 * avoid including inferred types in CF update (CASSANDRA-2809)
 * fix JMX bulkload call (CASSANDRA-2908)
 * fix updating KS with durable_writes=false (CASSANDRA-2907)
 * add simplified facade to SSTableWriter for bulk loading use
   (CASSANDRA-2911)
 * fix re-using index CF sstable names after drop/recreate (CASSANDRA-2872)
 * prepend CF to default index names (CASSANDRA-2903)
 * fix hint replay (CASSANDRA-2928)
 * Properly synchronize repair's merkle tree computation (CASSANDRA-2816)


0.8.1
 * CQL:
   - support for insert, delete in BATCH (CASSANDRA-2537)
   - support for IN to SELECT, UPDATE (CASSANDRA-2553)
   - timestamp support for INSERT, UPDATE, and BATCH (CASSANDRA-2555)
   - TTL support (CASSANDRA-2476)
   - counter support (CASSANDRA-2473)
   - ALTER COLUMNFAMILY (CASSANDRA-1709)
   - DROP INDEX (CASSANDRA-2617)
   - add SCHEMA/TABLE as aliases for KS/CF (CASSANDRA-2743)
   - server handles wait-for-schema-agreement (CASSANDRA-2756)
   - key alias support (CASSANDRA-2480)
 * add support for comparator parameters and a generic ReverseType
   (CASSANDRA-2355)
 * add CompositeType and DynamicCompositeType (CASSANDRA-2231)
 * optimize batches containing multiple updates to the same row
   (CASSANDRA-2583)
 * adjust hinted handoff page size to avoid OOM with large columns 
   (CASSANDRA-2652)
 * mark BRAF buffer invalid post-flush so we don't re-flush partial
   buffers again, especially on CL writes (CASSANDRA-2660)
 * add DROP INDEX support to CLI (CASSANDRA-2616)
 * don't perform HH to client-mode [storageproxy] nodes (CASSANDRA-2668)
 * Improve forceDeserialize/getCompactedRow encapsulation (CASSANDRA-2659)
 * Don't write CounterUpdateColumn to disk in tests (CASSANDRA-2650)
 * Add sstable bulk loading utility (CASSANDRA-1278)
 * avoid replaying hints to dropped columnfamilies (CASSANDRA-2685)
 * add placeholders for missing rows in range query pseudo-RR (CASSANDRA-2680)
 * remove no-op HHOM.renameHints (CASSANDRA-2693)
 * clone super columns to avoid modifying them during flush (CASSANDRA-2675)
 * allow writes to bypass the commitlog for certain keyspaces (CASSANDRA-2683)
 * avoid NPE when bypassing commitlog during memtable flush (CASSANDRA-2781)
 * Added support for making bootstrap retry if nodes flap (CASSANDRA-2644)
 * Added statusthrift to nodetool to report if thrift server is running (CASSANDRA-2722)
 * Fixed rows being cached if they do not exist (CASSANDRA-2723)
 * Support passing tableName and cfName to RowCacheProviders (CASSANDRA-2702)
 * close scrub file handles (CASSANDRA-2669)
 * throttle migration replay (CASSANDRA-2714)
 * optimize column serializer creation (CASSANDRA-2716)
 * Added support for making bootstrap retry if nodes flap (CASSANDRA-2644)
 * Added statusthrift to nodetool to report if thrift server is running
   (CASSANDRA-2722)
 * Fixed rows being cached if they do not exist (CASSANDRA-2723)
 * fix truncate/compaction race (CASSANDRA-2673)
 * workaround large resultsets causing large allocation retention
   by nio sockets (CASSANDRA-2654)
 * fix nodetool ring use with Ec2Snitch (CASSANDRA-2733)
 * fix removing columns and subcolumns that are supressed by a row or
   supercolumn tombstone during replica resolution (CASSANDRA-2590)
 * support sstable2json against snapshot sstables (CASSANDRA-2386)
 * remove active-pull schema requests (CASSANDRA-2715)
 * avoid marking entire list of sstables as actively being compacted
   in multithreaded compaction (CASSANDRA-2765)
 * seek back after deserializing a row to update cache with (CASSANDRA-2752)
 * avoid skipping rows in scrub for counter column family (CASSANDRA-2759)
 * fix ConcurrentModificationException in repair when dealing with 0.7 node
   (CASSANDRA-2767)
 * use threadsafe collections for StreamInSession (CASSANDRA-2766)
 * avoid infinite loop when creating merkle tree (CASSANDRA-2758)
 * avoids unmarking compacting sstable prematurely in cleanup (CASSANDRA-2769)
 * fix NPE when the commit log is bypassed (CASSANDRA-2718)
 * don't throw an exception in SS.isRPCServerRunning (CASSANDRA-2721)
 * make stress.jar executable (CASSANDRA-2744)
 * add daemon mode to java stress (CASSANDRA-2267)
 * expose the DC and rack of a node through JMX and nodetool ring (CASSANDRA-2531)
 * fix cache mbean getSize (CASSANDRA-2781)
 * Add Date, Float, Double, and Boolean types (CASSANDRA-2530)
 * Add startup flag to renew counter node id (CASSANDRA-2788)
 * add jamm agent to cassandra.bat (CASSANDRA-2787)
 * fix repair hanging if a neighbor has nothing to send (CASSANDRA-2797)
 * purge tombstone even if row is in only one sstable (CASSANDRA-2801)
 * Fix wrong purge of deleted cf during compaction (CASSANDRA-2786)
 * fix race that could result in Hadoop writer failing to throw an
   exception encountered after close() (CASSANDRA-2755)
 * fix scan wrongly throwing assertion error (CASSANDRA-2653)
 * Always use even distribution for merkle tree with RandomPartitionner
   (CASSANDRA-2841)
 * fix describeOwnership for OPP (CASSANDRA-2800)
 * ensure that string tokens do not contain commas (CASSANDRA-2762)


0.8.0-final
 * fix CQL grammar warning and cqlsh regression from CASSANDRA-2622
 * add ant generate-cql-html target (CASSANDRA-2526)
 * update CQL consistency levels (CASSANDRA-2566)
 * debian packaging fixes (CASSANDRA-2481, 2647)
 * fix UUIDType, IntegerType for direct buffers (CASSANDRA-2682, 2684)
 * switch to native Thrift for Hadoop map/reduce (CASSANDRA-2667)
 * fix StackOverflowError when building from eclipse (CASSANDRA-2687)
 * only provide replication_factor to strategy_options "help" for
   SimpleStrategy, OldNetworkTopologyStrategy (CASSANDRA-2678, 2713)
 * fix exception adding validators to non-string columns (CASSANDRA-2696)
 * avoid instantiating DatabaseDescriptor in JDBC (CASSANDRA-2694)
 * fix potential stack overflow during compaction (CASSANDRA-2626)
 * clone super columns to avoid modifying them during flush (CASSANDRA-2675)
 * reset underlying iterator in EchoedRow constructor (CASSANDRA-2653)


0.8.0-rc1
 * faster flushes and compaction from fixing excessively pessimistic 
   rebuffering in BRAF (CASSANDRA-2581)
 * fix returning null column values in the python cql driver (CASSANDRA-2593)
 * fix merkle tree splitting exiting early (CASSANDRA-2605)
 * snapshot_before_compaction directory name fix (CASSANDRA-2598)
 * Disable compaction throttling during bootstrap (CASSANDRA-2612) 
 * fix CQL treatment of > and < operators in range slices (CASSANDRA-2592)
 * fix potential double-application of counter updates on commitlog replay
   by moving replay position from header to sstable metadata (CASSANDRA-2419)
 * JDBC CQL driver exposes getColumn for access to timestamp
 * JDBC ResultSetMetadata properties added to AbstractType
 * r/m clustertool (CASSANDRA-2607)
 * add support for presenting row key as a column in CQL result sets 
   (CASSANDRA-2622)
 * Don't allow {LOCAL|EACH}_QUORUM unless strategy is NTS (CASSANDRA-2627)
 * validate keyspace strategy_options during CQL create (CASSANDRA-2624)
 * fix empty Result with secondary index when limit=1 (CASSANDRA-2628)
 * Fix regression where bootstrapping a node with no schema fails
   (CASSANDRA-2625)
 * Allow removing LocationInfo sstables (CASSANDRA-2632)
 * avoid attempting to replay mutations from dropped keyspaces (CASSANDRA-2631)
 * avoid using cached position of a key when GT is requested (CASSANDRA-2633)
 * fix counting bloom filter true positives (CASSANDRA-2637)
 * initialize local ep state prior to gossip startup if needed (CASSANDRA-2638)
 * fix counter increment lost after restart (CASSANDRA-2642)
 * add quote-escaping via backslash to CLI (CASSANDRA-2623)
 * fix pig example script (CASSANDRA-2487)
 * fix dynamic snitch race in adding latencies (CASSANDRA-2618)
 * Start/stop cassandra after more important services such as mdadm in
   debian packaging (CASSANDRA-2481)


0.8.0-beta2
 * fix NPE compacting index CFs (CASSANDRA-2528)
 * Remove checking all column families on startup for compaction candidates 
   (CASSANDRA-2444)
 * validate CQL create keyspace options (CASSANDRA-2525)
 * fix nodetool setcompactionthroughput (CASSANDRA-2550)
 * move	gossip heartbeat back to its own thread (CASSANDRA-2554)
 * validate cql TRUNCATE columnfamily before truncating (CASSANDRA-2570)
 * fix batch_mutate for mixed standard-counter mutations (CASSANDRA-2457)
 * disallow making schema changes to system keyspace (CASSANDRA-2563)
 * fix sending mutation messages multiple times (CASSANDRA-2557)
 * fix incorrect use of NBHM.size in ReadCallback that could cause
   reads to time out even when responses were received (CASSANDRA-2552)
 * trigger read repair correctly for LOCAL_QUORUM reads (CASSANDRA-2556)
 * Allow configuring the number of compaction thread (CASSANDRA-2558)
 * forceUserDefinedCompaction will attempt to compact what it is given
   even if the pessimistic estimate is that there is not enough disk space;
   automatic compactions will only compact 2 or more sstables (CASSANDRA-2575)
 * refuse to apply migrations with older timestamps than the current 
   schema (CASSANDRA-2536)
 * remove unframed Thrift transport option
 * include indexes in snapshots (CASSANDRA-2596)
 * improve ignoring of obsolete mutations in index maintenance (CASSANDRA-2401)
 * recognize attempt to drop just the index while leaving the column
   definition alone (CASSANDRA-2619)
  

0.8.0-beta1
 * remove Avro RPC support (CASSANDRA-926)
 * support for columns that act as incr/decr counters 
   (CASSANDRA-1072, 1937, 1944, 1936, 2101, 2093, 2288, 2105, 2384, 2236, 2342,
   2454)
 * CQL (CASSANDRA-1703, 1704, 1705, 1706, 1707, 1708, 1710, 1711, 1940, 
   2124, 2302, 2277, 2493)
 * avoid double RowMutation serialization on write path (CASSANDRA-1800)
 * make NetworkTopologyStrategy the default (CASSANDRA-1960)
 * configurable internode encryption (CASSANDRA-1567, 2152)
 * human readable column names in sstable2json output (CASSANDRA-1933)
 * change default JMX port to 7199 (CASSANDRA-2027)
 * backwards compatible internal messaging (CASSANDRA-1015)
 * atomic switch of memtables and sstables (CASSANDRA-2284)
 * add pluggable SeedProvider (CASSANDRA-1669)
 * Fix clustertool to not throw exception when calling get_endpoints (CASSANDRA-2437)
 * upgrade to thrift 0.6 (CASSANDRA-2412) 
 * repair works on a token range instead of full ring (CASSANDRA-2324)
 * purge tombstones from row cache (CASSANDRA-2305)
 * push replication_factor into strategy_options (CASSANDRA-1263)
 * give snapshots the same name on each node (CASSANDRA-1791)
 * remove "nodetool loadbalance" (CASSANDRA-2448)
 * multithreaded compaction (CASSANDRA-2191)
 * compaction throttling (CASSANDRA-2156)
 * add key type information and alias (CASSANDRA-2311, 2396)
 * cli no longer divides read_repair_chance by 100 (CASSANDRA-2458)
 * made CompactionInfo.getTaskType return an enum (CASSANDRA-2482)
 * add a server-wide cap on measured memtable memory usage and aggressively
   flush to keep under that threshold (CASSANDRA-2006)
 * add unified UUIDType (CASSANDRA-2233)
 * add off-heap row cache support (CASSANDRA-1969)


0.7.5
 * improvements/fixes to PIG driver (CASSANDRA-1618, CASSANDRA-2387,
   CASSANDRA-2465, CASSANDRA-2484)
 * validate index names (CASSANDRA-1761)
 * reduce contention on Table.flusherLock (CASSANDRA-1954)
 * try harder to detect failures during streaming, cleaning up temporary
   files more reliably (CASSANDRA-2088)
 * shut down server for OOM on a Thrift thread (CASSANDRA-2269)
 * fix tombstone handling in repair and sstable2json (CASSANDRA-2279)
 * preserve version when streaming data from old sstables (CASSANDRA-2283)
 * don't start repair if a neighboring node is marked as dead (CASSANDRA-2290)
 * purge tombstones from row cache (CASSANDRA-2305)
 * Avoid seeking when sstable2json exports the entire file (CASSANDRA-2318)
 * clear Built flag in system table when dropping an index (CASSANDRA-2320)
 * don't allow arbitrary argument for stress.java (CASSANDRA-2323)
 * validate values for index predicates in get_indexed_slice (CASSANDRA-2328)
 * queue secondary indexes for flush before the parent (CASSANDRA-2330)
 * allow job configuration to set the CL used in Hadoop jobs (CASSANDRA-2331)
 * add memtable_flush_queue_size defaulting to 4 (CASSANDRA-2333)
 * Allow overriding of initial_token, storage_port and rpc_port from system
   properties (CASSANDRA-2343)
 * fix comparator used for non-indexed secondary expressions in index scan
   (CASSANDRA-2347)
 * ensure size calculation and write phase of large-row compaction use
   the same threshold for TTL expiration (CASSANDRA-2349)
 * fix race when iterating CFs during add/drop (CASSANDRA-2350)
 * add ConsistencyLevel command to CLI (CASSANDRA-2354)
 * allow negative numbers in the cli (CASSANDRA-2358)
 * hard code serialVersionUID for tokens class (CASSANDRA-2361)
 * fix potential infinite loop in ByteBufferUtil.inputStream (CASSANDRA-2365)
 * fix encoding bugs in HintedHandoffManager, SystemTable when default
   charset is not UTF8 (CASSANDRA-2367)
 * avoids having removed node reappearing in Gossip (CASSANDRA-2371)
 * fix incorrect truncation of long to int when reading columns via block
   index (CASSANDRA-2376)
 * fix NPE during stream session (CASSANDRA-2377)
 * fix race condition that could leave orphaned data files when dropping CF or
   KS (CASSANDRA-2381)
 * fsync statistics component on write (CASSANDRA-2382)
 * fix duplicate results from CFS.scan (CASSANDRA-2406)
 * add IntegerType to CLI help (CASSANDRA-2414)
 * avoid caching token-only decoratedkeys (CASSANDRA-2416)
 * convert mmap assertion to if/throw so scrub can catch it (CASSANDRA-2417)
 * don't overwrite gc log (CASSANDR-2418)
 * invalidate row cache for streamed row to avoid inconsitencies
   (CASSANDRA-2420)
 * avoid copies in range/index scans (CASSANDRA-2425)
 * make sure we don't wipe data during cleanup if the node has not join
   the ring (CASSANDRA-2428)
 * Try harder to close files after compaction (CASSANDRA-2431)
 * re-set bootstrapped flag after move finishes (CASSANDRA-2435)
 * display validation_class in CLI 'describe keyspace' (CASSANDRA-2442)
 * make cleanup compactions cleanup the row cache (CASSANDRA-2451)
 * add column fields validation to scrub (CASSANDRA-2460)
 * use 64KB flush buffer instead of in_memory_compaction_limit (CASSANDRA-2463)
 * fix backslash substitutions in CLI (CASSANDRA-2492)
 * disable cache saving for system CFS (CASSANDRA-2502)
 * fixes for verifying destination availability under hinted conditions
   so UE can be thrown intead of timing out (CASSANDRA-2514)
 * fix update of validation class in column metadata (CASSANDRA-2512)
 * support LOCAL_QUORUM, EACH_QUORUM CLs outside of NTS (CASSANDRA-2516)
 * preserve version when streaming data from old sstables (CASSANDRA-2283)
 * fix backslash substitutions in CLI (CASSANDRA-2492)
 * count a row deletion as one operation towards memtable threshold 
   (CASSANDRA-2519)
 * support LOCAL_QUORUM, EACH_QUORUM CLs outside of NTS (CASSANDRA-2516)


0.7.4
 * add nodetool join command (CASSANDRA-2160)
 * fix secondary indexes on pre-existing or streamed data (CASSANDRA-2244)
 * initialize endpoint in gossiper earlier (CASSANDRA-2228)
 * add ability to write to Cassandra from Pig (CASSANDRA-1828)
 * add rpc_[min|max]_threads (CASSANDRA-2176)
 * add CL.TWO, CL.THREE (CASSANDRA-2013)
 * avoid exporting an un-requested row in sstable2json, when exporting 
   a key that does not exist (CASSANDRA-2168)
 * add incremental_backups option (CASSANDRA-1872)
 * add configurable row limit to Pig loadfunc (CASSANDRA-2276)
 * validate column values in batches as well as single-Column inserts
   (CASSANDRA-2259)
 * move sample schema from cassandra.yaml to schema-sample.txt,
   a cli scripts (CASSANDRA-2007)
 * avoid writing empty rows when scrubbing tombstoned rows (CASSANDRA-2296)
 * fix assertion error in range and index scans for CL < ALL
   (CASSANDRA-2282)
 * fix commitlog replay when flush position refers to data that didn't
   get synced before server died (CASSANDRA-2285)
 * fix fd leak in sstable2json with non-mmap'd i/o (CASSANDRA-2304)
 * reduce memory use during streaming of multiple sstables (CASSANDRA-2301)
 * purge tombstoned rows from cache after GCGraceSeconds (CASSANDRA-2305)
 * allow zero replicas in a NTS datacenter (CASSANDRA-1924)
 * make range queries respect snitch for local replicas (CASSANDRA-2286)
 * fix HH delivery when column index is larger than 2GB (CASSANDRA-2297)
 * make 2ary indexes use parent CF flush thresholds during initial build
   (CASSANDRA-2294)
 * update memtable_throughput to be a long (CASSANDRA-2158)


0.7.3
 * Keep endpoint state until aVeryLongTime (CASSANDRA-2115)
 * lower-latency read repair (CASSANDRA-2069)
 * add hinted_handoff_throttle_delay_in_ms option (CASSANDRA-2161)
 * fixes for cache save/load (CASSANDRA-2172, -2174)
 * Handle whole-row deletions in CFOutputFormat (CASSANDRA-2014)
 * Make memtable_flush_writers flush in parallel (CASSANDRA-2178)
 * Add compaction_preheat_key_cache option (CASSANDRA-2175)
 * refactor stress.py to have only one copy of the format string 
   used for creating row keys (CASSANDRA-2108)
 * validate index names for \w+ (CASSANDRA-2196)
 * Fix Cassandra cli to respect timeout if schema does not settle 
   (CASSANDRA-2187)
 * fix for compaction and cleanup writing old-format data into new-version 
   sstable (CASSANDRA-2211, -2216)
 * add nodetool scrub (CASSANDRA-2217, -2240)
 * fix sstable2json large-row pagination (CASSANDRA-2188)
 * fix EOFing on requests for the last bytes in a file (CASSANDRA-2213)
 * fix BufferedRandomAccessFile bugs (CASSANDRA-2218, -2241)
 * check for memtable flush_after_mins exceeded every 10s (CASSANDRA-2183)
 * fix cache saving on Windows (CASSANDRA-2207)
 * add validateSchemaAgreement call + synchronization to schema
   modification operations (CASSANDRA-2222)
 * fix for reversed slice queries on large rows (CASSANDRA-2212)
 * fat clients were writing local data (CASSANDRA-2223)
 * set DEFAULT_MEMTABLE_LIFETIME_IN_MINS to 24h
 * improve detection and cleanup of partially-written sstables 
   (CASSANDRA-2206)
 * fix supercolumn de/serialization when subcolumn comparator is different
   from supercolumn's (CASSANDRA-2104)
 * fix starting up on Windows when CASSANDRA_HOME contains whitespace
   (CASSANDRA-2237)
 * add [get|set][row|key]cacheSavePeriod to JMX (CASSANDRA-2100)
 * fix Hadoop ColumnFamilyOutputFormat dropping of mutations
   when batch fills up (CASSANDRA-2255)
 * move file deletions off of scheduledtasks executor (CASSANDRA-2253)


0.7.2
 * copy DecoratedKey.key when inserting into caches to avoid retaining
   a reference to the underlying buffer (CASSANDRA-2102)
 * format subcolumn names with subcomparator (CASSANDRA-2136)
 * fix column bloom filter deserialization (CASSANDRA-2165)


0.7.1
 * refactor MessageDigest creation code. (CASSANDRA-2107)
 * buffer network stack to avoid inefficient small TCP messages while avoiding
   the nagle/delayed ack problem (CASSANDRA-1896)
 * check log4j configuration for changes every 10s (CASSANDRA-1525, 1907)
 * more-efficient cross-DC replication (CASSANDRA-1530, -2051, -2138)
 * avoid polluting page cache with commitlog or sstable writes
   and seq scan operations (CASSANDRA-1470)
 * add RMI authentication options to nodetool (CASSANDRA-1921)
 * make snitches configurable at runtime (CASSANDRA-1374)
 * retry hadoop split requests on connection failure (CASSANDRA-1927)
 * implement describeOwnership for BOP, COPP (CASSANDRA-1928)
 * make read repair behave as expected for ConsistencyLevel > ONE
   (CASSANDRA-982, 2038)
 * distributed test harness (CASSANDRA-1859, 1964)
 * reduce flush lock contention (CASSANDRA-1930)
 * optimize supercolumn deserialization (CASSANDRA-1891)
 * fix CFMetaData.apply to only compare objects of the same class 
   (CASSANDRA-1962)
 * allow specifying specific SSTables to compact from JMX (CASSANDRA-1963)
 * fix race condition in MessagingService.targets (CASSANDRA-1959, 2094, 2081)
 * refuse to open sstables from a future version (CASSANDRA-1935)
 * zero-copy reads (CASSANDRA-1714)
 * fix copy bounds for word Text in wordcount demo (CASSANDRA-1993)
 * fixes for contrib/javautils (CASSANDRA-1979)
 * check more frequently for memtable expiration (CASSANDRA-2000)
 * fix writing SSTable column count statistics (CASSANDRA-1976)
 * fix streaming of multiple CFs during bootstrap (CASSANDRA-1992)
 * explicitly set JVM GC new generation size with -Xmn (CASSANDRA-1968)
 * add short options for CLI flags (CASSANDRA-1565)
 * make keyspace argument to "describe keyspace" in CLI optional
   when authenticated to keyspace already (CASSANDRA-2029)
 * added option to specify -Dcassandra.join_ring=false on startup
   to allow "warm spare" nodes or performing JMX maintenance before
   joining the ring (CASSANDRA-526)
 * log migrations at INFO (CASSANDRA-2028)
 * add CLI verbose option in file mode (CASSANDRA-2030)
 * add single-line "--" comments to CLI (CASSANDRA-2032)
 * message serialization tests (CASSANDRA-1923)
 * switch from ivy to maven-ant-tasks (CASSANDRA-2017)
 * CLI attempts to block for new schema to propagate (CASSANDRA-2044)
 * fix potential overflow in nodetool cfstats (CASSANDRA-2057)
 * add JVM shutdownhook to sync commitlog (CASSANDRA-1919)
 * allow nodes to be up without being part of  normal traffic (CASSANDRA-1951)
 * fix CLI "show keyspaces" with null options on NTS (CASSANDRA-2049)
 * fix possible ByteBuffer race conditions (CASSANDRA-2066)
 * reduce garbage generated by MessagingService to prevent load spikes
   (CASSANDRA-2058)
 * fix math in RandomPartitioner.describeOwnership (CASSANDRA-2071)
 * fix deletion of sstable non-data components (CASSANDRA-2059)
 * avoid blocking gossip while deleting handoff hints (CASSANDRA-2073)
 * ignore messages from newer versions, keep track of nodes in gossip 
   regardless of version (CASSANDRA-1970)
 * cache writing moved to CompactionManager to reduce i/o contention and
   updated to use non-cache-polluting writes (CASSANDRA-2053)
 * page through large rows when exporting to JSON (CASSANDRA-2041)
 * add flush_largest_memtables_at and reduce_cache_sizes_at options
   (CASSANDRA-2142)
 * add cli 'describe cluster' command (CASSANDRA-2127)
 * add cli support for setting username/password at 'connect' command 
   (CASSANDRA-2111)
 * add -D option to Stress.java to allow reading hosts from a file 
   (CASSANDRA-2149)
 * bound hints CF throughput between 32M and 256M (CASSANDRA-2148)
 * continue starting when invalid saved cache entries are encountered
   (CASSANDRA-2076)
 * add max_hint_window_in_ms option (CASSANDRA-1459)


0.7.0-final
 * fix offsets to ByteBuffer.get (CASSANDRA-1939)


0.7.0-rc4
 * fix cli crash after backgrounding (CASSANDRA-1875)
 * count timeouts in storageproxy latencies, and include latency 
   histograms in StorageProxyMBean (CASSANDRA-1893)
 * fix CLI get recognition of supercolumns (CASSANDRA-1899)
 * enable keepalive on intra-cluster sockets (CASSANDRA-1766)
 * count timeouts towards dynamicsnitch latencies (CASSANDRA-1905)
 * Expose index-building status in JMX + cli schema description
   (CASSANDRA-1871)
 * allow [LOCAL|EACH]_QUORUM to be used with non-NetworkTopology 
   replication Strategies
 * increased amount of index locks for faster commitlog replay
 * collect secondary index tombstones immediately (CASSANDRA-1914)
 * revert commitlog changes from #1780 (CASSANDRA-1917)
 * change RandomPartitioner min token to -1 to avoid collision w/
   tokens on actual nodes (CASSANDRA-1901)
 * examine the right nibble when validating TimeUUID (CASSANDRA-1910)
 * include secondary indexes in cleanup (CASSANDRA-1916)
 * CFS.scrubDataDirectories should also cleanup invalid secondary indexes
   (CASSANDRA-1904)
 * ability to disable/enable gossip on nodes to force them down
   (CASSANDRA-1108)


0.7.0-rc3
 * expose getNaturalEndpoints in StorageServiceMBean taking byte[]
   key; RMI cannot serialize ByteBuffer (CASSANDRA-1833)
 * infer org.apache.cassandra.locator for replication strategy classes
   when not otherwise specified
 * validation that generates less garbage (CASSANDRA-1814)
 * add TTL support to CLI (CASSANDRA-1838)
 * cli defaults to bytestype for subcomparator when creating
   column families (CASSANDRA-1835)
 * unregister index MBeans when index is dropped (CASSANDRA-1843)
 * make ByteBufferUtil.clone thread-safe (CASSANDRA-1847)
 * change exception for read requests during bootstrap from 
   InvalidRequest to Unavailable (CASSANDRA-1862)
 * respect row-level tombstones post-flush in range scans
   (CASSANDRA-1837)
 * ReadResponseResolver check digests against each other (CASSANDRA-1830)
 * return InvalidRequest when remove of subcolumn without supercolumn
   is requested (CASSANDRA-1866)
 * flush before repair (CASSANDRA-1748)
 * SSTableExport validates key order (CASSANDRA-1884)
 * large row support for SSTableExport (CASSANDRA-1867)
 * Re-cache hot keys post-compaction without hitting disk (CASSANDRA-1878)
 * manage read repair in coordinator instead of data source, to
   provide latency information to dynamic snitch (CASSANDRA-1873)


0.7.0-rc2
 * fix live-column-count of slice ranges including tombstoned supercolumn 
   with live subcolumn (CASSANDRA-1591)
 * rename o.a.c.internal.AntientropyStage -> AntiEntropyStage,
   o.a.c.request.Request_responseStage -> RequestResponseStage,
   o.a.c.internal.Internal_responseStage -> InternalResponseStage
 * add AbstractType.fromString (CASSANDRA-1767)
 * require index_type to be present when specifying index_name
   on ColumnDef (CASSANDRA-1759)
 * fix add/remove index bugs in CFMetadata (CASSANDRA-1768)
 * rebuild Strategy during system_update_keyspace (CASSANDRA-1762)
 * cli updates prompt to ... in continuation lines (CASSANDRA-1770)
 * support multiple Mutations per key in hadoop ColumnFamilyOutputFormat
   (CASSANDRA-1774)
 * improvements to Debian init script (CASSANDRA-1772)
 * use local classloader to check for version.properties (CASSANDRA-1778)
 * Validate that column names in column_metadata are valid for the
   defined comparator, and decode properly in cli (CASSANDRA-1773)
 * use cross-platform newlines in cli (CASSANDRA-1786)
 * add ExpiringColumn support to sstable import/export (CASSANDRA-1754)
 * add flush for each append to periodic commitlog mode; added
   periodic_without_flush option to disable this (CASSANDRA-1780)
 * close file handle used for post-flush truncate (CASSANDRA-1790)
 * various code cleanup (CASSANDRA-1793, -1794, -1795)
 * fix range queries against wrapped range (CASSANDRA-1781)
 * fix consistencylevel calculations for NetworkTopologyStrategy
   (CASSANDRA-1804)
 * cli support index type enum names (CASSANDRA-1810)
 * improved validation of column_metadata (CASSANDRA-1813)
 * reads at ConsistencyLevel > 1 throw UnavailableException
   immediately if insufficient live nodes exist (CASSANDRA-1803)
 * copy bytebuffers for local writes to avoid retaining the entire
   Thrift frame (CASSANDRA-1801)
 * fix NPE adding index to column w/o prior metadata (CASSANDRA-1764)
 * reduce fat client timeout (CASSANDRA-1730)
 * fix botched merge of CASSANDRA-1316


0.7.0-rc1
 * fix compaction and flush races with schema updates (CASSANDRA-1715)
 * add clustertool, config-converter, sstablekeys, and schematool 
   Windows .bat files (CASSANDRA-1723)
 * reject range queries received during bootstrap (CASSANDRA-1739)
 * fix wrapping-range queries on non-minimum token (CASSANDRA-1700)
 * add nodetool cfhistogram (CASSANDRA-1698)
 * limit repaired ranges to what the nodes have in common (CASSANDRA-1674)
 * index scan treats missing columns as not matching secondary
   expressions (CASSANDRA-1745)
 * Fix misuse of DataOutputBuffer.getData in AntiEntropyService
   (CASSANDRA-1729)
 * detect and warn when obsolete version of JNA is present (CASSANDRA-1760)
 * reduce fat client timeout (CASSANDRA-1730)
 * cleanup smallest CFs first to increase free temp space for larger ones
   (CASSANDRA-1811)
 * Update windows .bat files to work outside of main Cassandra
   directory (CASSANDRA-1713)
 * fix read repair regression from 0.6.7 (CASSANDRA-1727)
 * more-efficient read repair (CASSANDRA-1719)
 * fix hinted handoff replay (CASSANDRA-1656)
 * log type of dropped messages (CASSANDRA-1677)
 * upgrade to SLF4J 1.6.1
 * fix ByteBuffer bug in ExpiringColumn.updateDigest (CASSANDRA-1679)
 * fix IntegerType.getString (CASSANDRA-1681)
 * make -Djava.net.preferIPv4Stack=true the default (CASSANDRA-628)
 * add INTERNAL_RESPONSE verb to differentiate from responses related
   to client requests (CASSANDRA-1685)
 * log tpstats when dropping messages (CASSANDRA-1660)
 * include unreachable nodes in describeSchemaVersions (CASSANDRA-1678)
 * Avoid dropping messages off the client request path (CASSANDRA-1676)
 * fix jna errno reporting (CASSANDRA-1694)
 * add friendlier error for UnknownHostException on startup (CASSANDRA-1697)
 * include jna dependency in RPM package (CASSANDRA-1690)
 * add --skip-keys option to stress.py (CASSANDRA-1696)
 * improve cli handling of non-string keys and column names 
   (CASSANDRA-1701, -1693)
 * r/m extra subcomparator line in cli keyspaces output (CASSANDRA-1712)
 * add read repair chance to cli "show keyspaces"
 * upgrade to ConcurrentLinkedHashMap 1.1 (CASSANDRA-975)
 * fix index scan routing (CASSANDRA-1722)
 * fix tombstoning of supercolumns in range queries (CASSANDRA-1734)
 * clear endpoint cache after updating keyspace metadata (CASSANDRA-1741)
 * fix wrapping-range queries on non-minimum token (CASSANDRA-1700)
 * truncate includes secondary indexes (CASSANDRA-1747)
 * retain reference to PendingFile sstables (CASSANDRA-1749)
 * fix sstableimport regression (CASSANDRA-1753)
 * fix for bootstrap when no non-system tables are defined (CASSANDRA-1732)
 * handle replica unavailability in index scan (CASSANDRA-1755)
 * fix service initialization order deadlock (CASSANDRA-1756)
 * multi-line cli commands (CASSANDRA-1742)
 * fix race between snapshot and compaction (CASSANDRA-1736)
 * add listEndpointsPendingHints, deleteHintsForEndpoint JMX methods 
   (CASSANDRA-1551)


0.7.0-beta3
 * add strategy options to describe_keyspace output (CASSANDRA-1560)
 * log warning when using randomly generated token (CASSANDRA-1552)
 * re-organize JMX into .db, .net, .internal, .request (CASSANDRA-1217)
 * allow nodes to change IPs between restarts (CASSANDRA-1518)
 * remember ring state between restarts by default (CASSANDRA-1518)
 * flush index built flag so we can read it before log replay (CASSANDRA-1541)
 * lock row cache updates to prevent race condition (CASSANDRA-1293)
 * remove assertion causing rare (and harmless) error messages in
   commitlog (CASSANDRA-1330)
 * fix moving nodes with no keyspaces defined (CASSANDRA-1574)
 * fix unbootstrap when no data is present in a transfer range (CASSANDRA-1573)
 * take advantage of AVRO-495 to simplify our avro IDL (CASSANDRA-1436)
 * extend authorization hierarchy to column family (CASSANDRA-1554)
 * deletion support in secondary indexes (CASSANDRA-1571)
 * meaningful error message for invalid replication strategy class 
   (CASSANDRA-1566)
 * allow keyspace creation with RF > N (CASSANDRA-1428)
 * improve cli error handling (CASSANDRA-1580)
 * add cache save/load ability (CASSANDRA-1417, 1606, 1647)
 * add StorageService.getDrainProgress (CASSANDRA-1588)
 * Disallow bootstrap to an in-use token (CASSANDRA-1561)
 * Allow dynamic secondary index creation and destruction (CASSANDRA-1532)
 * log auto-guessed memtable thresholds (CASSANDRA-1595)
 * add ColumnDef support to cli (CASSANDRA-1583)
 * reduce index sample time by 75% (CASSANDRA-1572)
 * add cli support for column, strategy metadata (CASSANDRA-1578, 1612)
 * add cli support for schema modification (CASSANDRA-1584)
 * delete temp files on failed compactions (CASSANDRA-1596)
 * avoid blocking for dead nodes during removetoken (CASSANDRA-1605)
 * remove ConsistencyLevel.ZERO (CASSANDRA-1607)
 * expose in-progress compaction type in jmx (CASSANDRA-1586)
 * removed IClock & related classes from internals (CASSANDRA-1502)
 * fix removing tokens from SystemTable on decommission and removetoken
   (CASSANDRA-1609)
 * include CF metadata in cli 'show keyspaces' (CASSANDRA-1613)
 * switch from Properties to HashMap in PropertyFileSnitch to
   avoid synchronization bottleneck (CASSANDRA-1481)
 * PropertyFileSnitch configuration file renamed to 
   cassandra-topology.properties
 * add cli support for get_range_slices (CASSANDRA-1088, CASSANDRA-1619)
 * Make memtable flush thresholds per-CF instead of global 
   (CASSANDRA-1007, 1637)
 * add cli support for binary data without CfDef hints (CASSANDRA-1603)
 * fix building SSTable statistics post-stream (CASSANDRA-1620)
 * fix potential infinite loop in 2ary index queries (CASSANDRA-1623)
 * allow creating NTS keyspaces with no replicas configured (CASSANDRA-1626)
 * add jmx histogram of sstables accessed per read (CASSANDRA-1624)
 * remove system_rename_column_family and system_rename_keyspace from the
   client API until races can be fixed (CASSANDRA-1630, CASSANDRA-1585)
 * add cli sanity tests (CASSANDRA-1582)
 * update GC settings in cassandra.bat (CASSANDRA-1636)
 * cli support for index queries (CASSANDRA-1635)
 * cli support for updating schema memtable settings (CASSANDRA-1634)
 * cli --file option (CASSANDRA-1616)
 * reduce automatically chosen memtable sizes by 50% (CASSANDRA-1641)
 * move endpoint cache from snitch to strategy (CASSANDRA-1643)
 * fix commitlog recovery deleting the newly-created segment as well as
   the old ones (CASSANDRA-1644)
 * upgrade to Thrift 0.5 (CASSANDRA-1367)
 * renamed CL.DCQUORUM to LOCAL_QUORUM and DCQUORUMSYNC to EACH_QUORUM
 * cli truncate support (CASSANDRA-1653)
 * update GC settings in cassandra.bat (CASSANDRA-1636)
 * avoid logging when a node's ip/token is gossipped back to it (CASSANDRA-1666)


0.7-beta2
 * always use UTF-8 for hint keys (CASSANDRA-1439)
 * remove cassandra.yaml dependency from Hadoop and Pig (CASSADRA-1322)
 * expose CfDef metadata in describe_keyspaces (CASSANDRA-1363)
 * restore use of mmap_index_only option (CASSANDRA-1241)
 * dropping a keyspace with no column families generated an error 
   (CASSANDRA-1378)
 * rename RackAwareStrategy to OldNetworkTopologyStrategy, RackUnawareStrategy 
   to SimpleStrategy, DatacenterShardStrategy to NetworkTopologyStrategy,
   AbstractRackAwareSnitch to AbstractNetworkTopologySnitch (CASSANDRA-1392)
 * merge StorageProxy.mutate, mutateBlocking (CASSANDRA-1396)
 * faster UUIDType, LongType comparisons (CASSANDRA-1386, 1393)
 * fix setting read_repair_chance from CLI addColumnFamily (CASSANDRA-1399)
 * fix updates to indexed columns (CASSANDRA-1373)
 * fix race condition leaving to FileNotFoundException (CASSANDRA-1382)
 * fix sharded lock hash on index write path (CASSANDRA-1402)
 * add support for GT/E, LT/E in subordinate index clauses (CASSANDRA-1401)
 * cfId counter got out of sync when CFs were added (CASSANDRA-1403)
 * less chatty schema updates (CASSANDRA-1389)
 * rename column family mbeans. 'type' will now include either 
   'IndexColumnFamilies' or 'ColumnFamilies' depending on the CFS type.
   (CASSANDRA-1385)
 * disallow invalid keyspace and column family names. This includes name that
   matches a '^\w+' regex. (CASSANDRA-1377)
 * use JNA, if present, to take snapshots (CASSANDRA-1371)
 * truncate hints if starting 0.7 for the first time (CASSANDRA-1414)
 * fix FD leak in single-row slicepredicate queries (CASSANDRA-1416)
 * allow index expressions against columns that are not part of the 
   SlicePredicate (CASSANDRA-1410)
 * config-converter properly handles snitches and framed support 
   (CASSANDRA-1420)
 * remove keyspace argument from multiget_count (CASSANDRA-1422)
 * allow specifying cassandra.yaml location as (local or remote) URL
   (CASSANDRA-1126)
 * fix using DynamicEndpointSnitch with NetworkTopologyStrategy
   (CASSANDRA-1429)
 * Add CfDef.default_validation_class (CASSANDRA-891)
 * fix EstimatedHistogram.max (CASSANDRA-1413)
 * quorum read optimization (CASSANDRA-1622)
 * handle zero-length (or missing) rows during HH paging (CASSANDRA-1432)
 * include secondary indexes during schema migrations (CASSANDRA-1406)
 * fix commitlog header race during schema change (CASSANDRA-1435)
 * fix ColumnFamilyStoreMBeanIterator to use new type name (CASSANDRA-1433)
 * correct filename generated by xml->yaml converter (CASSANDRA-1419)
 * add CMSInitiatingOccupancyFraction=75 and UseCMSInitiatingOccupancyOnly
   to default JVM options
 * decrease jvm heap for cassandra-cli (CASSANDRA-1446)
 * ability to modify keyspaces and column family definitions on a live cluster
   (CASSANDRA-1285)
 * support for Hadoop Streaming [non-jvm map/reduce via stdin/out]
   (CASSANDRA-1368)
 * Move persistent sstable stats from the system table to an sstable component
   (CASSANDRA-1430)
 * remove failed bootstrap attempt from pending ranges when gossip times
   it out after 1h (CASSANDRA-1463)
 * eager-create tcp connections to other cluster members (CASSANDRA-1465)
 * enumerate stages and derive stage from message type instead of 
   transmitting separately (CASSANDRA-1465)
 * apply reversed flag during collation from different data sources
   (CASSANDRA-1450)
 * make failure to remove commitlog segment non-fatal (CASSANDRA-1348)
 * correct ordering of drain operations so CL.recover is no longer 
   necessary (CASSANDRA-1408)
 * removed keyspace from describe_splits method (CASSANDRA-1425)
 * rename check_schema_agreement to describe_schema_versions
   (CASSANDRA-1478)
 * fix QUORUM calculation for RF > 3 (CASSANDRA-1487)
 * remove tombstones during non-major compactions when bloom filter
   verifies that row does not exist in other sstables (CASSANDRA-1074)
 * nodes that coordinated a loadbalance in the past could not be seen by
   newly added nodes (CASSANDRA-1467)
 * exposed endpoint states (gossip details) via jmx (CASSANDRA-1467)
 * ensure that compacted sstables are not included when new readers are
   instantiated (CASSANDRA-1477)
 * by default, calculate heap size and memtable thresholds at runtime (CASSANDRA-1469)
 * fix races dealing with adding/dropping keyspaces and column families in
   rapid succession (CASSANDRA-1477)
 * clean up of Streaming system (CASSANDRA-1503, 1504, 1506)
 * add options to configure Thrift socket keepalive and buffer sizes (CASSANDRA-1426)
 * make contrib CassandraServiceDataCleaner recursive (CASSANDRA-1509)
 * min, max compaction threshold are configurable and persistent 
   per-ColumnFamily (CASSANDRA-1468)
 * fix replaying the last mutation in a commitlog unnecessarily 
   (CASSANDRA-1512)
 * invoke getDefaultUncaughtExceptionHandler from DTPE with the original
   exception rather than the ExecutionException wrapper (CASSANDRA-1226)
 * remove Clock from the Thrift (and Avro) API (CASSANDRA-1501)
 * Close intra-node sockets when connection is broken (CASSANDRA-1528)
 * RPM packaging spec file (CASSANDRA-786)
 * weighted request scheduler (CASSANDRA-1485)
 * treat expired columns as deleted (CASSANDRA-1539)
 * make IndexInterval configurable (CASSANDRA-1488)
 * add describe_snitch to Thrift API (CASSANDRA-1490)
 * MD5 authenticator compares plain text submitted password with MD5'd
   saved property, instead of vice versa (CASSANDRA-1447)
 * JMX MessagingService pending and completed counts (CASSANDRA-1533)
 * fix race condition processing repair responses (CASSANDRA-1511)
 * make repair blocking (CASSANDRA-1511)
 * create EndpointSnitchInfo and MBean to expose rack and DC (CASSANDRA-1491)
 * added option to contrib/word_count to output results back to Cassandra
   (CASSANDRA-1342)
 * rewrite Hadoop ColumnFamilyRecordWriter to pool connections, retry to
   multiple Cassandra nodes, and smooth impact on the Cassandra cluster
   by using smaller batch sizes (CASSANDRA-1434)
 * fix setting gc_grace_seconds via CLI (CASSANDRA-1549)
 * support TTL'd index values (CASSANDRA-1536)
 * make removetoken work like decommission (CASSANDRA-1216)
 * make cli comparator-aware and improve quote rules (CASSANDRA-1523,-1524)
 * make nodetool compact and cleanup blocking (CASSANDRA-1449)
 * add memtable, cache information to GCInspector logs (CASSANDRA-1558)
 * enable/disable HintedHandoff via JMX (CASSANDRA-1550)
 * Ignore stray files in the commit log directory (CASSANDRA-1547)
 * Disallow bootstrap to an in-use token (CASSANDRA-1561)


0.7-beta1
 * sstable versioning (CASSANDRA-389)
 * switched to slf4j logging (CASSANDRA-625)
 * add (optional) expiration time for column (CASSANDRA-699)
 * access levels for authentication/authorization (CASSANDRA-900)
 * add ReadRepairChance to CF definition (CASSANDRA-930)
 * fix heisenbug in system tests, especially common on OS X (CASSANDRA-944)
 * convert to byte[] keys internally and all public APIs (CASSANDRA-767)
 * ability to alter schema definitions on a live cluster (CASSANDRA-44)
 * renamed configuration file to cassandra.xml, and log4j.properties to
   log4j-server.properties, which must now be loaded from
   the classpath (which is how our scripts in bin/ have always done it)
   (CASSANDRA-971)
 * change get_count to require a SlicePredicate. create multi_get_count
   (CASSANDRA-744)
 * re-organized endpointsnitch implementations and added SimpleSnitch
   (CASSANDRA-994)
 * Added preload_row_cache option (CASSANDRA-946)
 * add CRC to commitlog header (CASSANDRA-999)
 * removed deprecated batch_insert and get_range_slice methods (CASSANDRA-1065)
 * add truncate thrift method (CASSANDRA-531)
 * http mini-interface using mx4j (CASSANDRA-1068)
 * optimize away copy of sliced row on memtable read path (CASSANDRA-1046)
 * replace constant-size 2GB mmaped segments and special casing for index 
   entries spanning segment boundaries, with SegmentedFile that computes 
   segments that always contain entire entries/rows (CASSANDRA-1117)
 * avoid reading large rows into memory during compaction (CASSANDRA-16)
 * added hadoop OutputFormat (CASSANDRA-1101)
 * efficient Streaming (no more anticompaction) (CASSANDRA-579)
 * split commitlog header into separate file and add size checksum to
   mutations (CASSANDRA-1179)
 * avoid allocating a new byte[] for each mutation on replay (CASSANDRA-1219)
 * revise HH schema to be per-endpoint (CASSANDRA-1142)
 * add joining/leaving status to nodetool ring (CASSANDRA-1115)
 * allow multiple repair sessions per node (CASSANDRA-1190)
 * optimize away MessagingService for local range queries (CASSANDRA-1261)
 * make framed transport the default so malformed requests can't OOM the 
   server (CASSANDRA-475)
 * significantly faster reads from row cache (CASSANDRA-1267)
 * take advantage of row cache during range queries (CASSANDRA-1302)
 * make GCGraceSeconds a per-ColumnFamily value (CASSANDRA-1276)
 * keep persistent row size and column count statistics (CASSANDRA-1155)
 * add IntegerType (CASSANDRA-1282)
 * page within a single row during hinted handoff (CASSANDRA-1327)
 * push DatacenterShardStrategy configuration into keyspace definition,
   eliminating datacenter.properties. (CASSANDRA-1066)
 * optimize forward slices starting with '' and single-index-block name 
   queries by skipping the column index (CASSANDRA-1338)
 * streaming refactor (CASSANDRA-1189)
 * faster comparison for UUID types (CASSANDRA-1043)
 * secondary index support (CASSANDRA-749 and subtasks)
 * make compaction buckets deterministic (CASSANDRA-1265)


0.6.6
 * Allow using DynamicEndpointSnitch with RackAwareStrategy (CASSANDRA-1429)
 * remove the remaining vestiges of the unfinished DatacenterShardStrategy 
   (replaced by NetworkTopologyStrategy in 0.7)
   

0.6.5
 * fix key ordering in range query results with RandomPartitioner
   and ConsistencyLevel > ONE (CASSANDRA-1145)
 * fix for range query starting with the wrong token range (CASSANDRA-1042)
 * page within a single row during hinted handoff (CASSANDRA-1327)
 * fix compilation on non-sun JDKs (CASSANDRA-1061)
 * remove String.trim() call on row keys in batch mutations (CASSANDRA-1235)
 * Log summary of dropped messages instead of spamming log (CASSANDRA-1284)
 * add dynamic endpoint snitch (CASSANDRA-981)
 * fix streaming for keyspaces with hyphens in their name (CASSANDRA-1377)
 * fix errors in hard-coded bloom filter optKPerBucket by computing it
   algorithmically (CASSANDRA-1220
 * remove message deserialization stage, and uncap read/write stages
   so slow reads/writes don't block gossip processing (CASSANDRA-1358)
 * add jmx port configuration to Debian package (CASSANDRA-1202)
 * use mlockall via JNA, if present, to prevent Linux from swapping
   out parts of the JVM (CASSANDRA-1214)


0.6.4
 * avoid queuing multiple hint deliveries for the same endpoint
   (CASSANDRA-1229)
 * better performance for and stricter checking of UTF8 column names
   (CASSANDRA-1232)
 * extend option to lower compaction priority to hinted handoff
   as well (CASSANDRA-1260)
 * log errors in gossip instead of re-throwing (CASSANDRA-1289)
 * avoid aborting commitlog replay prematurely if a flushed-but-
   not-removed commitlog segment is encountered (CASSANDRA-1297)
 * fix duplicate rows being read during mapreduce (CASSANDRA-1142)
 * failure detection wasn't closing command sockets (CASSANDRA-1221)
 * cassandra-cli.bat works on windows (CASSANDRA-1236)
 * pre-emptively drop requests that cannot be processed within RPCTimeout
   (CASSANDRA-685)
 * add ack to Binary write verb and update CassandraBulkLoader
   to wait for acks for each row (CASSANDRA-1093)
 * added describe_partitioner Thrift method (CASSANDRA-1047)
 * Hadoop jobs no longer require the Cassandra storage-conf.xml
   (CASSANDRA-1280, CASSANDRA-1047)
 * log thread pool stats when GC is excessive (CASSANDRA-1275)
 * remove gossip message size limit (CASSANDRA-1138)
 * parallelize local and remote reads during multiget, and respect snitch 
   when determining whether to do local read for CL.ONE (CASSANDRA-1317)
 * fix read repair to use requested consistency level on digest mismatch,
   rather than assuming QUORUM (CASSANDRA-1316)
 * process digest mismatch re-reads in parallel (CASSANDRA-1323)
 * switch hints CF comparator to BytesType (CASSANDRA-1274)


0.6.3
 * retry to make streaming connections up to 8 times. (CASSANDRA-1019)
 * reject describe_ring() calls on invalid keyspaces (CASSANDRA-1111)
 * fix cache size calculation for size of 100% (CASSANDRA-1129)
 * fix cache capacity only being recalculated once (CASSANDRA-1129)
 * remove hourly scan of all hints on the off chance that the gossiper
   missed a status change; instead, expose deliverHintsToEndpoint to JMX
   so it can be done manually, if necessary (CASSANDRA-1141)
 * don't reject reads at CL.ALL (CASSANDRA-1152)
 * reject deletions to supercolumns in CFs containing only standard
   columns (CASSANDRA-1139)
 * avoid preserving login information after client disconnects
   (CASSANDRA-1057)
 * prefer sun jdk to openjdk in debian init script (CASSANDRA-1174)
 * detect partioner config changes between restarts and fail fast 
   (CASSANDRA-1146)
 * use generation time to resolve node token reassignment disagreements
   (CASSANDRA-1118)
 * restructure the startup ordering of Gossiper and MessageService to avoid
   timing anomalies (CASSANDRA-1160)
 * detect incomplete commit log hearders (CASSANDRA-1119)
 * force anti-entropy service to stream files on the stream stage to avoid
   sending streams out of order (CASSANDRA-1169)
 * remove inactive stream managers after AES streams files (CASSANDRA-1169)
 * allow removing entire row through batch_mutate Deletion (CASSANDRA-1027)
 * add JMX metrics for row-level bloom filter false positives (CASSANDRA-1212)
 * added a redhat init script to contrib (CASSANDRA-1201)
 * use midpoint when bootstrapping a new machine into range with not
   much data yet instead of random token (CASSANDRA-1112)
 * kill server on OOM in executor stage as well as Thrift (CASSANDRA-1226)
 * remove opportunistic repairs, when two machines with overlapping replica
   responsibilities happen to finish major compactions of the same CF near
   the same time.  repairs are now fully manual (CASSANDRA-1190)
 * add ability to lower compaction priority (default is no change from 0.6.2)
   (CASSANDRA-1181)


0.6.2
 * fix contrib/word_count build. (CASSANDRA-992)
 * split CommitLogExecutorService into BatchCommitLogExecutorService and 
   PeriodicCommitLogExecutorService (CASSANDRA-1014)
 * add latency histograms to CFSMBean (CASSANDRA-1024)
 * make resolving timestamp ties deterministic by using value bytes
   as a tiebreaker (CASSANDRA-1039)
 * Add option to turn off Hinted Handoff (CASSANDRA-894)
 * fix windows startup (CASSANDRA-948)
 * make concurrent_reads, concurrent_writes configurable at runtime via JMX
   (CASSANDRA-1060)
 * disable GCInspector on non-Sun JVMs (CASSANDRA-1061)
 * fix tombstone handling in sstable rows with no other data (CASSANDRA-1063)
 * fix size of row in spanned index entries (CASSANDRA-1056)
 * install json2sstable, sstable2json, and sstablekeys to Debian package
 * StreamingService.StreamDestinations wouldn't empty itself after streaming
   finished (CASSANDRA-1076)
 * added Collections.shuffle(splits) before returning the splits in 
   ColumnFamilyInputFormat (CASSANDRA-1096)
 * do not recalculate cache capacity post-compaction if it's been manually 
   modified (CASSANDRA-1079)
 * better defaults for flush sorter + writer executor queue sizes
   (CASSANDRA-1100)
 * windows scripts for SSTableImport/Export (CASSANDRA-1051)
 * windows script for nodetool (CASSANDRA-1113)
 * expose PhiConvictThreshold (CASSANDRA-1053)
 * make repair of RF==1 a no-op (CASSANDRA-1090)
 * improve default JVM GC options (CASSANDRA-1014)
 * fix SlicePredicate serialization inside Hadoop jobs (CASSANDRA-1049)
 * close Thrift sockets in Hadoop ColumnFamilyRecordReader (CASSANDRA-1081)


0.6.1
 * fix NPE in sstable2json when no excluded keys are given (CASSANDRA-934)
 * keep the replica set constant throughout the read repair process
   (CASSANDRA-937)
 * allow querying getAllRanges with empty token list (CASSANDRA-933)
 * fix command line arguments inversion in clustertool (CASSANDRA-942)
 * fix race condition that could trigger a false-positive assertion
   during post-flush discard of old commitlog segments (CASSANDRA-936)
 * fix neighbor calculation for anti-entropy repair (CASSANDRA-924)
 * perform repair even for small entropy differences (CASSANDRA-924)
 * Use hostnames in CFInputFormat to allow Hadoop's naive string-based
   locality comparisons to work (CASSANDRA-955)
 * cache read-only BufferedRandomAccessFile length to avoid
   3 system calls per invocation (CASSANDRA-950)
 * nodes with IPv6 (and no IPv4) addresses could not join cluster
   (CASSANDRA-969)
 * Retrieve the correct number of undeleted columns, if any, from
   a supercolumn in a row that had been deleted previously (CASSANDRA-920)
 * fix index scans that cross the 2GB mmap boundaries for both mmap
   and standard i/o modes (CASSANDRA-866)
 * expose drain via nodetool (CASSANDRA-978)


0.6.0-RC1
 * JMX drain to flush memtables and run through commit log (CASSANDRA-880)
 * Bootstrapping can skip ranges under the right conditions (CASSANDRA-902)
 * fix merging row versions in range_slice for CL > ONE (CASSANDRA-884)
 * default write ConsistencyLeven chaned from ZERO to ONE
 * fix for index entries spanning mmap buffer boundaries (CASSANDRA-857)
 * use lexical comparison if time part of TimeUUIDs are the same 
   (CASSANDRA-907)
 * bound read, mutation, and response stages to fix possible OOM
   during log replay (CASSANDRA-885)
 * Use microseconds-since-epoch (UTC) in cli, instead of milliseconds
 * Treat batch_mutate Deletion with null supercolumn as "apply this predicate 
   to top level supercolumns" (CASSANDRA-834)
 * Streaming destination nodes do not update their JMX status (CASSANDRA-916)
 * Fix internal RPC timeout calculation (CASSANDRA-911)
 * Added Pig loadfunc to contrib/pig (CASSANDRA-910)


0.6.0-beta3
 * fix compaction bucketing bug (CASSANDRA-814)
 * update windows batch file (CASSANDRA-824)
 * deprecate KeysCachedFraction configuration directive in favor
   of KeysCached; move to unified-per-CF key cache (CASSANDRA-801)
 * add invalidateRowCache to ColumnFamilyStoreMBean (CASSANDRA-761)
 * send Handoff hints to natural locations to reduce load on
   remaining nodes in a failure scenario (CASSANDRA-822)
 * Add RowWarningThresholdInMB configuration option to warn before very 
   large rows get big enough to threaten node stability, and -x option to
   be able to remove them with sstable2json if the warning is unheeded
   until it's too late (CASSANDRA-843)
 * Add logging of GC activity (CASSANDRA-813)
 * fix ConcurrentModificationException in commitlog discard (CASSANDRA-853)
 * Fix hardcoded row count in Hadoop RecordReader (CASSANDRA-837)
 * Add a jmx status to the streaming service and change several DEBUG
   messages to INFO (CASSANDRA-845)
 * fix classpath in cassandra-cli.bat for Windows (CASSANDRA-858)
 * allow re-specifying host, port to cassandra-cli if invalid ones
   are first tried (CASSANDRA-867)
 * fix race condition handling rpc timeout in the coordinator
   (CASSANDRA-864)
 * Remove CalloutLocation and StagingFileDirectory from storage-conf files 
   since those settings are no longer used (CASSANDRA-878)
 * Parse a long from RowWarningThresholdInMB instead of an int (CASSANDRA-882)
 * Remove obsolete ControlPort code from DatabaseDescriptor (CASSANDRA-886)
 * move skipBytes side effect out of assert (CASSANDRA-899)
 * add "double getLoad" to StorageServiceMBean (CASSANDRA-898)
 * track row stats per CF at compaction time (CASSANDRA-870)
 * disallow CommitLogDirectory matching a DataFileDirectory (CASSANDRA-888)
 * default key cache size is 200k entries, changed from 10% (CASSANDRA-863)
 * add -Dcassandra-foreground=yes to cassandra.bat
 * exit if cluster name is changed unexpectedly (CASSANDRA-769)


0.6.0-beta1/beta2
 * add batch_mutate thrift command, deprecating batch_insert (CASSANDRA-336)
 * remove get_key_range Thrift API, deprecated in 0.5 (CASSANDRA-710)
 * add optional login() Thrift call for authentication (CASSANDRA-547)
 * support fat clients using gossiper and StorageProxy to perform
   replication in-process [jvm-only] (CASSANDRA-535)
 * support mmapped I/O for reads, on by default on 64bit JVMs 
   (CASSANDRA-408, CASSANDRA-669)
 * improve insert concurrency, particularly during Hinted Handoff
   (CASSANDRA-658)
 * faster network code (CASSANDRA-675)
 * stress.py moved to contrib (CASSANDRA-635)
 * row caching [must be explicitly enabled per-CF in config] (CASSANDRA-678)
 * present a useful measure of compaction progress in JMX (CASSANDRA-599)
 * add bin/sstablekeys (CASSNADRA-679)
 * add ConsistencyLevel.ANY (CASSANDRA-687)
 * make removetoken remove nodes from gossip entirely (CASSANDRA-644)
 * add ability to set cache sizes at runtime (CASSANDRA-708)
 * report latency and cache hit rate statistics with lifetime totals
   instead of average over the last minute (CASSANDRA-702)
 * support get_range_slice for RandomPartitioner (CASSANDRA-745)
 * per-keyspace replication factory and replication strategy (CASSANDRA-620)
 * track latency in microseconds (CASSANDRA-733)
 * add describe_ Thrift methods, deprecating get_string_property and 
   get_string_list_property
 * jmx interface for tracking operation mode and streams in general.
   (CASSANDRA-709)
 * keep memtables in sorted order to improve range query performance
   (CASSANDRA-799)
 * use while loop instead of recursion when trimming sstables compaction list 
   to avoid blowing stack in pathological cases (CASSANDRA-804)
 * basic Hadoop map/reduce support (CASSANDRA-342)


0.5.1
 * ensure all files for an sstable are streamed to the same directory.
   (CASSANDRA-716)
 * more accurate load estimate for bootstrapping (CASSANDRA-762)
 * tolerate dead or unavailable bootstrap target on write (CASSANDRA-731)
 * allow larger numbers of keys (> 140M) in a sstable bloom filter
   (CASSANDRA-790)
 * include jvm argument improvements from CASSANDRA-504 in debian package
 * change streaming chunk size to 32MB to accomodate Windows XP limitations
   (was 64MB) (CASSANDRA-795)
 * fix get_range_slice returning results in the wrong order (CASSANDRA-781)
 

0.5.0 final
 * avoid attempting to delete temporary bootstrap files twice (CASSANDRA-681)
 * fix bogus NaN in nodeprobe cfstats output (CASSANDRA-646)
 * provide a policy for dealing with single thread executors w/ a full queue
   (CASSANDRA-694)
 * optimize inner read in MessagingService, vastly improving multiple-node
   performance (CASSANDRA-675)
 * wait for table flush before streaming data back to a bootstrapping node.
   (CASSANDRA-696)
 * keep track of bootstrapping sources by table so that bootstrapping doesn't 
   give the indication of finishing early (CASSANDRA-673)


0.5.0 RC3
 * commit the correct version of the patch for CASSANDRA-663


0.5.0 RC2 (unreleased)
 * fix bugs in converting get_range_slice results to Thrift 
   (CASSANDRA-647, CASSANDRA-649)
 * expose java.util.concurrent.TimeoutException in StorageProxy methods
   (CASSANDRA-600)
 * TcpConnectionManager was holding on to disconnected connections, 
   giving the false indication they were being used. (CASSANDRA-651)
 * Remove duplicated write. (CASSANDRA-662)
 * Abort bootstrap if IP is already in the token ring (CASSANDRA-663)
 * increase default commitlog sync period, and wait for last sync to 
   finish before submitting another (CASSANDRA-668)


0.5.0 RC1
 * Fix potential NPE in get_range_slice (CASSANDRA-623)
 * add CRC32 to commitlog entries (CASSANDRA-605)
 * fix data streaming on windows (CASSANDRA-630)
 * GC compacted sstables after cleanup and compaction (CASSANDRA-621)
 * Speed up anti-entropy validation (CASSANDRA-629)
 * Fix anti-entropy assertion error (CASSANDRA-639)
 * Fix pending range conflicts when bootstapping or moving
   multiple nodes at once (CASSANDRA-603)
 * Handle obsolete gossip related to node movement in the case where
   one or more nodes is down when the movement occurs (CASSANDRA-572)
 * Include dead nodes in gossip to avoid a variety of problems
   and fix HH to removed nodes (CASSANDRA-634)
 * return an InvalidRequestException for mal-formed SlicePredicates
   (CASSANDRA-643)
 * fix bug determining closest neighbor for use in multiple datacenters
   (CASSANDRA-648)
 * Vast improvements in anticompaction speed (CASSANDRA-607)
 * Speed up log replay and writes by avoiding redundant serializations
   (CASSANDRA-652)


0.5.0 beta 2
 * Bootstrap improvements (several tickets)
 * add nodeprobe repair anti-entropy feature (CASSANDRA-193, CASSANDRA-520)
 * fix possibility of partition when many nodes restart at once
   in clusters with multiple seeds (CASSANDRA-150)
 * fix NPE in get_range_slice when no data is found (CASSANDRA-578)
 * fix potential NPE in hinted handoff (CASSANDRA-585)
 * fix cleanup of local "system" keyspace (CASSANDRA-576)
 * improve computation of cluster load balance (CASSANDRA-554)
 * added super column read/write, column count, and column/row delete to
   cassandra-cli (CASSANDRA-567, CASSANDRA-594)
 * fix returning live subcolumns of deleted supercolumns (CASSANDRA-583)
 * respect JAVA_HOME in bin/ scripts (several tickets)
 * add StorageService.initClient for fat clients on the JVM (CASSANDRA-535)
   (see contrib/client_only for an example of use)
 * make consistency_level functional in get_range_slice (CASSANDRA-568)
 * optimize key deserialization for RandomPartitioner (CASSANDRA-581)
 * avoid GCing tombstones except on major compaction (CASSANDRA-604)
 * increase failure conviction threshold, resulting in less nodes
   incorrectly (and temporarily) marked as down (CASSANDRA-610)
 * respect memtable thresholds during log replay (CASSANDRA-609)
 * support ConsistencyLevel.ALL on read (CASSANDRA-584)
 * add nodeprobe removetoken command (CASSANDRA-564)


0.5.0 beta
 * Allow multiple simultaneous flushes, improving flush throughput 
   on multicore systems (CASSANDRA-401)
 * Split up locks to improve write and read throughput on multicore systems
   (CASSANDRA-444, CASSANDRA-414)
 * More efficient use of memory during compaction (CASSANDRA-436)
 * autobootstrap option: when enabled, all non-seed nodes will attempt
   to bootstrap when started, until bootstrap successfully
   completes. -b option is removed.  (CASSANDRA-438)
 * Unless a token is manually specified in the configuration xml,
   a bootstraping node will use a token that gives it half the
   keys from the most-heavily-loaded node in the cluster,
   instead of generating a random token. 
   (CASSANDRA-385, CASSANDRA-517)
 * Miscellaneous bootstrap fixes (several tickets)
 * Ability to change a node's token even after it has data on it
   (CASSANDRA-541)
 * Ability to decommission a live node from the ring (CASSANDRA-435)
 * Semi-automatic loadbalancing via nodeprobe (CASSANDRA-192)
 * Add ability to set compaction thresholds at runtime via
   JMX / nodeprobe.  (CASSANDRA-465)
 * Add "comment" field to ColumnFamily definition. (CASSANDRA-481)
 * Additional JMX metrics (CASSANDRA-482)
 * JSON based export and import tools (several tickets)
 * Hinted Handoff fixes (several tickets)
 * Add key cache to improve read performance (CASSANDRA-423)
 * Simplified construction of custom ReplicationStrategy classes
   (CASSANDRA-497)
 * Graphical application (Swing) for ring integrity verification and 
   visualization was added to contrib (CASSANDRA-252)
 * Add DCQUORUM, DCQUORUMSYNC consistency levels and corresponding
   ReplicationStrategy / EndpointSnitch classes.  Experimental.
   (CASSANDRA-492)
 * Web client interface added to contrib (CASSANDRA-457)
 * More-efficient flush for Random, CollatedOPP partitioners 
   for normal writes (CASSANDRA-446) and bulk load (CASSANDRA-420)
 * Add MemtableFlushAfterMinutes, a global replacement for the old 
   per-CF FlushPeriodInMinutes setting (CASSANDRA-463)
 * optimizations to slice reading (CASSANDRA-350) and supercolumn
   queries (CASSANDRA-510)
 * force binding to given listenaddress for nodes with multiple
   interfaces (CASSANDRA-546)
 * stress.py benchmarking tool improvements (several tickets)
 * optimized replica placement code (CASSANDRA-525)
 * faster log replay on restart (CASSANDRA-539, CASSANDRA-540)
 * optimized local-node writes (CASSANDRA-558)
 * added get_range_slice, deprecating get_key_range (CASSANDRA-344)
 * expose TimedOutException to thrift (CASSANDRA-563)
 

0.4.2
 * Add validation disallowing null keys (CASSANDRA-486)
 * Fix race conditions in TCPConnectionManager (CASSANDRA-487)
 * Fix using non-utf8-aware comparison as a sanity check.
   (CASSANDRA-493)
 * Improve default garbage collector options (CASSANDRA-504)
 * Add "nodeprobe flush" (CASSANDRA-505)
 * remove NotFoundException from get_slice throws list (CASSANDRA-518)
 * fix get (not get_slice) of entire supercolumn (CASSANDRA-508)
 * fix null token during bootstrap (CASSANDRA-501)


0.4.1
 * Fix FlushPeriod columnfamily configuration regression
   (CASSANDRA-455)
 * Fix long column name support (CASSANDRA-460)
 * Fix for serializing a row that only contains tombstones
   (CASSANDRA-458)
 * Fix for discarding unneeded commitlog segments (CASSANDRA-459)
 * Add SnapshotBeforeCompaction configuration option (CASSANDRA-426)
 * Fix compaction abort under insufficient disk space (CASSANDRA-473)
 * Fix reading subcolumn slice from tombstoned CF (CASSANDRA-484)
 * Fix race condition in RVH causing occasional NPE (CASSANDRA-478)


0.4.0
 * fix get_key_range problems when a node is down (CASSANDRA-440)
   and add UnavailableException to more Thrift methods
 * Add example EndPointSnitch contrib code (several tickets)


0.4.0 RC2
 * fix SSTable generation clash during compaction (CASSANDRA-418)
 * reject method calls with null parameters (CASSANDRA-308)
 * properly order ranges in nodeprobe output (CASSANDRA-421)
 * fix logging of certain errors on executor threads (CASSANDRA-425)


0.4.0 RC1
 * Bootstrap feature is live; use -b on startup (several tickets)
 * Added multiget api (CASSANDRA-70)
 * fix Deadlock with SelectorManager.doProcess and TcpConnection.write
   (CASSANDRA-392)
 * remove key cache b/c of concurrency bugs in third-party
   CLHM library (CASSANDRA-405)
 * update non-major compaction logic to use two threshold values
   (CASSANDRA-407)
 * add periodic / batch commitlog sync modes (several tickets)
 * inline BatchMutation into batch_insert params (CASSANDRA-403)
 * allow setting the logging level at runtime via mbean (CASSANDRA-402)
 * change default comparator to BytesType (CASSANDRA-400)
 * add forwards-compatible ConsistencyLevel parameter to get_key_range
   (CASSANDRA-322)
 * r/m special case of blocking for local destination when writing with 
   ConsistencyLevel.ZERO (CASSANDRA-399)
 * Fixes to make BinaryMemtable [bulk load interface] useful (CASSANDRA-337);
   see contrib/bmt_example for an example of using it.
 * More JMX properties added (several tickets)
 * Thrift changes (several tickets)
    - Merged _super get methods with the normal ones; return values
      are now of ColumnOrSuperColumn.
    - Similarly, merged batch_insert_super into batch_insert.



0.4.0 beta
 * On-disk data format has changed to allow billions of keys/rows per
   node instead of only millions
 * Multi-keyspace support
 * Scan all sstables for all queries to avoid situations where
   different types of operation on the same ColumnFamily could
   disagree on what data was present
 * Snapshot support via JMX
 * Thrift API has changed a _lot_:
    - removed time-sorted CFs; instead, user-defined comparators
      may be defined on the column names, which are now byte arrays.
      Default comparators are provided for UTF8, Bytes, Ascii, Long (i64),
      and UUID types.
    - removed colon-delimited strings in thrift api in favor of explicit
      structs such as ColumnPath, ColumnParent, etc.  Also normalized
      thrift struct and argument naming.
    - Added columnFamily argument to get_key_range.
    - Change signature of get_slice to accept starting and ending
      columns as well as an offset.  (This allows use of indexes.)
      Added "ascending" flag to allow reasonably-efficient reverse
      scans as well.  Removed get_slice_by_range as redundant.
    - get_key_range operates on one CF at a time
    - changed `block` boolean on insert methods to ConsistencyLevel enum,
      with options of NONE, ONE, QUORUM, and ALL.
    - added similar consistency_level parameter to read methods
    - column-name-set slice with no names given now returns zero columns
      instead of all of them.  ("all" can run your server out of memory.
      use a range-based slice with a high max column count instead.)
 * Removed the web interface. Node information can now be obtained by 
   using the newly introduced nodeprobe utility.
 * More JMX stats
 * Remove magic values from internals (e.g. special key to indicate
   when to flush memtables)
 * Rename configuration "table" to "keyspace"
 * Moved to crash-only design; no more shutdown (just kill the process)
 * Lots of bug fixes

Full list of issues resolved in 0.4 is at https://issues.apache.org/jira/secure/IssueNavigator.jspa?reset=true&&pid=12310865&fixfor=12313862&resolution=1&sorter/field=issuekey&sorter/order=DESC


0.3.0 RC3
 * Fix potential deadlock under load in TCPConnection.
   (CASSANDRA-220)


0.3.0 RC2
 * Fix possible data loss when server is stopped after replaying
   log but before new inserts force memtable flush.
   (CASSANDRA-204)
 * Added BUGS file


0.3.0 RC1
 * Range queries on keys, including user-defined key collation
 * Remove support
 * Workarounds for a weird bug in JDK select/register that seems
   particularly common on VM environments. Cassandra should deploy
   fine on EC2 now
 * Much improved infrastructure: the beginnings of a decent test suite
   ("ant test" for unit tests; "nosetests" for system tests), code
   coverage reporting, etc.
 * Expanded node status reporting via JMX
 * Improved error reporting/logging on both server and client
 * Reduced memory footprint in default configuration
 * Combined blocking and non-blocking versions of insert APIs
 * Added FlushPeriodInMinutes configuration parameter to force
   flushing of infrequently-updated ColumnFamilies<|MERGE_RESOLUTION|>--- conflicted
+++ resolved
@@ -28,12 +28,7 @@
 Merged from 2.0:
  * Copy compaction options to make sure they are reloaded (CASSANDRA-7290)
  * Add option to do more aggressive tombstone compactions (CASSANDRA-6563)
-<<<<<<< HEAD
-=======
  * Don't try to compact already-compacting files in HHOM (CASSANDRA-7288)
-
-2.0.8
->>>>>>> 54618a1b
  * Always reallocate buffers in HSHA (CASSANDRA-6285)
  * (Hadoop) support authentication in CqlRecordReader (CASSANDRA-7221)
  * (Hadoop) Close java driver Cluster in CQLRR.close (CASSANDRA-7228)
