<<<<<<< HEAD
2.1.4
 * Make PasswordAuthenticator number of hashing rounds configurable (CASSANDRA-8085)
 * Fix AssertionError when binding nested collections in DELETE (CASSANDRA-8900)
 * Check for overlap with non-early sstables in LCS (CASSANDRA-8739)
 * Only calculate max purgable timestamp if we have to (CASSANDRA-8914)
 * (cqlsh) Greatly improve performance of COPY FROM (CASSANDRA-8225)
 * IndexSummary effectiveIndexInterval is now a guideline, not a rule (CASSANDRA-8993)
 * Use correct bounds for page cache eviction of compressed files (CASSANDRA-8746)
 * SSTableScanner enforces its bounds (CASSANDRA-8946)
 * Cleanup cell equality (CASSANDRA-8947)
 * Introduce intra-cluster message coalescing (CASSANDRA-8692)
 * DatabaseDescriptor throws NPE when rpc_interface is used (CASSANDRA-8839)
 * Don't check if an sstable is live for offline compactions (CASSANDRA-8841)
 * Don't set clientMode in SSTableLoader (CASSANDRA-8238)
 * Fix SSTableRewriter with disabled early open (CASSANDRA-8535)
 * Allow invalidating permissions and cache time (CASSANDRA-8722)
 * Log warning when queries that will require ALLOW FILTERING in Cassandra 3.0
   are executed (CASSANDRA-8418)
 * Fix cassandra-stress so it respects the CL passed in user mode (CASSANDRA-8948)
 * Fix rare NPE in ColumnDefinition#hasIndexOption() (CASSANDRA-8786)
 * cassandra-stress reports per-operation statistics, plus misc (CASSANDRA-8769)
 * Add SimpleDate (cql date) and Time (cql time) types (CASSANDRA-7523)
 * Use long for key count in cfstats (CASSANDRA-8913)
 * Make SSTableRewriter.abort() more robust to failure (CASSANDRA-8832)
 * Remove cold_reads_to_omit from STCS (CASSANDRA-8860)
 * Make EstimatedHistogram#percentile() use ceil instead of floor (CASSANDRA-8883)
 * Fix top partitions reporting wrong cardinality (CASSANDRA-8834)
 * Fix rare NPE in KeyCacheSerializer (CASSANDRA-8067)
 * Pick sstables for validation as late as possible inc repairs (CASSANDRA-8366)
 * Fix commitlog getPendingTasks to not increment (CASSANDRA-8856)
 * Fix parallelism adjustment in range and secondary index queries
   when the first fetch does not satisfy the limit (CASSANDRA-8856)
 * Check if the filtered sstables is non-empty in STCS (CASSANDRA-8843)
 * Upgrade java-driver used for cassandra-stress (CASSANDRA-8842)
 * Fix CommitLog.forceRecycleAllSegments() memory access error (CASSANDRA-8812)
 * Improve assertions in Memory (CASSANDRA-8792)
 * Fix SSTableRewriter cleanup (CASSANDRA-8802)
 * Introduce SafeMemory for CompressionMetadata.Writer (CASSANDRA-8758)
 * 'nodetool info' prints exception against older node (CASSANDRA-8796)
 * Ensure SSTableReader.last corresponds exactly with the file end (CASSANDRA-8750)
 * Make SSTableWriter.openEarly more robust and obvious (CASSANDRA-8747)
 * Enforce SSTableReader.first/last (CASSANDRA-8744)
 * Cleanup SegmentedFile API (CASSANDRA-8749)
 * Avoid overlap with early compaction replacement (CASSANDRA-8683)
 * Safer Resource Management++ (CASSANDRA-8707)
 * Write partition size estimates into a system table (CASSANDRA-7688)
 * cqlsh: Fix keys() and full() collection indexes in DESCRIBE output
   (CASSANDRA-8154)
 * Show progress of streaming in nodetool netstats (CASSANDRA-8886)
 * IndexSummaryBuilder utilises offheap memory, and shares data between
   each IndexSummary opened from it (CASSANDRA-8757)
 * markCompacting only succeeds if the exact SSTableReader instances being 
   marked are in the live set (CASSANDRA-8689)
 * cassandra-stress support for varint (CASSANDRA-8882)
 * Fix Adler32 digest for compressed sstables (CASSANDRA-8778)
 * Add nodetool statushandoff/statusbackup (CASSANDRA-8912)
 * Use stdout for progress and stats in sstableloader (CASSANDRA-8982)
Merged from 2.0:
=======
2.0.14:
 * (cqlsh) Allow increasing CSV field size limit through
   cqlshrc config option (CASSANDRA-8934)
>>>>>>> 061ea33f
 * Stop logging range tombstones when exceeding the threshold
   (CASSANDRA-8559)
 * Fix NullPointerException when nodetool getendpoints is run
   against invalid keyspaces or tables (CASSANDRA-8950)
 * Allow specifying the tmp dir (CASSANDRA-7712)
 * Improve compaction estimated tasks estimation (CASSANDRA-8904)
 * Fix duplicate up/down messages sent to native clients (CASSANDRA-7816)
 * Expose commit log archive status via JMX (CASSANDRA-8734)
 * Provide better exceptions for invalid replication strategy parameters
   (CASSANDRA-8909)
 * Fix regression in mixed single and multi-column relation support for
   SELECT statements (CASSANDRA-8613)
 * Add ability to limit number of native connections (CASSANDRA-8086)
 * Fix CQLSSTableWriter throwing exception and spawning threads
   (CASSANDRA-8808)
 * Add offline tool to relevel sstables (CASSANDRA-8301)
 * Preserve stream ID for more protocol errors (CASSANDRA-8848)
 * Fix combining token() function with multi-column relations on
   clustering columns (CASSANDRA-8797)
 * Make CFS.markReferenced() resistant to bad refcounting (CASSANDRA-8829)
 * Fix StreamTransferTask abort/complete bad refcounting (CASSANDRA-8815)
 * Fix AssertionError when querying a DESC clustering ordered
   table with ASC ordering and paging (CASSANDRA-8767)
 * AssertionError: "Memory was freed" when running cleanup (CASSANDRA-8716)
 * Make it possible to set max_sstable_age to fractional days (CASSANDRA-8406)
 * Fix some multi-column relations with indexes on some clustering
   columns (CASSANDRA-8275)
 * Fix memory leak in SSTableSimple*Writer and SSTableReader.validate()
   (CASSANDRA-8748)
 * Throw OOM if allocating memory fails to return a valid pointer (CASSANDRA-8726)
 * Fix SSTableSimpleUnsortedWriter ConcurrentModificationException (CASSANDRA-8619)
 * 'nodetool info' prints exception against older node (CASSANDRA-8796)
 * Ensure SSTableSimpleUnsortedWriter.close() terminates if
   disk writer has crashed (CASSANDRA-8807)


2.1.3
 * Fix HSHA/offheap_objects corruption (CASSANDRA-8719)
 * Upgrade libthrift to 0.9.2 (CASSANDRA-8685)
 * Don't use the shared ref in sstableloader (CASSANDRA-8704)
 * Purge internal prepared statements if related tables or
   keyspaces are dropped (CASSANDRA-8693)
 * (cqlsh) Handle unicode BOM at start of files (CASSANDRA-8638)
 * Stop compactions before exiting offline tools (CASSANDRA-8623)
 * Update tools/stress/README.txt to match current behaviour (CASSANDRA-7933)
 * Fix schema from Thrift conversion with empty metadata (CASSANDRA-8695)
 * Safer Resource Management (CASSANDRA-7705)
 * Make sure we compact highly overlapping cold sstables with
   STCS (CASSANDRA-8635)
 * rpc_interface and listen_interface generate NPE on startup when specified
   interface doesn't exist (CASSANDRA-8677)
 * Fix ArrayIndexOutOfBoundsException in nodetool cfhistograms (CASSANDRA-8514)
 * Switch from yammer metrics for nodetool cf/proxy histograms (CASSANDRA-8662)
 * Make sure we don't add tmplink files to the compaction
   strategy (CASSANDRA-8580)
 * (cqlsh) Handle maps with blob keys (CASSANDRA-8372)
 * (cqlsh) Handle DynamicCompositeType schemas correctly (CASSANDRA-8563)
 * Duplicate rows returned when in clause has repeated values (CASSANDRA-6706)
 * Add tooling to detect hot partitions (CASSANDRA-7974)
 * Fix cassandra-stress user-mode truncation of partition generation (CASSANDRA-8608)
 * Only stream from unrepaired sstables during inc repair (CASSANDRA-8267)
 * Don't allow starting multiple inc repairs on the same sstables (CASSANDRA-8316)
 * Invalidate prepared BATCH statements when related tables
   or keyspaces are dropped (CASSANDRA-8652)
 * Fix missing results in secondary index queries on collections
   with ALLOW FILTERING (CASSANDRA-8421)
 * Expose EstimatedHistogram metrics for range slices (CASSANDRA-8627)
 * (cqlsh) Escape clqshrc passwords properly (CASSANDRA-8618)
 * Fix NPE when passing wrong argument in ALTER TABLE statement (CASSANDRA-8355)
 * Pig: Refactor and deprecate CqlStorage (CASSANDRA-8599)
 * Don't reuse the same cleanup strategy for all sstables (CASSANDRA-8537)
 * Fix case-sensitivity of index name on CREATE and DROP INDEX
   statements (CASSANDRA-8365)
 * Better detection/logging for corruption in compressed sstables (CASSANDRA-8192)
 * Use the correct repairedAt value when closing writer (CASSANDRA-8570)
 * (cqlsh) Handle a schema mismatch being detected on startup (CASSANDRA-8512)
 * Properly calculate expected write size during compaction (CASSANDRA-8532)
 * Invalidate affected prepared statements when a table's columns
   are altered (CASSANDRA-7910)
 * Stress - user defined writes should populate sequentally (CASSANDRA-8524)
 * Fix regression in SSTableRewriter causing some rows to become unreadable 
   during compaction (CASSANDRA-8429)
 * Run major compactions for repaired/unrepaired in parallel (CASSANDRA-8510)
 * (cqlsh) Fix compression options in DESCRIBE TABLE output when compression
   is disabled (CASSANDRA-8288)
 * (cqlsh) Fix DESCRIBE output after keyspaces are altered (CASSANDRA-7623)
 * Make sure we set lastCompactedKey correctly (CASSANDRA-8463)
 * (cqlsh) Fix output of CONSISTENCY command (CASSANDRA-8507)
 * (cqlsh) Fixed the handling of LIST statements (CASSANDRA-8370)
 * Make sstablescrub check leveled manifest again (CASSANDRA-8432)
 * Check first/last keys in sstable when giving out positions (CASSANDRA-8458)
 * Disable mmap on Windows (CASSANDRA-6993)
 * Add missing ConsistencyLevels to cassandra-stress (CASSANDRA-8253)
 * Add auth support to cassandra-stress (CASSANDRA-7985)
 * Fix ArrayIndexOutOfBoundsException when generating error message
   for some CQL syntax errors (CASSANDRA-8455)
 * Scale memtable slab allocation logarithmically (CASSANDRA-7882)
 * cassandra-stress simultaneous inserts over same seed (CASSANDRA-7964)
 * Reduce cassandra-stress sampling memory requirements (CASSANDRA-7926)
 * Ensure memtable flush cannot expire commit log entries from its future (CASSANDRA-8383)
 * Make read "defrag" async to reclaim memtables (CASSANDRA-8459)
 * Remove tmplink files for offline compactions (CASSANDRA-8321)
 * Reduce maxHintsInProgress (CASSANDRA-8415)
 * BTree updates may call provided update function twice (CASSANDRA-8018)
 * Release sstable references after anticompaction (CASSANDRA-8386)
 * Handle abort() in SSTableRewriter properly (CASSANDRA-8320)
 * Fix high size calculations for prepared statements (CASSANDRA-8231)
 * Centralize shared executors (CASSANDRA-8055)
 * Fix filtering for CONTAINS (KEY) relations on frozen collection
   clustering columns when the query is restricted to a single
   partition (CASSANDRA-8203)
 * Do more aggressive entire-sstable TTL expiry checks (CASSANDRA-8243)
 * Add more log info if readMeter is null (CASSANDRA-8238)
 * add check of the system wall clock time at startup (CASSANDRA-8305)
 * Support for frozen collections (CASSANDRA-7859)
 * Fix overflow on histogram computation (CASSANDRA-8028)
 * Have paxos reuse the timestamp generation of normal queries (CASSANDRA-7801)
 * Fix incremental repair not remove parent session on remote (CASSANDRA-8291)
 * Improve JBOD disk utilization (CASSANDRA-7386)
 * Log failed host when preparing incremental repair (CASSANDRA-8228)
 * Force config client mode in CQLSSTableWriter (CASSANDRA-8281)
 * Fix sstableupgrade throws exception (CASSANDRA-8688)
 * Fix hang when repairing empty keyspace (CASSANDRA-8694)
Merged from 2.0:
 * Fix IllegalArgumentException in dynamic snitch (CASSANDRA-8448)
 * Add support for UPDATE ... IF EXISTS (CASSANDRA-8610)
 * Fix reversal of list prepends (CASSANDRA-8733)
 * Prevent non-zero default_time_to_live on tables with counters
   (CASSANDRA-8678)
 * Fix SSTableSimpleUnsortedWriter ConcurrentModificationException
   (CASSANDRA-8619)
 * Round up time deltas lower than 1ms in BulkLoader (CASSANDRA-8645)
 * Add batch remove iterator to ABSC (CASSANDRA-8414, 8666)
 * Fix isClientMode check in Keyspace (CASSANDRA-8687)
 * 'nodetool info' prints exception against older node (CASSANDRA-8796)
 * Ensure SSTableSimpleUnsortedWriter.close() terminates if
   disk writer has crashed (CASSANDRA-8807)
 * Use more efficient slice size for querying internal secondary
   index tables (CASSANDRA-8550)
 * Fix potentially returning deleted rows with range tombstone (CASSANDRA-8558)
 * Check for available disk space before starting a compaction (CASSANDRA-8562)
 * Fix DISTINCT queries with LIMITs or paging when some partitions
   contain only tombstones (CASSANDRA-8490)
 * Introduce background cache refreshing to permissions cache
   (CASSANDRA-8194)
 * Fix race condition in StreamTransferTask that could lead to
   infinite loops and premature sstable deletion (CASSANDRA-7704)
 * Add an extra version check to MigrationTask (CASSANDRA-8462)
 * Ensure SSTableWriter cleans up properly after failure (CASSANDRA-8499)
 * Increase bf true positive count on key cache hit (CASSANDRA-8525)
 * Move MeteredFlusher to its own thread (CASSANDRA-8485)
 * Fix non-distinct results in DISTNCT queries on static columns when
   paging is enabled (CASSANDRA-8087)
 * Move all hints related tasks to hints internal executor (CASSANDRA-8285)
 * Fix paging for multi-partition IN queries (CASSANDRA-8408)
 * Fix MOVED_NODE topology event never being emitted when a node
   moves its token (CASSANDRA-8373)
 * Fix validation of indexes in COMPACT tables (CASSANDRA-8156)
 * Avoid StackOverflowError when a large list of IN values
   is used for a clustering column (CASSANDRA-8410)
 * Fix NPE when writetime() or ttl() calls are wrapped by
   another function call (CASSANDRA-8451)
 * Fix NPE after dropping a keyspace (CASSANDRA-8332)
 * Fix error message on read repair timeouts (CASSANDRA-7947)
 * Default DTCS base_time_seconds changed to 60 (CASSANDRA-8417)
 * Refuse Paxos operation with more than one pending endpoint (CASSANDRA-8346, 8640)
 * Throw correct exception when trying to bind a keyspace or table
   name (CASSANDRA-6952)
 * Make HHOM.compact synchronized (CASSANDRA-8416)
 * cancel latency-sampling task when CF is dropped (CASSANDRA-8401)
 * don't block SocketThread for MessagingService (CASSANDRA-8188)
 * Increase quarantine delay on replacement (CASSANDRA-8260)
 * Expose off-heap memory usage stats (CASSANDRA-7897)
 * Ignore Paxos commits for truncated tables (CASSANDRA-7538)
 * Validate size of indexed column values (CASSANDRA-8280)
 * Make LCS split compaction results over all data directories (CASSANDRA-8329)
 * Fix some failing queries that use multi-column relations
   on COMPACT STORAGE tables (CASSANDRA-8264)
 * Fix InvalidRequestException with ORDER BY (CASSANDRA-8286)
 * Disable SSLv3 for POODLE (CASSANDRA-8265)
 * Fix millisecond timestamps in Tracing (CASSANDRA-8297)
 * Include keyspace name in error message when there are insufficient
   live nodes to stream from (CASSANDRA-8221)
 * Avoid overlap in L1 when L0 contains many nonoverlapping
   sstables (CASSANDRA-8211)
 * Improve PropertyFileSnitch logging (CASSANDRA-8183)
 * Add DC-aware sequential repair (CASSANDRA-8193)
 * Use live sstables in snapshot repair if possible (CASSANDRA-8312)
 * Fix hints serialized size calculation (CASSANDRA-8587)


2.1.2
 * (cqlsh) parse_for_table_meta errors out on queries with undefined
   grammars (CASSANDRA-8262)
 * (cqlsh) Fix SELECT ... TOKEN() function broken in C* 2.1.1 (CASSANDRA-8258)
 * Fix Cassandra crash when running on JDK8 update 40 (CASSANDRA-8209)
 * Optimize partitioner tokens (CASSANDRA-8230)
 * Improve compaction of repaired/unrepaired sstables (CASSANDRA-8004)
 * Make cache serializers pluggable (CASSANDRA-8096)
 * Fix issues with CONTAINS (KEY) queries on secondary indexes
   (CASSANDRA-8147)
 * Fix read-rate tracking of sstables for some queries (CASSANDRA-8239)
 * Fix default timestamp in QueryOptions (CASSANDRA-8246)
 * Set socket timeout when reading remote version (CASSANDRA-8188)
 * Refactor how we track live size (CASSANDRA-7852)
 * Make sure unfinished compaction files are removed (CASSANDRA-8124)
 * Fix shutdown when run as Windows service (CASSANDRA-8136)
 * Fix DESCRIBE TABLE with custom indexes (CASSANDRA-8031)
 * Fix race in RecoveryManagerTest (CASSANDRA-8176)
 * Avoid IllegalArgumentException while sorting sstables in
   IndexSummaryManager (CASSANDRA-8182)
 * Shutdown JVM on file descriptor exhaustion (CASSANDRA-7579)
 * Add 'die' policy for commit log and disk failure (CASSANDRA-7927)
 * Fix installing as service on Windows (CASSANDRA-8115)
 * Fix CREATE TABLE for CQL2 (CASSANDRA-8144)
 * Avoid boxing in ColumnStats min/max trackers (CASSANDRA-8109)
Merged from 2.0:
 * Correctly handle non-text column names in cql3 (CASSANDRA-8178)
 * Fix deletion for indexes on primary key columns (CASSANDRA-8206)
 * Add 'nodetool statusgossip' (CASSANDRA-8125)
 * Improve client notification that nodes are ready for requests (CASSANDRA-7510)
 * Handle negative timestamp in writetime method (CASSANDRA-8139)
 * Pig: Remove errant LIMIT clause in CqlNativeStorage (CASSANDRA-8166)
 * Throw ConfigurationException when hsha is used with the default
   rpc_max_threads setting of 'unlimited' (CASSANDRA-8116)
 * Allow concurrent writing of the same table in the same JVM using
   CQLSSTableWriter (CASSANDRA-7463)
 * Fix totalDiskSpaceUsed calculation (CASSANDRA-8205)


2.1.1
 * Fix spin loop in AtomicSortedColumns (CASSANDRA-7546)
 * Dont notify when replacing tmplink files (CASSANDRA-8157)
 * Fix validation with multiple CONTAINS clause (CASSANDRA-8131)
 * Fix validation of collections in TriggerExecutor (CASSANDRA-8146)
 * Fix IllegalArgumentException when a list of IN values containing tuples
   is passed as a single arg to a prepared statement with the v1 or v2
   protocol (CASSANDRA-8062)
 * Fix ClassCastException in DISTINCT query on static columns with
   query paging (CASSANDRA-8108)
 * Fix NPE on null nested UDT inside a set (CASSANDRA-8105)
 * Fix exception when querying secondary index on set items or map keys
   when some clustering columns are specified (CASSANDRA-8073)
 * Send proper error response when there is an error during native
   protocol message decode (CASSANDRA-8118)
 * Gossip should ignore generation numbers too far in the future (CASSANDRA-8113)
 * Fix NPE when creating a table with frozen sets, lists (CASSANDRA-8104)
 * Fix high memory use due to tracking reads on incrementally opened sstable
   readers (CASSANDRA-8066)
 * Fix EXECUTE request with skipMetadata=false returning no metadata
   (CASSANDRA-8054)
 * Allow concurrent use of CQLBulkOutputFormat (CASSANDRA-7776)
 * Shutdown JVM on OOM (CASSANDRA-7507)
 * Upgrade netty version and enable epoll event loop (CASSANDRA-7761)
 * Don't duplicate sstables smaller than split size when using
   the sstablesplitter tool (CASSANDRA-7616)
 * Avoid re-parsing already prepared statements (CASSANDRA-7923)
 * Fix some Thrift slice deletions and updates of COMPACT STORAGE
   tables with some clustering columns omitted (CASSANDRA-7990)
 * Fix filtering for CONTAINS on sets (CASSANDRA-8033)
 * Properly track added size (CASSANDRA-7239)
 * Allow compilation in java 8 (CASSANDRA-7208)
 * Fix Assertion error on RangeTombstoneList diff (CASSANDRA-8013)
 * Release references to overlapping sstables during compaction (CASSANDRA-7819)
 * Send notification when opening compaction results early (CASSANDRA-8034)
 * Make native server start block until properly bound (CASSANDRA-7885)
 * (cqlsh) Fix IPv6 support (CASSANDRA-7988)
 * Ignore fat clients when checking for endpoint collision (CASSANDRA-7939)
 * Make sstablerepairedset take a list of files (CASSANDRA-7995)
 * (cqlsh) Tab completeion for indexes on map keys (CASSANDRA-7972)
 * (cqlsh) Fix UDT field selection in select clause (CASSANDRA-7891)
 * Fix resource leak in event of corrupt sstable
 * (cqlsh) Add command line option for cqlshrc file path (CASSANDRA-7131)
 * Provide visibility into prepared statements churn (CASSANDRA-7921, CASSANDRA-7930)
 * Invalidate prepared statements when their keyspace or table is
   dropped (CASSANDRA-7566)
 * cassandra-stress: fix support for NetworkTopologyStrategy (CASSANDRA-7945)
 * Fix saving caches when a table is dropped (CASSANDRA-7784)
 * Add better error checking of new stress profile (CASSANDRA-7716)
 * Use ThreadLocalRandom and remove FBUtilities.threadLocalRandom (CASSANDRA-7934)
 * Prevent operator mistakes due to simultaneous bootstrap (CASSANDRA-7069)
 * cassandra-stress supports whitelist mode for node config (CASSANDRA-7658)
 * GCInspector more closely tracks GC; cassandra-stress and nodetool report it (CASSANDRA-7916)
 * nodetool won't output bogus ownership info without a keyspace (CASSANDRA-7173)
 * Add human readable option to nodetool commands (CASSANDRA-5433)
 * Don't try to set repairedAt on old sstables (CASSANDRA-7913)
 * Add metrics for tracking PreparedStatement use (CASSANDRA-7719)
 * (cqlsh) tab-completion for triggers (CASSANDRA-7824)
 * (cqlsh) Support for query paging (CASSANDRA-7514)
 * (cqlsh) Show progress of COPY operations (CASSANDRA-7789)
 * Add syntax to remove multiple elements from a map (CASSANDRA-6599)
 * Support non-equals conditions in lightweight transactions (CASSANDRA-6839)
 * Add IF [NOT] EXISTS to create/drop triggers (CASSANDRA-7606)
 * (cqlsh) Display the current logged-in user (CASSANDRA-7785)
 * (cqlsh) Don't ignore CTRL-C during COPY FROM execution (CASSANDRA-7815)
 * (cqlsh) Order UDTs according to cross-type dependencies in DESCRIBE
   output (CASSANDRA-7659)
 * (cqlsh) Fix handling of CAS statement results (CASSANDRA-7671)
 * (cqlsh) COPY TO/FROM improvements (CASSANDRA-7405)
 * Support list index operations with conditions (CASSANDRA-7499)
 * Add max live/tombstoned cells to nodetool cfstats output (CASSANDRA-7731)
 * Validate IPv6 wildcard addresses properly (CASSANDRA-7680)
 * (cqlsh) Error when tracing query (CASSANDRA-7613)
 * Avoid IOOBE when building SyntaxError message snippet (CASSANDRA-7569)
 * SSTableExport uses correct validator to create string representation of partition
   keys (CASSANDRA-7498)
 * Avoid NPEs when receiving type changes for an unknown keyspace (CASSANDRA-7689)
 * Add support for custom 2i validation (CASSANDRA-7575)
 * Pig support for hadoop CqlInputFormat (CASSANDRA-6454)
 * Add listen_interface and rpc_interface options (CASSANDRA-7417)
 * Improve schema merge performance (CASSANDRA-7444)
 * Adjust MT depth based on # of partition validating (CASSANDRA-5263)
 * Optimise NativeCell comparisons (CASSANDRA-6755)
 * Configurable client timeout for cqlsh (CASSANDRA-7516)
 * Include snippet of CQL query near syntax error in messages (CASSANDRA-7111)
 * Make repair -pr work with -local (CASSANDRA-7450)
 * Fix error in sstableloader with -cph > 1 (CASSANDRA-8007)
 * Fix snapshot repair error on indexed tables (CASSANDRA-8020)
 * Do not exit nodetool repair when receiving JMX NOTIF_LOST (CASSANDRA-7909)
 * Stream to private IP when available (CASSANDRA-8084)
Merged from 2.0:
 * Reject conditions on DELETE unless full PK is given (CASSANDRA-6430)
 * Properly reject the token function DELETE (CASSANDRA-7747)
 * Force batchlog replay before decommissioning a node (CASSANDRA-7446)
 * Fix hint replay with many accumulated expired hints (CASSANDRA-6998)
 * Fix duplicate results in DISTINCT queries on static columns with query
   paging (CASSANDRA-8108)
 * Add DateTieredCompactionStrategy (CASSANDRA-6602)
 * Properly validate ascii and utf8 string literals in CQL queries (CASSANDRA-8101)
 * (cqlsh) Fix autocompletion for alter keyspace (CASSANDRA-8021)
 * Create backup directories for commitlog archiving during startup (CASSANDRA-8111)
 * Reduce totalBlockFor() for LOCAL_* consistency levels (CASSANDRA-8058)
 * Fix merging schemas with re-dropped keyspaces (CASSANDRA-7256)
 * Fix counters in supercolumns during live upgrades from 1.2 (CASSANDRA-7188)
 * Notify DT subscribers when a column family is truncated (CASSANDRA-8088)
 * Add sanity check of $JAVA on startup (CASSANDRA-7676)
 * Schedule fat client schema pull on join (CASSANDRA-7993)
 * Don't reset nodes' versions when closing IncomingTcpConnections
   (CASSANDRA-7734)
 * Record the real messaging version in all cases in OutboundTcpConnection
   (CASSANDRA-8057)
 * SSL does not work in cassandra-cli (CASSANDRA-7899)
 * Fix potential exception when using ReversedType in DynamicCompositeType
   (CASSANDRA-7898)
 * Better validation of collection values (CASSANDRA-7833)
 * Track min/max timestamps correctly (CASSANDRA-7969)
 * Fix possible overflow while sorting CL segments for replay (CASSANDRA-7992)
 * Increase nodetool Xmx (CASSANDRA-7956)
 * Archive any commitlog segments present at startup (CASSANDRA-6904)
 * CrcCheckChance should adjust based on live CFMetadata not 
   sstable metadata (CASSANDRA-7978)
 * token() should only accept columns in the partitioning
   key order (CASSANDRA-6075)
 * Add method to invalidate permission cache via JMX (CASSANDRA-7977)
 * Allow propagating multiple gossip states atomically (CASSANDRA-6125)
 * Log exceptions related to unclean native protocol client disconnects
   at DEBUG or INFO (CASSANDRA-7849)
 * Allow permissions cache to be set via JMX (CASSANDRA-7698)
 * Include schema_triggers CF in readable system resources (CASSANDRA-7967)
 * Fix RowIndexEntry to report correct serializedSize (CASSANDRA-7948)
 * Make CQLSSTableWriter sync within partitions (CASSANDRA-7360)
 * Potentially use non-local replicas in CqlConfigHelper (CASSANDRA-7906)
 * Explicitly disallow mixing multi-column and single-column
   relations on clustering columns (CASSANDRA-7711)
 * Better error message when condition is set on PK column (CASSANDRA-7804)
 * Don't send schema change responses and events for no-op DDL
   statements (CASSANDRA-7600)
 * (Hadoop) fix cluster initialisation for a split fetching (CASSANDRA-7774)
 * Throw InvalidRequestException when queries contain relations on entire
   collection columns (CASSANDRA-7506)
 * (cqlsh) enable CTRL-R history search with libedit (CASSANDRA-7577)
 * (Hadoop) allow ACFRW to limit nodes to local DC (CASSANDRA-7252)
 * (cqlsh) cqlsh should automatically disable tracing when selecting
   from system_traces (CASSANDRA-7641)
 * (Hadoop) Add CqlOutputFormat (CASSANDRA-6927)
 * Don't depend on cassandra config for nodetool ring (CASSANDRA-7508)
 * (cqlsh) Fix failing cqlsh formatting tests (CASSANDRA-7703)
 * Fix IncompatibleClassChangeError from hadoop2 (CASSANDRA-7229)
 * Add 'nodetool sethintedhandoffthrottlekb' (CASSANDRA-7635)
 * (cqlsh) Add tab-completion for CREATE/DROP USER IF [NOT] EXISTS (CASSANDRA-7611)
 * Catch errors when the JVM pulls the rug out from GCInspector (CASSANDRA-5345)
 * cqlsh fails when version number parts are not int (CASSANDRA-7524)
 * Fix NPE when table dropped during streaming (CASSANDRA-7946)
 * Fix wrong progress when streaming uncompressed (CASSANDRA-7878)
 * Fix possible infinite loop in creating repair range (CASSANDRA-7983)
 * Fix unit in nodetool for streaming throughput (CASSANDRA-7375)
Merged from 1.2:
 * Don't index tombstones (CASSANDRA-7828)
 * Improve PasswordAuthenticator default super user setup (CASSANDRA-7788)


2.1.0
 * (cqlsh) Removed "ALTER TYPE <name> RENAME TO <name>" from tab-completion
   (CASSANDRA-7895)
 * Fixed IllegalStateException in anticompaction (CASSANDRA-7892)
 * cqlsh: DESCRIBE support for frozen UDTs, tuples (CASSANDRA-7863)
 * Avoid exposing internal classes over JMX (CASSANDRA-7879)
 * Add null check for keys when freezing collection (CASSANDRA-7869)
 * Improve stress workload realism (CASSANDRA-7519)


2.1.0-rc7
 * Add frozen keyword and require UDT to be frozen (CASSANDRA-7857)
 * Track added sstable size correctly (CASSANDRA-7239)
 * (cqlsh) Fix case insensitivity (CASSANDRA-7834)
 * Fix failure to stream ranges when moving (CASSANDRA-7836)
 * Correctly remove tmplink files (CASSANDRA-7803)
 * (cqlsh) Fix column name formatting for functions, CAS operations,
   and UDT field selections (CASSANDRA-7806)
 * (cqlsh) Fix COPY FROM handling of null/empty primary key
   values (CASSANDRA-7792)
 * Fix ordering of static cells (CASSANDRA-7763)
Merged from 2.0:
 * Forbid re-adding dropped counter columns (CASSANDRA-7831)
 * Fix CFMetaData#isThriftCompatible() for PK-only tables (CASSANDRA-7832)
 * Always reject inequality on the partition key without token()
   (CASSANDRA-7722)
 * Always send Paxos commit to all replicas (CASSANDRA-7479)
 * Make disruptor_thrift_server invocation pool configurable (CASSANDRA-7594)
 * Make repair no-op when RF=1 (CASSANDRA-7864)


2.0.10
 * Don't send schema change responses and events for no-op DDL
   statements (CASSANDRA-7600)
 * (Hadoop) fix cluster initialisation for a split fetching (CASSANDRA-7774)
 * Configure system.paxos with LeveledCompactionStrategy (CASSANDRA-7753)
 * Fix ALTER clustering column type from DateType to TimestampType when
   using DESC clustering order (CASSANRDA-7797)
 * Throw EOFException if we run out of chunks in compressed datafile
   (CASSANDRA-7664)
 * Fix PRSI handling of CQL3 row markers for row cleanup (CASSANDRA-7787)
 * Fix dropping collection when it's the last regular column (CASSANDRA-7744)
 * Properly reject operations on list index with conditions (CASSANDRA-7499)
 * Make StreamReceiveTask thread safe and gc friendly (CASSANDRA-7795)
 * Validate empty cell names from counter updates (CASSANDRA-7798)
Merged from 1.2:
 * Don't allow compacted sstables to be marked as compacting (CASSANDRA-7145)
 * Track expired tombstones (CASSANDRA-7810)


2.1.0-rc6
 * Fix OOM issue from netty caching over time (CASSANDRA-7743)
 * json2sstable couldn't import JSON for CQL table (CASSANDRA-7477)
 * Invalidate all caches on table drop (CASSANDRA-7561)
 * Skip strict endpoint selection for ranges if RF == nodes (CASSANRA-7765)
 * Fix Thrift range filtering without 2ary index lookups (CASSANDRA-7741)
 * Add tracing entries about concurrent range requests (CASSANDRA-7599)
 * (cqlsh) Fix DESCRIBE for NTS keyspaces (CASSANDRA-7729)
 * Remove netty buffer ref-counting (CASSANDRA-7735)
 * Pass mutated cf to index updater for use by PRSI (CASSANDRA-7742)
 * Include stress yaml example in release and deb (CASSANDRA-7717)
 * workaround for netty issue causing corrupted data off the wire (CASSANDRA-7695)
 * cqlsh DESC CLUSTER fails retrieving ring information (CASSANDRA-7687)
 * Fix binding null values inside UDT (CASSANDRA-7685)
 * Fix UDT field selection with empty fields (CASSANDRA-7670)
 * Bogus deserialization of static cells from sstable (CASSANDRA-7684)
 * Fix NPE on compaction leftover cleanup for dropped table (CASSANDRA-7770)
Merged from 2.0:
 * (cqlsh) Wait up to 10 sec for a tracing session (CASSANDRA-7222)
 * Fix NPE in FileCacheService.sizeInBytes (CASSANDRA-7756)
 * Remove duplicates from StorageService.getJoiningNodes (CASSANDRA-7478)
 * Clone token map outside of hot gossip loops (CASSANDRA-7758)
 * Fix MS expiring map timeout for Paxos messages (CASSANDRA-7752)
 * Do not flush on truncate if durable_writes is false (CASSANDRA-7750)
 * Give CRR a default input_cql Statement (CASSANDRA-7226)
 * Better error message when adding a collection with the same name
   than a previously dropped one (CASSANDRA-6276)
 * Fix validation when adding static columns (CASSANDRA-7730)
 * (Thrift) fix range deletion of supercolumns (CASSANDRA-7733)
 * Fix potential AssertionError in RangeTombstoneList (CASSANDRA-7700)
 * Validate arguments of blobAs* functions (CASSANDRA-7707)
 * Fix potential AssertionError with 2ndary indexes (CASSANDRA-6612)
 * Avoid logging CompactionInterrupted at ERROR (CASSANDRA-7694)
 * Minor leak in sstable2jon (CASSANDRA-7709)
 * Add cassandra.auto_bootstrap system property (CASSANDRA-7650)
 * Update java driver (for hadoop) (CASSANDRA-7618)
 * Remove CqlPagingRecordReader/CqlPagingInputFormat (CASSANDRA-7570)
 * Support connecting to ipv6 jmx with nodetool (CASSANDRA-7669)


2.1.0-rc5
 * Reject counters inside user types (CASSANDRA-7672)
 * Switch to notification-based GCInspector (CASSANDRA-7638)
 * (cqlsh) Handle nulls in UDTs and tuples correctly (CASSANDRA-7656)
 * Don't use strict consistency when replacing (CASSANDRA-7568)
 * Fix min/max cell name collection on 2.0 SSTables with range
   tombstones (CASSANDRA-7593)
 * Tolerate min/max cell names of different lengths (CASSANDRA-7651)
 * Filter cached results correctly (CASSANDRA-7636)
 * Fix tracing on the new SEPExecutor (CASSANDRA-7644)
 * Remove shuffle and taketoken (CASSANDRA-7601)
 * Clean up Windows batch scripts (CASSANDRA-7619)
 * Fix native protocol drop user type notification (CASSANDRA-7571)
 * Give read access to system.schema_usertypes to all authenticated users
   (CASSANDRA-7578)
 * (cqlsh) Fix cqlsh display when zero rows are returned (CASSANDRA-7580)
 * Get java version correctly when JAVA_TOOL_OPTIONS is set (CASSANDRA-7572)
 * Fix NPE when dropping index from non-existent keyspace, AssertionError when
   dropping non-existent index with IF EXISTS (CASSANDRA-7590)
 * Fix sstablelevelresetter hang (CASSANDRA-7614)
 * (cqlsh) Fix deserialization of blobs (CASSANDRA-7603)
 * Use "keyspace updated" schema change message for UDT changes in v1 and
   v2 protocols (CASSANDRA-7617)
 * Fix tracing of range slices and secondary index lookups that are local
   to the coordinator (CASSANDRA-7599)
 * Set -Dcassandra.storagedir for all tool shell scripts (CASSANDRA-7587)
 * Don't swap max/min col names when mutating sstable metadata (CASSANDRA-7596)
 * (cqlsh) Correctly handle paged result sets (CASSANDRA-7625)
 * (cqlsh) Improve waiting for a trace to complete (CASSANDRA-7626)
 * Fix tracing of concurrent range slices and 2ary index queries (CASSANDRA-7626)
 * Fix scrub against collection type (CASSANDRA-7665)
Merged from 2.0:
 * Set gc_grace_seconds to seven days for system schema tables (CASSANDRA-7668)
 * SimpleSeedProvider no longer caches seeds forever (CASSANDRA-7663)
 * Always flush on truncate (CASSANDRA-7511)
 * Fix ReversedType(DateType) mapping to native protocol (CASSANDRA-7576)
 * Always merge ranges owned by a single node (CASSANDRA-6930)
 * Track max/min timestamps for range tombstones (CASSANDRA-7647)
 * Fix NPE when listing saved caches dir (CASSANDRA-7632)


2.1.0-rc4
 * Fix word count hadoop example (CASSANDRA-7200)
 * Updated memtable_cleanup_threshold and memtable_flush_writers defaults 
   (CASSANDRA-7551)
 * (Windows) fix startup when WMI memory query fails (CASSANDRA-7505)
 * Anti-compaction proceeds if any part of the repair failed (CASANDRA-7521)
 * Add missing table name to DROP INDEX responses and notifications (CASSANDRA-7539)
 * Bump CQL version to 3.2.0 and update CQL documentation (CASSANDRA-7527)
 * Fix configuration error message when running nodetool ring (CASSANDRA-7508)
 * Support conditional updates, tuple type, and the v3 protocol in cqlsh (CASSANDRA-7509)
 * Handle queries on multiple secondary index types (CASSANDRA-7525)
 * Fix cqlsh authentication with v3 native protocol (CASSANDRA-7564)
 * Fix NPE when unknown prepared statement ID is used (CASSANDRA-7454)
Merged from 2.0:
 * (Windows) force range-based repair to non-sequential mode (CASSANDRA-7541)
 * Fix range merging when DES scores are zero (CASSANDRA-7535)
 * Warn when SSL certificates have expired (CASSANDRA-7528)
 * Fix error when doing reversed queries with static columns (CASSANDRA-7490)
Merged from 1.2:
 * Set correct stream ID on responses when non-Exception Throwables
   are thrown while handling native protocol messages (CASSANDRA-7470)


2.1.0-rc3
 * Consider expiry when reconciling otherwise equal cells (CASSANDRA-7403)
 * Introduce CQL support for stress tool (CASSANDRA-6146)
 * Fix ClassCastException processing expired messages (CASSANDRA-7496)
 * Fix prepared marker for collections inside UDT (CASSANDRA-7472)
 * Remove left-over populate_io_cache_on_flush and replicate_on_write
   uses (CASSANDRA-7493)
 * (Windows) handle spaces in path names (CASSANDRA-7451)
 * Ensure writes have completed after dropping a table, before recycling
   commit log segments (CASSANDRA-7437)
 * Remove left-over rows_per_partition_to_cache (CASSANDRA-7493)
 * Fix error when CONTAINS is used with a bind marker (CASSANDRA-7502)
 * Properly reject unknown UDT field (CASSANDRA-7484)
Merged from 2.0:
 * Fix CC#collectTimeOrderedData() tombstone optimisations (CASSANDRA-7394)
 * Support DISTINCT for static columns and fix behaviour when DISTINC is
   not use (CASSANDRA-7305).
 * Workaround JVM NPE on JMX bind failure (CASSANDRA-7254)
 * Fix race in FileCacheService RemovalListener (CASSANDRA-7278)
 * Fix inconsistent use of consistencyForCommit that allowed LOCAL_QUORUM
   operations to incorrect become full QUORUM (CASSANDRA-7345)
 * Properly handle unrecognized opcodes and flags (CASSANDRA-7440)
 * (Hadoop) close CqlRecordWriter clients when finished (CASSANDRA-7459)
 * Commit disk failure policy (CASSANDRA-7429)
 * Make sure high level sstables get compacted (CASSANDRA-7414)
 * Fix AssertionError when using empty clustering columns and static columns
   (CASSANDRA-7455)
 * Add option to disable STCS in L0 (CASSANDRA-6621)
 * Upgrade to snappy-java 1.0.5.2 (CASSANDRA-7476)


2.1.0-rc2
 * Fix heap size calculation for CompoundSparseCellName and 
   CompoundSparseCellName.WithCollection (CASSANDRA-7421)
 * Allow counter mutations in UNLOGGED batches (CASSANDRA-7351)
 * Modify reconcile logic to always pick a tombstone over a counter cell
   (CASSANDRA-7346)
 * Avoid incremental compaction on Windows (CASSANDRA-7365)
 * Fix exception when querying a composite-keyed table with a collection index
   (CASSANDRA-7372)
 * Use node's host id in place of counter ids (CASSANDRA-7366)
 * Fix error when doing reversed queries with static columns (CASSANDRA-7490)
 * Backport CASSANDRA-6747 (CASSANDRA-7560)
 * Track max/min timestamps for range tombstones (CASSANDRA-7647)
 * Fix NPE when listing saved caches dir (CASSANDRA-7632)
 * Fix sstableloader unable to connect encrypted node (CASSANDRA-7585)
Merged from 1.2:
 * Clone token map outside of hot gossip loops (CASSANDRA-7758)
 * Add stop method to EmbeddedCassandraService (CASSANDRA-7595)
 * Support connecting to ipv6 jmx with nodetool (CASSANDRA-7669)
 * Set gc_grace_seconds to seven days for system schema tables (CASSANDRA-7668)
 * SimpleSeedProvider no longer caches seeds forever (CASSANDRA-7663)
 * Set correct stream ID on responses when non-Exception Throwables
   are thrown while handling native protocol messages (CASSANDRA-7470)
 * Fix row size miscalculation in LazilyCompactedRow (CASSANDRA-7543)
 * Fix race in background compaction check (CASSANDRA-7745)
 * Don't clear out range tombstones during compaction (CASSANDRA-7808)


2.1.0-rc1
 * Revert flush directory (CASSANDRA-6357)
 * More efficient executor service for fast operations (CASSANDRA-4718)
 * Move less common tools into a new cassandra-tools package (CASSANDRA-7160)
 * Support more concurrent requests in native protocol (CASSANDRA-7231)
 * Add tab-completion to debian nodetool packaging (CASSANDRA-6421)
 * Change concurrent_compactors defaults (CASSANDRA-7139)
 * Add PowerShell Windows launch scripts (CASSANDRA-7001)
 * Make commitlog archive+restore more robust (CASSANDRA-6974)
 * Fix marking commitlogsegments clean (CASSANDRA-6959)
 * Add snapshot "manifest" describing files included (CASSANDRA-6326)
 * Parallel streaming for sstableloader (CASSANDRA-3668)
 * Fix bugs in supercolumns handling (CASSANDRA-7138)
 * Fix ClassClassException on composite dense tables (CASSANDRA-7112)
 * Cleanup and optimize collation and slice iterators (CASSANDRA-7107)
 * Upgrade NBHM lib (CASSANDRA-7128)
 * Optimize netty server (CASSANDRA-6861)
 * Fix repair hang when given CF does not exist (CASSANDRA-7189)
 * Allow c* to be shutdown in an embedded mode (CASSANDRA-5635)
 * Add server side batching to native transport (CASSANDRA-5663)
 * Make batchlog replay asynchronous (CASSANDRA-6134)
 * remove unused classes (CASSANDRA-7197)
 * Limit user types to the keyspace they are defined in (CASSANDRA-6643)
 * Add validate method to CollectionType (CASSANDRA-7208)
 * New serialization format for UDT values (CASSANDRA-7209, CASSANDRA-7261)
 * Fix nodetool netstats (CASSANDRA-7270)
 * Fix potential ClassCastException in HintedHandoffManager (CASSANDRA-7284)
 * Use prepared statements internally (CASSANDRA-6975)
 * Fix broken paging state with prepared statement (CASSANDRA-7120)
 * Fix IllegalArgumentException in CqlStorage (CASSANDRA-7287)
 * Allow nulls/non-existant fields in UDT (CASSANDRA-7206)
 * Backport Thrift MultiSliceRequest (CASSANDRA-7027)
 * Handle overlapping MultiSlices (CASSANDRA-7279)
 * Fix DataOutputTest on Windows (CASSANDRA-7265)
 * Embedded sets in user defined data-types are not updating (CASSANDRA-7267)
 * Add tuple type to CQL/native protocol (CASSANDRA-7248)
 * Fix CqlPagingRecordReader on tables with few rows (CASSANDRA-7322)
Merged from 2.0:
 * Copy compaction options to make sure they are reloaded (CASSANDRA-7290)
 * Add option to do more aggressive tombstone compactions (CASSANDRA-6563)
 * Don't try to compact already-compacting files in HHOM (CASSANDRA-7288)
 * Always reallocate buffers in HSHA (CASSANDRA-6285)
 * (Hadoop) support authentication in CqlRecordReader (CASSANDRA-7221)
 * (Hadoop) Close java driver Cluster in CQLRR.close (CASSANDRA-7228)
 * Warn when 'USING TIMESTAMP' is used on a CAS BATCH (CASSANDRA-7067)
 * return all cpu values from BackgroundActivityMonitor.readAndCompute (CASSANDRA-7183)
 * Correctly delete scheduled range xfers (CASSANDRA-7143)
 * return all cpu values from BackgroundActivityMonitor.readAndCompute (CASSANDRA-7183)  
 * reduce garbage creation in calculatePendingRanges (CASSANDRA-7191)
 * fix c* launch issues on Russian os's due to output of linux 'free' cmd (CASSANDRA-6162)
 * Fix disabling autocompaction (CASSANDRA-7187)
 * Fix potential NumberFormatException when deserializing IntegerType (CASSANDRA-7088)
 * cqlsh can't tab-complete disabling compaction (CASSANDRA-7185)
 * cqlsh: Accept and execute CQL statement(s) from command-line parameter (CASSANDRA-7172)
 * Fix IllegalStateException in CqlPagingRecordReader (CASSANDRA-7198)
 * Fix the InvertedIndex trigger example (CASSANDRA-7211)
 * Add --resolve-ip option to 'nodetool ring' (CASSANDRA-7210)
 * reduce garbage on codec flag deserialization (CASSANDRA-7244) 
 * Fix duplicated error messages on directory creation error at startup (CASSANDRA-5818)
 * Proper null handle for IF with map element access (CASSANDRA-7155)
 * Improve compaction visibility (CASSANDRA-7242)
 * Correctly delete scheduled range xfers (CASSANDRA-7143)
 * Make batchlog replica selection rack-aware (CASSANDRA-6551)
 * Fix CFMetaData#getColumnDefinitionFromColumnName() (CASSANDRA-7074)
 * Fix writetime/ttl functions for static columns (CASSANDRA-7081)
 * Suggest CTRL-C or semicolon after three blank lines in cqlsh (CASSANDRA-7142)
 * Fix 2ndary index queries with DESC clustering order (CASSANDRA-6950)
 * Invalid key cache entries on DROP (CASSANDRA-6525)
 * Fix flapping RecoveryManagerTest (CASSANDRA-7084)
 * Add missing iso8601 patterns for date strings (CASSANDRA-6973)
 * Support selecting multiple rows in a partition using IN (CASSANDRA-6875)
 * Add authentication support to shuffle (CASSANDRA-6484)
 * Swap local and global default read repair chances (CASSANDRA-7320)
 * Add conditional CREATE/DROP USER support (CASSANDRA-7264)
 * Cqlsh counts non-empty lines for "Blank lines" warning (CASSANDRA-7325)
Merged from 1.2:
 * Add Cloudstack snitch (CASSANDRA-7147)
 * Update system.peers correctly when relocating tokens (CASSANDRA-7126)
 * Add Google Compute Engine snitch (CASSANDRA-7132)
 * remove duplicate query for local tokens (CASSANDRA-7182)
 * exit CQLSH with error status code if script fails (CASSANDRA-6344)
 * Fix bug with some IN queries missig results (CASSANDRA-7105)
 * Fix availability validation for LOCAL_ONE CL (CASSANDRA-7319)
 * Hint streaming can cause decommission to fail (CASSANDRA-7219)


2.1.0-beta2
 * Increase default CL space to 8GB (CASSANDRA-7031)
 * Add range tombstones to read repair digests (CASSANDRA-6863)
 * Fix BTree.clear for large updates (CASSANDRA-6943)
 * Fail write instead of logging a warning when unable to append to CL
   (CASSANDRA-6764)
 * Eliminate possibility of CL segment appearing twice in active list 
   (CASSANDRA-6557)
 * Apply DONTNEED fadvise to commitlog segments (CASSANDRA-6759)
 * Switch CRC component to Adler and include it for compressed sstables 
   (CASSANDRA-4165)
 * Allow cassandra-stress to set compaction strategy options (CASSANDRA-6451)
 * Add broadcast_rpc_address option to cassandra.yaml (CASSANDRA-5899)
 * Auto reload GossipingPropertyFileSnitch config (CASSANDRA-5897)
 * Fix overflow of memtable_total_space_in_mb (CASSANDRA-6573)
 * Fix ABTC NPE and apply update function correctly (CASSANDRA-6692)
 * Allow nodetool to use a file or prompt for password (CASSANDRA-6660)
 * Fix AIOOBE when concurrently accessing ABSC (CASSANDRA-6742)
 * Fix assertion error in ALTER TYPE RENAME (CASSANDRA-6705)
 * Scrub should not always clear out repaired status (CASSANDRA-5351)
 * Improve handling of range tombstone for wide partitions (CASSANDRA-6446)
 * Fix ClassCastException for compact table with composites (CASSANDRA-6738)
 * Fix potentially repairing with wrong nodes (CASSANDRA-6808)
 * Change caching option syntax (CASSANDRA-6745)
 * Fix stress to do proper counter reads (CASSANDRA-6835)
 * Fix help message for stress counter_write (CASSANDRA-6824)
 * Fix stress smart Thrift client to pick servers correctly (CASSANDRA-6848)
 * Add logging levels (minimal, normal or verbose) to stress tool (CASSANDRA-6849)
 * Fix race condition in Batch CLE (CASSANDRA-6860)
 * Improve cleanup/scrub/upgradesstables failure handling (CASSANDRA-6774)
 * ByteBuffer write() methods for serializing sstables (CASSANDRA-6781)
 * Proper compare function for CollectionType (CASSANDRA-6783)
 * Update native server to Netty 4 (CASSANDRA-6236)
 * Fix off-by-one error in stress (CASSANDRA-6883)
 * Make OpOrder AutoCloseable (CASSANDRA-6901)
 * Remove sync repair JMX interface (CASSANDRA-6900)
 * Add multiple memory allocation options for memtables (CASSANDRA-6689, 6694)
 * Remove adjusted op rate from stress output (CASSANDRA-6921)
 * Add optimized CF.hasColumns() implementations (CASSANDRA-6941)
 * Serialize batchlog mutations with the version of the target node
   (CASSANDRA-6931)
 * Optimize CounterColumn#reconcile() (CASSANDRA-6953)
 * Properly remove 1.2 sstable support in 2.1 (CASSANDRA-6869)
 * Lock counter cells, not partitions (CASSANDRA-6880)
 * Track presence of legacy counter shards in sstables (CASSANDRA-6888)
 * Ensure safe resource cleanup when replacing sstables (CASSANDRA-6912)
 * Add failure handler to async callback (CASSANDRA-6747)
 * Fix AE when closing SSTable without releasing reference (CASSANDRA-7000)
 * Clean up IndexInfo on keyspace/table drops (CASSANDRA-6924)
 * Only snapshot relative SSTables when sequential repair (CASSANDRA-7024)
 * Require nodetool rebuild_index to specify index names (CASSANDRA-7038)
 * fix cassandra stress errors on reads with native protocol (CASSANDRA-7033)
 * Use OpOrder to guard sstable references for reads (CASSANDRA-6919)
 * Preemptive opening of compaction result (CASSANDRA-6916)
 * Multi-threaded scrub/cleanup/upgradesstables (CASSANDRA-5547)
 * Optimize cellname comparison (CASSANDRA-6934)
 * Native protocol v3 (CASSANDRA-6855)
 * Optimize Cell liveness checks and clean up Cell (CASSANDRA-7119)
 * Support consistent range movements (CASSANDRA-2434)
Merged from 2.0:
 * Avoid race-prone second "scrub" of system keyspace (CASSANDRA-6797)
 * Pool CqlRecordWriter clients by inetaddress rather than Range
   (CASSANDRA-6665)
 * Fix compaction_history timestamps (CASSANDRA-6784)
 * Compare scores of full replica ordering in DES (CASSANDRA-6683)
 * fix CME in SessionInfo updateProgress affecting netstats (CASSANDRA-6577)
 * Allow repairing between specific replicas (CASSANDRA-6440)
 * Allow per-dc enabling of hints (CASSANDRA-6157)
 * Add compatibility for Hadoop 0.2.x (CASSANDRA-5201)
 * Fix EstimatedHistogram races (CASSANDRA-6682)
 * Failure detector correctly converts initial value to nanos (CASSANDRA-6658)
 * Add nodetool taketoken to relocate vnodes (CASSANDRA-4445)
 * Expose bulk loading progress over JMX (CASSANDRA-4757)
 * Correctly handle null with IF conditions and TTL (CASSANDRA-6623)
 * Account for range/row tombstones in tombstone drop
   time histogram (CASSANDRA-6522)
 * Stop CommitLogSegment.close() from calling sync() (CASSANDRA-6652)
 * Make commitlog failure handling configurable (CASSANDRA-6364)
 * Avoid overlaps in LCS (CASSANDRA-6688)
 * Improve support for paginating over composites (CASSANDRA-4851)
 * Fix count(*) queries in a mixed cluster (CASSANDRA-6707)
 * Improve repair tasks(snapshot, differencing) concurrency (CASSANDRA-6566)
 * Fix replaying pre-2.0 commit logs (CASSANDRA-6714)
 * Add static columns to CQL3 (CASSANDRA-6561)
 * Optimize single partition batch statements (CASSANDRA-6737)
 * Disallow post-query re-ordering when paging (CASSANDRA-6722)
 * Fix potential paging bug with deleted columns (CASSANDRA-6748)
 * Fix NPE on BulkLoader caused by losing StreamEvent (CASSANDRA-6636)
 * Fix truncating compression metadata (CASSANDRA-6791)
 * Add CMSClassUnloadingEnabled JVM option (CASSANDRA-6541)
 * Catch memtable flush exceptions during shutdown (CASSANDRA-6735)
 * Fix upgradesstables NPE for non-CF-based indexes (CASSANDRA-6645)
 * Fix UPDATE updating PRIMARY KEY columns implicitly (CASSANDRA-6782)
 * Fix IllegalArgumentException when updating from 1.2 with SuperColumns
   (CASSANDRA-6733)
 * FBUtilities.singleton() should use the CF comparator (CASSANDRA-6778)
 * Fix CQLSStableWriter.addRow(Map<String, Object>) (CASSANDRA-6526)
 * Fix HSHA server introducing corrupt data (CASSANDRA-6285)
 * Fix CAS conditions for COMPACT STORAGE tables (CASSANDRA-6813)
 * Starting threads in OutboundTcpConnectionPool constructor causes race conditions (CASSANDRA-7177)
 * Allow overriding cassandra-rackdc.properties file (CASSANDRA-7072)
 * Set JMX RMI port to 7199 (CASSANDRA-7087)
 * Use LOCAL_QUORUM for data reads at LOCAL_SERIAL (CASSANDRA-6939)
 * Log a warning for large batches (CASSANDRA-6487)
 * Put nodes in hibernate when join_ring is false (CASSANDRA-6961)
 * Avoid early loading of non-system keyspaces before compaction-leftovers 
   cleanup at startup (CASSANDRA-6913)
 * Restrict Windows to parallel repairs (CASSANDRA-6907)
 * (Hadoop) Allow manually specifying start/end tokens in CFIF (CASSANDRA-6436)
 * Fix NPE in MeteredFlusher (CASSANDRA-6820)
 * Fix race processing range scan responses (CASSANDRA-6820)
 * Allow deleting snapshots from dropped keyspaces (CASSANDRA-6821)
 * Add uuid() function (CASSANDRA-6473)
 * Omit tombstones from schema digests (CASSANDRA-6862)
 * Include correct consistencyLevel in LWT timeout (CASSANDRA-6884)
 * Lower chances for losing new SSTables during nodetool refresh and
   ColumnFamilyStore.loadNewSSTables (CASSANDRA-6514)
 * Add support for DELETE ... IF EXISTS to CQL3 (CASSANDRA-5708)
 * Update hadoop_cql3_word_count example (CASSANDRA-6793)
 * Fix handling of RejectedExecution in sync Thrift server (CASSANDRA-6788)
 * Log more information when exceeding tombstone_warn_threshold (CASSANDRA-6865)
 * Fix truncate to not abort due to unreachable fat clients (CASSANDRA-6864)
 * Fix schema concurrency exceptions (CASSANDRA-6841)
 * Fix leaking validator FH in StreamWriter (CASSANDRA-6832)
 * Fix saving triggers to schema (CASSANDRA-6789)
 * Fix trigger mutations when base mutation list is immutable (CASSANDRA-6790)
 * Fix accounting in FileCacheService to allow re-using RAR (CASSANDRA-6838)
 * Fix static counter columns (CASSANDRA-6827)
 * Restore expiring->deleted (cell) compaction optimization (CASSANDRA-6844)
 * Fix CompactionManager.needsCleanup (CASSANDRA-6845)
 * Correctly compare BooleanType values other than 0 and 1 (CASSANDRA-6779)
 * Read message id as string from earlier versions (CASSANDRA-6840)
 * Properly use the Paxos consistency for (non-protocol) batch (CASSANDRA-6837)
 * Add paranoid disk failure option (CASSANDRA-6646)
 * Improve PerRowSecondaryIndex performance (CASSANDRA-6876)
 * Extend triggers to support CAS updates (CASSANDRA-6882)
 * Static columns with IF NOT EXISTS don't always work as expected (CASSANDRA-6873)
 * Fix paging with SELECT DISTINCT (CASSANDRA-6857)
 * Fix UnsupportedOperationException on CAS timeout (CASSANDRA-6923)
 * Improve MeteredFlusher handling of MF-unaffected column families
   (CASSANDRA-6867)
 * Add CqlRecordReader using native pagination (CASSANDRA-6311)
 * Add QueryHandler interface (CASSANDRA-6659)
 * Track liveRatio per-memtable, not per-CF (CASSANDRA-6945)
 * Make sure upgradesstables keeps sstable level (CASSANDRA-6958)
 * Fix LIMIT with static columns (CASSANDRA-6956)
 * Fix clash with CQL column name in thrift validation (CASSANDRA-6892)
 * Fix error with super columns in mixed 1.2-2.0 clusters (CASSANDRA-6966)
 * Fix bad skip of sstables on slice query with composite start/finish (CASSANDRA-6825)
 * Fix unintended update with conditional statement (CASSANDRA-6893)
 * Fix map element access in IF (CASSANDRA-6914)
 * Avoid costly range calculations for range queries on system keyspaces
   (CASSANDRA-6906)
 * Fix SSTable not released if stream session fails (CASSANDRA-6818)
 * Avoid build failure due to ANTLR timeout (CASSANDRA-6991)
 * Queries on compact tables can return more rows that requested (CASSANDRA-7052)
 * USING TIMESTAMP for batches does not work (CASSANDRA-7053)
 * Fix performance regression from CASSANDRA-5614 (CASSANDRA-6949)
 * Ensure that batchlog and hint timeouts do not produce hints (CASSANDRA-7058)
 * Merge groupable mutations in TriggerExecutor#execute() (CASSANDRA-7047)
 * Plug holes in resource release when wiring up StreamSession (CASSANDRA-7073)
 * Re-add parameter columns to tracing session (CASSANDRA-6942)
 * Preserves CQL metadata when updating table from thrift (CASSANDRA-6831)
Merged from 1.2:
 * Fix nodetool display with vnodes (CASSANDRA-7082)
 * Add UNLOGGED, COUNTER options to BATCH documentation (CASSANDRA-6816)
 * add extra SSL cipher suites (CASSANDRA-6613)
 * fix nodetool getsstables for blob PK (CASSANDRA-6803)
 * Fix BatchlogManager#deleteBatch() use of millisecond timestamps
   (CASSANDRA-6822)
 * Continue assassinating even if the endpoint vanishes (CASSANDRA-6787)
 * Schedule schema pulls on change (CASSANDRA-6971)
 * Non-droppable verbs shouldn't be dropped from OTC (CASSANDRA-6980)
 * Shutdown batchlog executor in SS#drain() (CASSANDRA-7025)
 * Fix batchlog to account for CF truncation records (CASSANDRA-6999)
 * Fix CQLSH parsing of functions and BLOB literals (CASSANDRA-7018)
 * Properly load trustore in the native protocol (CASSANDRA-6847)
 * Always clean up references in SerializingCache (CASSANDRA-6994)
 * Don't shut MessagingService down when replacing a node (CASSANDRA-6476)
 * fix npe when doing -Dcassandra.fd_initial_value_ms (CASSANDRA-6751)


2.1.0-beta1
 * Add flush directory distinct from compaction directories (CASSANDRA-6357)
 * Require JNA by default (CASSANDRA-6575)
 * add listsnapshots command to nodetool (CASSANDRA-5742)
 * Introduce AtomicBTreeColumns (CASSANDRA-6271, 6692)
 * Multithreaded commitlog (CASSANDRA-3578)
 * allocate fixed index summary memory pool and resample cold index summaries 
   to use less memory (CASSANDRA-5519)
 * Removed multithreaded compaction (CASSANDRA-6142)
 * Parallelize fetching rows for low-cardinality indexes (CASSANDRA-1337)
 * change logging from log4j to logback (CASSANDRA-5883)
 * switch to LZ4 compression for internode communication (CASSANDRA-5887)
 * Stop using Thrift-generated Index* classes internally (CASSANDRA-5971)
 * Remove 1.2 network compatibility code (CASSANDRA-5960)
 * Remove leveled json manifest migration code (CASSANDRA-5996)
 * Remove CFDefinition (CASSANDRA-6253)
 * Use AtomicIntegerFieldUpdater in RefCountedMemory (CASSANDRA-6278)
 * User-defined types for CQL3 (CASSANDRA-5590)
 * Use of o.a.c.metrics in nodetool (CASSANDRA-5871, 6406)
 * Batch read from OTC's queue and cleanup (CASSANDRA-1632)
 * Secondary index support for collections (CASSANDRA-4511, 6383)
 * SSTable metadata(Stats.db) format change (CASSANDRA-6356)
 * Push composites support in the storage engine
   (CASSANDRA-5417, CASSANDRA-6520)
 * Add snapshot space used to cfstats (CASSANDRA-6231)
 * Add cardinality estimator for key count estimation (CASSANDRA-5906)
 * CF id is changed to be non-deterministic. Data dir/key cache are created
   uniquely for CF id (CASSANDRA-5202)
 * New counters implementation (CASSANDRA-6504)
 * Replace UnsortedColumns, EmptyColumns, TreeMapBackedSortedColumns with new
   ArrayBackedSortedColumns (CASSANDRA-6630, CASSANDRA-6662, CASSANDRA-6690)
 * Add option to use row cache with a given amount of rows (CASSANDRA-5357)
 * Avoid repairing already repaired data (CASSANDRA-5351)
 * Reject counter updates with USING TTL/TIMESTAMP (CASSANDRA-6649)
 * Replace index_interval with min/max_index_interval (CASSANDRA-6379)
 * Lift limitation that order by columns must be selected for IN queries (CASSANDRA-4911)


2.0.5
 * Reduce garbage generated by bloom filter lookups (CASSANDRA-6609)
 * Add ks.cf names to tombstone logging (CASSANDRA-6597)
 * Use LOCAL_QUORUM for LWT operations at LOCAL_SERIAL (CASSANDRA-6495)
 * Wait for gossip to settle before accepting client connections (CASSANDRA-4288)
 * Delete unfinished compaction incrementally (CASSANDRA-6086)
 * Allow specifying custom secondary index options in CQL3 (CASSANDRA-6480)
 * Improve replica pinning for cache efficiency in DES (CASSANDRA-6485)
 * Fix LOCAL_SERIAL from thrift (CASSANDRA-6584)
 * Don't special case received counts in CAS timeout exceptions (CASSANDRA-6595)
 * Add support for 2.1 global counter shards (CASSANDRA-6505)
 * Fix NPE when streaming connection is not yet established (CASSANDRA-6210)
 * Avoid rare duplicate read repair triggering (CASSANDRA-6606)
 * Fix paging discardFirst (CASSANDRA-6555)
 * Fix ArrayIndexOutOfBoundsException in 2ndary index query (CASSANDRA-6470)
 * Release sstables upon rebuilding 2i (CASSANDRA-6635)
 * Add AbstractCompactionStrategy.startup() method (CASSANDRA-6637)
 * SSTableScanner may skip rows during cleanup (CASSANDRA-6638)
 * sstables from stalled repair sessions can resurrect deleted data (CASSANDRA-6503)
 * Switch stress to use ITransportFactory (CASSANDRA-6641)
 * Fix IllegalArgumentException during prepare (CASSANDRA-6592)
 * Fix possible loss of 2ndary index entries during compaction (CASSANDRA-6517)
 * Fix direct Memory on architectures that do not support unaligned long access
   (CASSANDRA-6628)
 * Let scrub optionally skip broken counter partitions (CASSANDRA-5930)
Merged from 1.2:
 * fsync compression metadata (CASSANDRA-6531)
 * Validate CF existence on execution for prepared statement (CASSANDRA-6535)
 * Add ability to throttle batchlog replay (CASSANDRA-6550)
 * Fix executing LOCAL_QUORUM with SimpleStrategy (CASSANDRA-6545)
 * Avoid StackOverflow when using large IN queries (CASSANDRA-6567)
 * Nodetool upgradesstables includes secondary indexes (CASSANDRA-6598)
 * Paginate batchlog replay (CASSANDRA-6569)
 * skip blocking on streaming during drain (CASSANDRA-6603)
 * Improve error message when schema doesn't match loaded sstable (CASSANDRA-6262)
 * Add properties to adjust FD initial value and max interval (CASSANDRA-4375)
 * Fix preparing with batch and delete from collection (CASSANDRA-6607)
 * Fix ABSC reverse iterator's remove() method (CASSANDRA-6629)
 * Handle host ID conflicts properly (CASSANDRA-6615)
 * Move handling of migration event source to solve bootstrap race. (CASSANDRA-6648)
 * Make sure compaction throughput value doesn't overflow with int math (CASSANDRA-6647)


2.0.4
 * Allow removing snapshots of no-longer-existing CFs (CASSANDRA-6418)
 * add StorageService.stopDaemon() (CASSANDRA-4268)
 * add IRE for invalid CF supplied to get_count (CASSANDRA-5701)
 * add client encryption support to sstableloader (CASSANDRA-6378)
 * Fix accept() loop for SSL sockets post-shutdown (CASSANDRA-6468)
 * Fix size-tiered compaction in LCS L0 (CASSANDRA-6496)
 * Fix assertion failure in filterColdSSTables (CASSANDRA-6483)
 * Fix row tombstones in larger-than-memory compactions (CASSANDRA-6008)
 * Fix cleanup ClassCastException (CASSANDRA-6462)
 * Reduce gossip memory use by interning VersionedValue strings (CASSANDRA-6410)
 * Allow specifying datacenters to participate in a repair (CASSANDRA-6218)
 * Fix divide-by-zero in PCI (CASSANDRA-6403)
 * Fix setting last compacted key in the wrong level for LCS (CASSANDRA-6284)
 * Add millisecond precision formats to the timestamp parser (CASSANDRA-6395)
 * Expose a total memtable size metric for a CF (CASSANDRA-6391)
 * cqlsh: handle symlinks properly (CASSANDRA-6425)
 * Fix potential infinite loop when paging query with IN (CASSANDRA-6464)
 * Fix assertion error in AbstractQueryPager.discardFirst (CASSANDRA-6447)
 * Fix streaming older SSTable yields unnecessary tombstones (CASSANDRA-6527)
Merged from 1.2:
 * Improved error message on bad properties in DDL queries (CASSANDRA-6453)
 * Randomize batchlog candidates selection (CASSANDRA-6481)
 * Fix thundering herd on endpoint cache invalidation (CASSANDRA-6345, 6485)
 * Improve batchlog write performance with vnodes (CASSANDRA-6488)
 * cqlsh: quote single quotes in strings inside collections (CASSANDRA-6172)
 * Improve gossip performance for typical messages (CASSANDRA-6409)
 * Throw IRE if a prepared statement has more markers than supported 
   (CASSANDRA-5598)
 * Expose Thread metrics for the native protocol server (CASSANDRA-6234)
 * Change snapshot response message verb to INTERNAL to avoid dropping it 
   (CASSANDRA-6415)
 * Warn when collection read has > 65K elements (CASSANDRA-5428)
 * Fix cache persistence when both row and key cache are enabled 
   (CASSANDRA-6413)
 * (Hadoop) add describe_local_ring (CASSANDRA-6268)
 * Fix handling of concurrent directory creation failure (CASSANDRA-6459)
 * Allow executing CREATE statements multiple times (CASSANDRA-6471)
 * Don't send confusing info with timeouts (CASSANDRA-6491)
 * Don't resubmit counter mutation runnables internally (CASSANDRA-6427)
 * Don't drop local mutations without a hint (CASSANDRA-6510)
 * Don't allow null max_hint_window_in_ms (CASSANDRA-6419)
 * Validate SliceRange start and finish lengths (CASSANDRA-6521)


2.0.3
 * Fix FD leak on slice read path (CASSANDRA-6275)
 * Cancel read meter task when closing SSTR (CASSANDRA-6358)
 * free off-heap IndexSummary during bulk (CASSANDRA-6359)
 * Recover from IOException in accept() thread (CASSANDRA-6349)
 * Improve Gossip tolerance of abnormally slow tasks (CASSANDRA-6338)
 * Fix trying to hint timed out counter writes (CASSANDRA-6322)
 * Allow restoring specific columnfamilies from archived CL (CASSANDRA-4809)
 * Avoid flushing compaction_history after each operation (CASSANDRA-6287)
 * Fix repair assertion error when tombstones expire (CASSANDRA-6277)
 * Skip loading corrupt key cache (CASSANDRA-6260)
 * Fixes for compacting larger-than-memory rows (CASSANDRA-6274)
 * Compact hottest sstables first and optionally omit coldest from
   compaction entirely (CASSANDRA-6109)
 * Fix modifying column_metadata from thrift (CASSANDRA-6182)
 * cqlsh: fix LIST USERS output (CASSANDRA-6242)
 * Add IRequestSink interface (CASSANDRA-6248)
 * Update memtable size while flushing (CASSANDRA-6249)
 * Provide hooks around CQL2/CQL3 statement execution (CASSANDRA-6252)
 * Require Permission.SELECT for CAS updates (CASSANDRA-6247)
 * New CQL-aware SSTableWriter (CASSANDRA-5894)
 * Reject CAS operation when the protocol v1 is used (CASSANDRA-6270)
 * Correctly throw error when frame too large (CASSANDRA-5981)
 * Fix serialization bug in PagedRange with 2ndary indexes (CASSANDRA-6299)
 * Fix CQL3 table validation in Thrift (CASSANDRA-6140)
 * Fix bug missing results with IN clauses (CASSANDRA-6327)
 * Fix paging with reversed slices (CASSANDRA-6343)
 * Set minTimestamp correctly to be able to drop expired sstables (CASSANDRA-6337)
 * Support NaN and Infinity as float literals (CASSANDRA-6003)
 * Remove RF from nodetool ring output (CASSANDRA-6289)
 * Fix attempting to flush empty rows (CASSANDRA-6374)
 * Fix potential out of bounds exception when paging (CASSANDRA-6333)
Merged from 1.2:
 * Optimize FD phi calculation (CASSANDRA-6386)
 * Improve initial FD phi estimate when starting up (CASSANDRA-6385)
 * Don't list CQL3 table in CLI describe even if named explicitely 
   (CASSANDRA-5750)
 * Invalidate row cache when dropping CF (CASSANDRA-6351)
 * add non-jamm path for cached statements (CASSANDRA-6293)
 * add windows bat files for shell commands (CASSANDRA-6145)
 * Require logging in for Thrift CQL2/3 statement preparation (CASSANDRA-6254)
 * restrict max_num_tokens to 1536 (CASSANDRA-6267)
 * Nodetool gets default JMX port from cassandra-env.sh (CASSANDRA-6273)
 * make calculatePendingRanges asynchronous (CASSANDRA-6244)
 * Remove blocking flushes in gossip thread (CASSANDRA-6297)
 * Fix potential socket leak in connectionpool creation (CASSANDRA-6308)
 * Allow LOCAL_ONE/LOCAL_QUORUM to work with SimpleStrategy (CASSANDRA-6238)
 * cqlsh: handle 'null' as session duration (CASSANDRA-6317)
 * Fix json2sstable handling of range tombstones (CASSANDRA-6316)
 * Fix missing one row in reverse query (CASSANDRA-6330)
 * Fix reading expired row value from row cache (CASSANDRA-6325)
 * Fix AssertionError when doing set element deletion (CASSANDRA-6341)
 * Make CL code for the native protocol match the one in C* 2.0
   (CASSANDRA-6347)
 * Disallow altering CQL3 table from thrift (CASSANDRA-6370)
 * Fix size computation of prepared statement (CASSANDRA-6369)


2.0.2
 * Update FailureDetector to use nanontime (CASSANDRA-4925)
 * Fix FileCacheService regressions (CASSANDRA-6149)
 * Never return WriteTimeout for CL.ANY (CASSANDRA-6132)
 * Fix race conditions in bulk loader (CASSANDRA-6129)
 * Add configurable metrics reporting (CASSANDRA-4430)
 * drop queries exceeding a configurable number of tombstones (CASSANDRA-6117)
 * Track and persist sstable read activity (CASSANDRA-5515)
 * Fixes for speculative retry (CASSANDRA-5932, CASSANDRA-6194)
 * Improve memory usage of metadata min/max column names (CASSANDRA-6077)
 * Fix thrift validation refusing row markers on CQL3 tables (CASSANDRA-6081)
 * Fix insertion of collections with CAS (CASSANDRA-6069)
 * Correctly send metadata on SELECT COUNT (CASSANDRA-6080)
 * Track clients' remote addresses in ClientState (CASSANDRA-6070)
 * Create snapshot dir if it does not exist when migrating
   leveled manifest (CASSANDRA-6093)
 * make sequential nodetool repair the default (CASSANDRA-5950)
 * Add more hooks for compaction strategy implementations (CASSANDRA-6111)
 * Fix potential NPE on composite 2ndary indexes (CASSANDRA-6098)
 * Delete can potentially be skipped in batch (CASSANDRA-6115)
 * Allow alter keyspace on system_traces (CASSANDRA-6016)
 * Disallow empty column names in cql (CASSANDRA-6136)
 * Use Java7 file-handling APIs and fix file moving on Windows (CASSANDRA-5383)
 * Save compaction history to system keyspace (CASSANDRA-5078)
 * Fix NPE if StorageService.getOperationMode() is executed before full startup (CASSANDRA-6166)
 * CQL3: support pre-epoch longs for TimestampType (CASSANDRA-6212)
 * Add reloadtriggers command to nodetool (CASSANDRA-4949)
 * cqlsh: ignore empty 'value alias' in DESCRIBE (CASSANDRA-6139)
 * Fix sstable loader (CASSANDRA-6205)
 * Reject bootstrapping if the node already exists in gossip (CASSANDRA-5571)
 * Fix NPE while loading paxos state (CASSANDRA-6211)
 * cqlsh: add SHOW SESSION <tracing-session> command (CASSANDRA-6228)
Merged from 1.2:
 * (Hadoop) Require CFRR batchSize to be at least 2 (CASSANDRA-6114)
 * Add a warning for small LCS sstable size (CASSANDRA-6191)
 * Add ability to list specific KS/CF combinations in nodetool cfstats (CASSANDRA-4191)
 * Mark CF clean if a mutation raced the drop and got it marked dirty (CASSANDRA-5946)
 * Add a LOCAL_ONE consistency level (CASSANDRA-6202)
 * Limit CQL prepared statement cache by size instead of count (CASSANDRA-6107)
 * Tracing should log write failure rather than raw exceptions (CASSANDRA-6133)
 * lock access to TM.endpointToHostIdMap (CASSANDRA-6103)
 * Allow estimated memtable size to exceed slab allocator size (CASSANDRA-6078)
 * Start MeteredFlusher earlier to prevent OOM during CL replay (CASSANDRA-6087)
 * Avoid sending Truncate command to fat clients (CASSANDRA-6088)
 * Allow where clause conditions to be in parenthesis (CASSANDRA-6037)
 * Do not open non-ssl storage port if encryption option is all (CASSANDRA-3916)
 * Move batchlog replay to its own executor (CASSANDRA-6079)
 * Add tombstone debug threshold and histogram (CASSANDRA-6042, 6057)
 * Enable tcp keepalive on incoming connections (CASSANDRA-4053)
 * Fix fat client schema pull NPE (CASSANDRA-6089)
 * Fix memtable flushing for indexed tables (CASSANDRA-6112)
 * Fix skipping columns with multiple slices (CASSANDRA-6119)
 * Expose connected thrift + native client counts (CASSANDRA-5084)
 * Optimize auth setup (CASSANDRA-6122)
 * Trace index selection (CASSANDRA-6001)
 * Update sstablesPerReadHistogram to use biased sampling (CASSANDRA-6164)
 * Log UnknownColumnfamilyException when closing socket (CASSANDRA-5725)
 * Properly error out on CREATE INDEX for counters table (CASSANDRA-6160)
 * Handle JMX notification failure for repair (CASSANDRA-6097)
 * (Hadoop) Fetch no more than 128 splits in parallel (CASSANDRA-6169)
 * stress: add username/password authentication support (CASSANDRA-6068)
 * Fix indexed queries with row cache enabled on parent table (CASSANDRA-5732)
 * Fix compaction race during columnfamily drop (CASSANDRA-5957)
 * Fix validation of empty column names for compact tables (CASSANDRA-6152)
 * Skip replaying mutations that pass CRC but fail to deserialize (CASSANDRA-6183)
 * Rework token replacement to use replace_address (CASSANDRA-5916)
 * Fix altering column types (CASSANDRA-6185)
 * cqlsh: fix CREATE/ALTER WITH completion (CASSANDRA-6196)
 * add windows bat files for shell commands (CASSANDRA-6145)
 * Fix potential stack overflow during range tombstones insertion (CASSANDRA-6181)
 * (Hadoop) Make LOCAL_ONE the default consistency level (CASSANDRA-6214)


2.0.1
 * Fix bug that could allow reading deleted data temporarily (CASSANDRA-6025)
 * Improve memory use defaults (CASSANDRA-6059)
 * Make ThriftServer more easlly extensible (CASSANDRA-6058)
 * Remove Hadoop dependency from ITransportFactory (CASSANDRA-6062)
 * add file_cache_size_in_mb setting (CASSANDRA-5661)
 * Improve error message when yaml contains invalid properties (CASSANDRA-5958)
 * Improve leveled compaction's ability to find non-overlapping L0 compactions
   to work on concurrently (CASSANDRA-5921)
 * Notify indexer of columns shadowed by range tombstones (CASSANDRA-5614)
 * Log Merkle tree stats (CASSANDRA-2698)
 * Switch from crc32 to adler32 for compressed sstable checksums (CASSANDRA-5862)
 * Improve offheap memcpy performance (CASSANDRA-5884)
 * Use a range aware scanner for cleanup (CASSANDRA-2524)
 * Cleanup doesn't need to inspect sstables that contain only local data
   (CASSANDRA-5722)
 * Add ability for CQL3 to list partition keys (CASSANDRA-4536)
 * Improve native protocol serialization (CASSANDRA-5664)
 * Upgrade Thrift to 0.9.1 (CASSANDRA-5923)
 * Require superuser status for adding triggers (CASSANDRA-5963)
 * Make standalone scrubber handle old and new style leveled manifest
   (CASSANDRA-6005)
 * Fix paxos bugs (CASSANDRA-6012, 6013, 6023)
 * Fix paged ranges with multiple replicas (CASSANDRA-6004)
 * Fix potential AssertionError during tracing (CASSANDRA-6041)
 * Fix NPE in sstablesplit (CASSANDRA-6027)
 * Migrate pre-2.0 key/value/column aliases to system.schema_columns
   (CASSANDRA-6009)
 * Paging filter empty rows too agressively (CASSANDRA-6040)
 * Support variadic parameters for IN clauses (CASSANDRA-4210)
 * cqlsh: return the result of CAS writes (CASSANDRA-5796)
 * Fix validation of IN clauses with 2ndary indexes (CASSANDRA-6050)
 * Support named bind variables in CQL (CASSANDRA-6033)
Merged from 1.2:
 * Allow cache-keys-to-save to be set at runtime (CASSANDRA-5980)
 * Avoid second-guessing out-of-space state (CASSANDRA-5605)
 * Tuning knobs for dealing with large blobs and many CFs (CASSANDRA-5982)
 * (Hadoop) Fix CQLRW for thrift tables (CASSANDRA-6002)
 * Fix possible divide-by-zero in HHOM (CASSANDRA-5990)
 * Allow local batchlog writes for CL.ANY (CASSANDRA-5967)
 * Upgrade metrics-core to version 2.2.0 (CASSANDRA-5947)
 * Fix CqlRecordWriter with composite keys (CASSANDRA-5949)
 * Add snitch, schema version, cluster, partitioner to JMX (CASSANDRA-5881)
 * Allow disabling SlabAllocator (CASSANDRA-5935)
 * Make user-defined compaction JMX blocking (CASSANDRA-4952)
 * Fix streaming does not transfer wrapped range (CASSANDRA-5948)
 * Fix loading index summary containing empty key (CASSANDRA-5965)
 * Correctly handle limits in CompositesSearcher (CASSANDRA-5975)
 * Pig: handle CQL collections (CASSANDRA-5867)
 * Pass the updated cf to the PRSI index() method (CASSANDRA-5999)
 * Allow empty CQL3 batches (as no-op) (CASSANDRA-5994)
 * Support null in CQL3 functions (CASSANDRA-5910)
 * Replace the deprecated MapMaker with CacheLoader (CASSANDRA-6007)
 * Add SSTableDeletingNotification to DataTracker (CASSANDRA-6010)
 * Fix snapshots in use get deleted during snapshot repair (CASSANDRA-6011)
 * Move hints and exception count to o.a.c.metrics (CASSANDRA-6017)
 * Fix memory leak in snapshot repair (CASSANDRA-6047)
 * Fix sstable2sjon for CQL3 tables (CASSANDRA-5852)


2.0.0
 * Fix thrift validation when inserting into CQL3 tables (CASSANDRA-5138)
 * Fix periodic memtable flushing behavior with clean memtables (CASSANDRA-5931)
 * Fix dateOf() function for pre-2.0 timestamp columns (CASSANDRA-5928)
 * Fix SSTable unintentionally loads BF when opened for batch (CASSANDRA-5938)
 * Add stream session progress to JMX (CASSANDRA-4757)
 * Fix NPE during CAS operation (CASSANDRA-5925)
Merged from 1.2:
 * Fix getBloomFilterDiskSpaceUsed for AlwaysPresentFilter (CASSANDRA-5900)
 * Don't announce schema version until we've loaded the changes locally
   (CASSANDRA-5904)
 * Fix to support off heap bloom filters size greater than 2 GB (CASSANDRA-5903)
 * Properly handle parsing huge map and set literals (CASSANDRA-5893)


2.0.0-rc2
 * enable vnodes by default (CASSANDRA-5869)
 * fix CAS contention timeout (CASSANDRA-5830)
 * fix HsHa to respect max frame size (CASSANDRA-4573)
 * Fix (some) 2i on composite components omissions (CASSANDRA-5851)
 * cqlsh: add DESCRIBE FULL SCHEMA variant (CASSANDRA-5880)
Merged from 1.2:
 * Correctly validate sparse composite cells in scrub (CASSANDRA-5855)
 * Add KeyCacheHitRate metric to CF metrics (CASSANDRA-5868)
 * cqlsh: add support for multiline comments (CASSANDRA-5798)
 * Handle CQL3 SELECT duplicate IN restrictions on clustering columns
   (CASSANDRA-5856)


2.0.0-rc1
 * improve DecimalSerializer performance (CASSANDRA-5837)
 * fix potential spurious wakeup in AsyncOneResponse (CASSANDRA-5690)
 * fix schema-related trigger issues (CASSANDRA-5774)
 * Better validation when accessing CQL3 table from thrift (CASSANDRA-5138)
 * Fix assertion error during repair (CASSANDRA-5801)
 * Fix range tombstone bug (CASSANDRA-5805)
 * DC-local CAS (CASSANDRA-5797)
 * Add a native_protocol_version column to the system.local table (CASSANRDA-5819)
 * Use index_interval from cassandra.yaml when upgraded (CASSANDRA-5822)
 * Fix buffer underflow on socket close (CASSANDRA-5792)
Merged from 1.2:
 * Fix reading DeletionTime from 1.1-format sstables (CASSANDRA-5814)
 * cqlsh: add collections support to COPY (CASSANDRA-5698)
 * retry important messages for any IOException (CASSANDRA-5804)
 * Allow empty IN relations in SELECT/UPDATE/DELETE statements (CASSANDRA-5626)
 * cqlsh: fix crashing on Windows due to libedit detection (CASSANDRA-5812)
 * fix bulk-loading compressed sstables (CASSANDRA-5820)
 * (Hadoop) fix quoting in CqlPagingRecordReader and CqlRecordWriter 
   (CASSANDRA-5824)
 * update default LCS sstable size to 160MB (CASSANDRA-5727)
 * Allow compacting 2Is via nodetool (CASSANDRA-5670)
 * Hex-encode non-String keys in OPP (CASSANDRA-5793)
 * nodetool history logging (CASSANDRA-5823)
 * (Hadoop) fix support for Thrift tables in CqlPagingRecordReader 
   (CASSANDRA-5752)
 * add "all time blocked" to StatusLogger output (CASSANDRA-5825)
 * Future-proof inter-major-version schema migrations (CASSANDRA-5845)
 * (Hadoop) add CqlPagingRecordReader support for ReversedType in Thrift table
   (CASSANDRA-5718)
 * Add -no-snapshot option to scrub (CASSANDRA-5891)
 * Fix to support off heap bloom filters size greater than 2 GB (CASSANDRA-5903)
 * Properly handle parsing huge map and set literals (CASSANDRA-5893)
 * Fix LCS L0 compaction may overlap in L1 (CASSANDRA-5907)
 * New sstablesplit tool to split large sstables offline (CASSANDRA-4766)
 * Fix potential deadlock in native protocol server (CASSANDRA-5926)
 * Disallow incompatible type change in CQL3 (CASSANDRA-5882)
Merged from 1.1:
 * Correctly validate sparse composite cells in scrub (CASSANDRA-5855)


2.0.0-beta2
 * Replace countPendingHints with Hints Created metric (CASSANDRA-5746)
 * Allow nodetool with no args, and with help to run without a server (CASSANDRA-5734)
 * Cleanup AbstractType/TypeSerializer classes (CASSANDRA-5744)
 * Remove unimplemented cli option schema-mwt (CASSANDRA-5754)
 * Support range tombstones in thrift (CASSANDRA-5435)
 * Normalize table-manipulating CQL3 statements' class names (CASSANDRA-5759)
 * cqlsh: add missing table options to DESCRIBE output (CASSANDRA-5749)
 * Fix assertion error during repair (CASSANDRA-5757)
 * Fix bulkloader (CASSANDRA-5542)
 * Add LZ4 compression to the native protocol (CASSANDRA-5765)
 * Fix bugs in the native protocol v2 (CASSANDRA-5770)
 * CAS on 'primary key only' table (CASSANDRA-5715)
 * Support streaming SSTables of old versions (CASSANDRA-5772)
 * Always respect protocol version in native protocol (CASSANDRA-5778)
 * Fix ConcurrentModificationException during streaming (CASSANDRA-5782)
 * Update deletion timestamp in Commit#updatesWithPaxosTime (CASSANDRA-5787)
 * Thrift cas() method crashes if input columns are not sorted (CASSANDRA-5786)
 * Order columns names correctly when querying for CAS (CASSANDRA-5788)
 * Fix streaming retry (CASSANDRA-5775)
Merged from 1.2:
 * if no seeds can be a reached a node won't start in a ring by itself (CASSANDRA-5768)
 * add cassandra.unsafesystem property (CASSANDRA-5704)
 * (Hadoop) quote identifiers in CqlPagingRecordReader (CASSANDRA-5763)
 * Add replace_node functionality for vnodes (CASSANDRA-5337)
 * Add timeout events to query traces (CASSANDRA-5520)
 * Fix serialization of the LEFT gossip value (CASSANDRA-5696)
 * Pig: support for cql3 tables (CASSANDRA-5234)
 * Fix skipping range tombstones with reverse queries (CASSANDRA-5712)
 * Expire entries out of ThriftSessionManager (CASSANDRA-5719)
 * Don't keep ancestor information in memory (CASSANDRA-5342)
 * Expose native protocol server status in nodetool info (CASSANDRA-5735)
 * Fix pathetic performance of range tombstones (CASSANDRA-5677)
 * Fix querying with an empty (impossible) range (CASSANDRA-5573)
 * cqlsh: handle CUSTOM 2i in DESCRIBE output (CASSANDRA-5760)
 * Fix minor bug in Range.intersects(Bound) (CASSANDRA-5771)
 * cqlsh: handle disabled compression in DESCRIBE output (CASSANDRA-5766)
 * Ensure all UP events are notified on the native protocol (CASSANDRA-5769)
 * Fix formatting of sstable2json with multiple -k arguments (CASSANDRA-5781)
 * Don't rely on row marker for queries in general to hide lost markers
   after TTL expires (CASSANDRA-5762)
 * Sort nodetool help output (CASSANDRA-5776)
 * Fix column expiring during 2 phases compaction (CASSANDRA-5799)
 * now() is being rejected in INSERTs when inside collections (CASSANDRA-5795)


2.0.0-beta1
 * Add support for indexing clustered columns (CASSANDRA-5125)
 * Removed on-heap row cache (CASSANDRA-5348)
 * use nanotime consistently for node-local timeouts (CASSANDRA-5581)
 * Avoid unnecessary second pass on name-based queries (CASSANDRA-5577)
 * Experimental triggers (CASSANDRA-1311)
 * JEMalloc support for off-heap allocation (CASSANDRA-3997)
 * Single-pass compaction (CASSANDRA-4180)
 * Removed token range bisection (CASSANDRA-5518)
 * Removed compatibility with pre-1.2.5 sstables and network messages
   (CASSANDRA-5511)
 * removed PBSPredictor (CASSANDRA-5455)
 * CAS support (CASSANDRA-5062, 5441, 5442, 5443, 5619, 5667)
 * Leveled compaction performs size-tiered compactions in L0 
   (CASSANDRA-5371, 5439)
 * Add yaml network topology snitch for mixed ec2/other envs (CASSANDRA-5339)
 * Log when a node is down longer than the hint window (CASSANDRA-4554)
 * Optimize tombstone creation for ExpiringColumns (CASSANDRA-4917)
 * Improve LeveledScanner work estimation (CASSANDRA-5250, 5407)
 * Replace compaction lock with runWithCompactionsDisabled (CASSANDRA-3430)
 * Change Message IDs to ints (CASSANDRA-5307)
 * Move sstable level information into the Stats component, removing the
   need for a separate Manifest file (CASSANDRA-4872)
 * avoid serializing to byte[] on commitlog append (CASSANDRA-5199)
 * make index_interval configurable per columnfamily (CASSANDRA-3961, CASSANDRA-5650)
 * add default_time_to_live (CASSANDRA-3974)
 * add memtable_flush_period_in_ms (CASSANDRA-4237)
 * replace supercolumns internally by composites (CASSANDRA-3237, 5123)
 * upgrade thrift to 0.9.0 (CASSANDRA-3719)
 * drop unnecessary keyspace parameter from user-defined compaction API 
   (CASSANDRA-5139)
 * more robust solution to incomplete compactions + counters (CASSANDRA-5151)
 * Change order of directory searching for c*.in.sh (CASSANDRA-3983)
 * Add tool to reset SSTable compaction level for LCS (CASSANDRA-5271)
 * Allow custom configuration loader (CASSANDRA-5045)
 * Remove memory emergency pressure valve logic (CASSANDRA-3534)
 * Reduce request latency with eager retry (CASSANDRA-4705)
 * cqlsh: Remove ASSUME command (CASSANDRA-5331)
 * Rebuild BF when loading sstables if bloom_filter_fp_chance
   has changed since compaction (CASSANDRA-5015)
 * remove row-level bloom filters (CASSANDRA-4885)
 * Change Kernel Page Cache skipping into row preheating (disabled by default)
   (CASSANDRA-4937)
 * Improve repair by deciding on a gcBefore before sending
   out TreeRequests (CASSANDRA-4932)
 * Add an official way to disable compactions (CASSANDRA-5074)
 * Reenable ALTER TABLE DROP with new semantics (CASSANDRA-3919)
 * Add binary protocol versioning (CASSANDRA-5436)
 * Swap THshaServer for TThreadedSelectorServer (CASSANDRA-5530)
 * Add alias support to SELECT statement (CASSANDRA-5075)
 * Don't create empty RowMutations in CommitLogReplayer (CASSANDRA-5541)
 * Use range tombstones when dropping cfs/columns from schema (CASSANDRA-5579)
 * cqlsh: drop CQL2/CQL3-beta support (CASSANDRA-5585)
 * Track max/min column names in sstables to be able to optimize slice
   queries (CASSANDRA-5514, CASSANDRA-5595, CASSANDRA-5600)
 * Binary protocol: allow batching already prepared statements (CASSANDRA-4693)
 * Allow preparing timestamp, ttl and limit in CQL3 queries (CASSANDRA-4450)
 * Support native link w/o JNA in Java7 (CASSANDRA-3734)
 * Use SASL authentication in binary protocol v2 (CASSANDRA-5545)
 * Replace Thrift HsHa with LMAX Disruptor based implementation (CASSANDRA-5582)
 * cqlsh: Add row count to SELECT output (CASSANDRA-5636)
 * Include a timestamp with all read commands to determine column expiration
   (CASSANDRA-5149)
 * Streaming 2.0 (CASSANDRA-5286, 5699)
 * Conditional create/drop ks/table/index statements in CQL3 (CASSANDRA-2737)
 * more pre-table creation property validation (CASSANDRA-5693)
 * Redesign repair messages (CASSANDRA-5426)
 * Fix ALTER RENAME post-5125 (CASSANDRA-5702)
 * Disallow renaming a 2ndary indexed column (CASSANDRA-5705)
 * Rename Table to Keyspace (CASSANDRA-5613)
 * Ensure changing column_index_size_in_kb on different nodes don't corrupt the
   sstable (CASSANDRA-5454)
 * Move resultset type information into prepare, not execute (CASSANDRA-5649)
 * Auto paging in binary protocol (CASSANDRA-4415, 5714)
 * Don't tie client side use of AbstractType to JDBC (CASSANDRA-4495)
 * Adds new TimestampType to replace DateType (CASSANDRA-5723, CASSANDRA-5729)
Merged from 1.2:
 * make starting native protocol server idempotent (CASSANDRA-5728)
 * Fix loading key cache when a saved entry is no longer valid (CASSANDRA-5706)
 * Fix serialization of the LEFT gossip value (CASSANDRA-5696)
 * cqlsh: Don't show 'null' in place of empty values (CASSANDRA-5675)
 * Race condition in detecting version on a mixed 1.1/1.2 cluster
   (CASSANDRA-5692)
 * Fix skipping range tombstones with reverse queries (CASSANDRA-5712)
 * Expire entries out of ThriftSessionManager (CASSANRDA-5719)
 * Don't keep ancestor information in memory (CASSANDRA-5342)
 * cqlsh: fix handling of semicolons inside BATCH queries (CASSANDRA-5697)


1.2.6
 * Fix tracing when operation completes before all responses arrive 
   (CASSANDRA-5668)
 * Fix cross-DC mutation forwarding (CASSANDRA-5632)
 * Reduce SSTableLoader memory usage (CASSANDRA-5555)
 * Scale hinted_handoff_throttle_in_kb to cluster size (CASSANDRA-5272)
 * (Hadoop) Add CQL3 input/output formats (CASSANDRA-4421, 5622)
 * (Hadoop) Fix InputKeyRange in CFIF (CASSANDRA-5536)
 * Fix dealing with ridiculously large max sstable sizes in LCS (CASSANDRA-5589)
 * Ignore pre-truncate hints (CASSANDRA-4655)
 * Move System.exit on OOM into a separate thread (CASSANDRA-5273)
 * Write row markers when serializing schema (CASSANDRA-5572)
 * Check only SSTables for the requested range when streaming (CASSANDRA-5569)
 * Improve batchlog replay behavior and hint ttl handling (CASSANDRA-5314)
 * Exclude localTimestamp from validation for tombstones (CASSANDRA-5398)
 * cqlsh: add custom prompt support (CASSANDRA-5539)
 * Reuse prepared statements in hot auth queries (CASSANDRA-5594)
 * cqlsh: add vertical output option (see EXPAND) (CASSANDRA-5597)
 * Add a rate limit option to stress (CASSANDRA-5004)
 * have BulkLoader ignore snapshots directories (CASSANDRA-5587) 
 * fix SnitchProperties logging context (CASSANDRA-5602)
 * Expose whether jna is enabled and memory is locked via JMX (CASSANDRA-5508)
 * cqlsh: fix COPY FROM with ReversedType (CASSANDRA-5610)
 * Allow creating CUSTOM indexes on collections (CASSANDRA-5615)
 * Evaluate now() function at execution time (CASSANDRA-5616)
 * Expose detailed read repair metrics (CASSANDRA-5618)
 * Correct blob literal + ReversedType parsing (CASSANDRA-5629)
 * Allow GPFS to prefer the internal IP like EC2MRS (CASSANDRA-5630)
 * fix help text for -tspw cassandra-cli (CASSANDRA-5643)
 * don't throw away initial causes exceptions for internode encryption issues 
   (CASSANDRA-5644)
 * Fix message spelling errors for cql select statements (CASSANDRA-5647)
 * Suppress custom exceptions thru jmx (CASSANDRA-5652)
 * Update CREATE CUSTOM INDEX syntax (CASSANDRA-5639)
 * Fix PermissionDetails.equals() method (CASSANDRA-5655)
 * Never allow partition key ranges in CQL3 without token() (CASSANDRA-5666)
 * Gossiper incorrectly drops AppState for an upgrading node (CASSANDRA-5660)
 * Connection thrashing during multi-region ec2 during upgrade, due to 
   messaging version (CASSANDRA-5669)
 * Avoid over reconnecting in EC2MRS (CASSANDRA-5678)
 * Fix ReadResponseSerializer.serializedSize() for digest reads (CASSANDRA-5476)
 * allow sstable2json on 2i CFs (CASSANDRA-5694)
Merged from 1.1:
 * Remove buggy thrift max message length option (CASSANDRA-5529)
 * Fix NPE in Pig's widerow mode (CASSANDRA-5488)
 * Add split size parameter to Pig and disable split combination (CASSANDRA-5544)


1.2.5
 * make BytesToken.toString only return hex bytes (CASSANDRA-5566)
 * Ensure that submitBackground enqueues at least one task (CASSANDRA-5554)
 * fix 2i updates with identical values and timestamps (CASSANDRA-5540)
 * fix compaction throttling bursty-ness (CASSANDRA-4316)
 * reduce memory consumption of IndexSummary (CASSANDRA-5506)
 * remove per-row column name bloom filters (CASSANDRA-5492)
 * Include fatal errors in trace events (CASSANDRA-5447)
 * Ensure that PerRowSecondaryIndex is notified of row-level deletes
   (CASSANDRA-5445)
 * Allow empty blob literals in CQL3 (CASSANDRA-5452)
 * Fix streaming RangeTombstones at column index boundary (CASSANDRA-5418)
 * Fix preparing statements when current keyspace is not set (CASSANDRA-5468)
 * Fix SemanticVersion.isSupportedBy minor/patch handling (CASSANDRA-5496)
 * Don't provide oldCfId for post-1.1 system cfs (CASSANDRA-5490)
 * Fix primary range ignores replication strategy (CASSANDRA-5424)
 * Fix shutdown of binary protocol server (CASSANDRA-5507)
 * Fix repair -snapshot not working (CASSANDRA-5512)
 * Set isRunning flag later in binary protocol server (CASSANDRA-5467)
 * Fix use of CQL3 functions with descending clustering order (CASSANDRA-5472)
 * Disallow renaming columns one at a time for thrift table in CQL3
   (CASSANDRA-5531)
 * cqlsh: add CLUSTERING ORDER BY support to DESCRIBE (CASSANDRA-5528)
 * Add custom secondary index support to CQL3 (CASSANDRA-5484)
 * Fix repair hanging silently on unexpected error (CASSANDRA-5229)
 * Fix Ec2Snitch regression introduced by CASSANDRA-5171 (CASSANDRA-5432)
 * Add nodetool enablebackup/disablebackup (CASSANDRA-5556)
 * cqlsh: fix DESCRIBE after case insensitive USE (CASSANDRA-5567)
Merged from 1.1
 * Add retry mechanism to OTC for non-droppable_verbs (CASSANDRA-5393)
 * Use allocator information to improve memtable memory usage estimate
   (CASSANDRA-5497)
 * Fix trying to load deleted row into row cache on startup (CASSANDRA-4463)
 * fsync leveled manifest to avoid corruption (CASSANDRA-5535)
 * Fix Bound intersection computation (CASSANDRA-5551)
 * sstablescrub now respects max memory size in cassandra.in.sh (CASSANDRA-5562)


1.2.4
 * Ensure that PerRowSecondaryIndex updates see the most recent values
   (CASSANDRA-5397)
 * avoid duplicate index entries ind PrecompactedRow and 
   ParallelCompactionIterable (CASSANDRA-5395)
 * remove the index entry on oldColumn when new column is a tombstone 
   (CASSANDRA-5395)
 * Change default stream throughput from 400 to 200 mbps (CASSANDRA-5036)
 * Gossiper logs DOWN for symmetry with UP (CASSANDRA-5187)
 * Fix mixing prepared statements between keyspaces (CASSANDRA-5352)
 * Fix consistency level during bootstrap - strike 3 (CASSANDRA-5354)
 * Fix transposed arguments in AlreadyExistsException (CASSANDRA-5362)
 * Improve asynchronous hint delivery (CASSANDRA-5179)
 * Fix Guava dependency version (12.0 -> 13.0.1) for Maven (CASSANDRA-5364)
 * Validate that provided CQL3 collection value are < 64K (CASSANDRA-5355)
 * Make upgradeSSTable skip current version sstables by default (CASSANDRA-5366)
 * Optimize min/max timestamp collection (CASSANDRA-5373)
 * Invalid streamId in cql binary protocol when using invalid CL 
   (CASSANDRA-5164)
 * Fix validation for IN where clauses with collections (CASSANDRA-5376)
 * Copy resultSet on count query to avoid ConcurrentModificationException 
   (CASSANDRA-5382)
 * Correctly typecheck in CQL3 even with ReversedType (CASSANDRA-5386)
 * Fix streaming compressed files when using encryption (CASSANDRA-5391)
 * cassandra-all 1.2.0 pom missing netty dependency (CASSANDRA-5392)
 * Fix writetime/ttl functions on null values (CASSANDRA-5341)
 * Fix NPE during cql3 select with token() (CASSANDRA-5404)
 * IndexHelper.skipBloomFilters won't skip non-SHA filters (CASSANDRA-5385)
 * cqlsh: Print maps ordered by key, sort sets (CASSANDRA-5413)
 * Add null syntax support in CQL3 for inserts (CASSANDRA-3783)
 * Allow unauthenticated set_keyspace() calls (CASSANDRA-5423)
 * Fix potential incremental backups race (CASSANDRA-5410)
 * Fix prepared BATCH statements with batch-level timestamps (CASSANDRA-5415)
 * Allow overriding superuser setup delay (CASSANDRA-5430)
 * cassandra-shuffle with JMX usernames and passwords (CASSANDRA-5431)
Merged from 1.1:
 * cli: Quote ks and cf names in schema output when needed (CASSANDRA-5052)
 * Fix bad default for min/max timestamp in SSTableMetadata (CASSANDRA-5372)
 * Fix cf name extraction from manifest in Directories.migrateFile() 
   (CASSANDRA-5242)
 * Support pluggable internode authentication (CASSANDRA-5401)


1.2.3
 * add check for sstable overlap within a level on startup (CASSANDRA-5327)
 * replace ipv6 colons in jmx object names (CASSANDRA-5298, 5328)
 * Avoid allocating SSTableBoundedScanner during repair when the range does 
   not intersect the sstable (CASSANDRA-5249)
 * Don't lowercase property map keys (this breaks NTS) (CASSANDRA-5292)
 * Fix composite comparator with super columns (CASSANDRA-5287)
 * Fix insufficient validation of UPDATE queries against counter cfs
   (CASSANDRA-5300)
 * Fix PropertyFileSnitch default DC/Rack behavior (CASSANDRA-5285)
 * Handle null values when executing prepared statement (CASSANDRA-5081)
 * Add netty to pom dependencies (CASSANDRA-5181)
 * Include type arguments in Thrift CQLPreparedResult (CASSANDRA-5311)
 * Fix compaction not removing columns when bf_fp_ratio is 1 (CASSANDRA-5182)
 * cli: Warn about missing CQL3 tables in schema descriptions (CASSANDRA-5309)
 * Re-enable unknown option in replication/compaction strategies option for
   backward compatibility (CASSANDRA-4795)
 * Add binary protocol support to stress (CASSANDRA-4993)
 * cqlsh: Fix COPY FROM value quoting and null handling (CASSANDRA-5305)
 * Fix repair -pr for vnodes (CASSANDRA-5329)
 * Relax CL for auth queries for non-default users (CASSANDRA-5310)
 * Fix AssertionError during repair (CASSANDRA-5245)
 * Don't announce migrations to pre-1.2 nodes (CASSANDRA-5334)
Merged from 1.1:
 * Update offline scrub for 1.0 -> 1.1 directory structure (CASSANDRA-5195)
 * add tmp flag to Descriptor hashcode (CASSANDRA-4021)
 * fix logging of "Found table data in data directories" when only system tables
   are present (CASSANDRA-5289)
 * cli: Add JMX authentication support (CASSANDRA-5080)
 * nodetool: ability to repair specific range (CASSANDRA-5280)
 * Fix possible assertion triggered in SliceFromReadCommand (CASSANDRA-5284)
 * cqlsh: Add inet type support on Windows (ipv4-only) (CASSANDRA-4801)
 * Fix race when initializing ColumnFamilyStore (CASSANDRA-5350)
 * Add UseTLAB JVM flag (CASSANDRA-5361)


1.2.2
 * fix potential for multiple concurrent compactions of the same sstables
   (CASSANDRA-5256)
 * avoid no-op caching of byte[] on commitlog append (CASSANDRA-5199)
 * fix symlinks under data dir not working (CASSANDRA-5185)
 * fix bug in compact storage metadata handling (CASSANDRA-5189)
 * Validate login for USE queries (CASSANDRA-5207)
 * cli: remove default username and password (CASSANDRA-5208)
 * configure populate_io_cache_on_flush per-CF (CASSANDRA-4694)
 * allow configuration of internode socket buffer (CASSANDRA-3378)
 * Make sstable directory picking blacklist-aware again (CASSANDRA-5193)
 * Correctly expire gossip states for edge cases (CASSANDRA-5216)
 * Improve handling of directory creation failures (CASSANDRA-5196)
 * Expose secondary indicies to the rest of nodetool (CASSANDRA-4464)
 * Binary protocol: avoid sending notification for 0.0.0.0 (CASSANDRA-5227)
 * add UseCondCardMark XX jvm settings on jdk 1.7 (CASSANDRA-4366)
 * CQL3 refactor to allow conversion function (CASSANDRA-5226)
 * Fix drop of sstables in some circumstance (CASSANDRA-5232)
 * Implement caching of authorization results (CASSANDRA-4295)
 * Add support for LZ4 compression (CASSANDRA-5038)
 * Fix missing columns in wide rows queries (CASSANDRA-5225)
 * Simplify auth setup and make system_auth ks alterable (CASSANDRA-5112)
 * Stop compactions from hanging during bootstrap (CASSANDRA-5244)
 * fix compressed streaming sending extra chunk (CASSANDRA-5105)
 * Add CQL3-based implementations of IAuthenticator and IAuthorizer
   (CASSANDRA-4898)
 * Fix timestamp-based tomstone removal logic (CASSANDRA-5248)
 * cli: Add JMX authentication support (CASSANDRA-5080)
 * Fix forceFlush behavior (CASSANDRA-5241)
 * cqlsh: Add username autocompletion (CASSANDRA-5231)
 * Fix CQL3 composite partition key error (CASSANDRA-5240)
 * Allow IN clause on last clustering key (CASSANDRA-5230)
Merged from 1.1:
 * fix start key/end token validation for wide row iteration (CASSANDRA-5168)
 * add ConfigHelper support for Thrift frame and max message sizes (CASSANDRA-5188)
 * fix nodetool repair not fail on node down (CASSANDRA-5203)
 * always collect tombstone hints (CASSANDRA-5068)
 * Fix error when sourcing file in cqlsh (CASSANDRA-5235)


1.2.1
 * stream undelivered hints on decommission (CASSANDRA-5128)
 * GossipingPropertyFileSnitch loads saved dc/rack info if needed (CASSANDRA-5133)
 * drain should flush system CFs too (CASSANDRA-4446)
 * add inter_dc_tcp_nodelay setting (CASSANDRA-5148)
 * re-allow wrapping ranges for start_token/end_token range pairitspwng (CASSANDRA-5106)
 * fix validation compaction of empty rows (CASSANDRA-5136)
 * nodetool methods to enable/disable hint storage/delivery (CASSANDRA-4750)
 * disallow bloom filter false positive chance of 0 (CASSANDRA-5013)
 * add threadpool size adjustment methods to JMXEnabledThreadPoolExecutor and 
   CompactionManagerMBean (CASSANDRA-5044)
 * fix hinting for dropped local writes (CASSANDRA-4753)
 * off-heap cache doesn't need mutable column container (CASSANDRA-5057)
 * apply disk_failure_policy to bad disks on initial directory creation 
   (CASSANDRA-4847)
 * Optimize name-based queries to use ArrayBackedSortedColumns (CASSANDRA-5043)
 * Fall back to old manifest if most recent is unparseable (CASSANDRA-5041)
 * pool [Compressed]RandomAccessReader objects on the partitioned read path
   (CASSANDRA-4942)
 * Add debug logging to list filenames processed by Directories.migrateFile 
   method (CASSANDRA-4939)
 * Expose black-listed directories via JMX (CASSANDRA-4848)
 * Log compaction merge counts (CASSANDRA-4894)
 * Minimize byte array allocation by AbstractData{Input,Output} (CASSANDRA-5090)
 * Add SSL support for the binary protocol (CASSANDRA-5031)
 * Allow non-schema system ks modification for shuffle to work (CASSANDRA-5097)
 * cqlsh: Add default limit to SELECT statements (CASSANDRA-4972)
 * cqlsh: fix DESCRIBE for 1.1 cfs in CQL3 (CASSANDRA-5101)
 * Correctly gossip with nodes >= 1.1.7 (CASSANDRA-5102)
 * Ensure CL guarantees on digest mismatch (CASSANDRA-5113)
 * Validate correctly selects on composite partition key (CASSANDRA-5122)
 * Fix exception when adding collection (CASSANDRA-5117)
 * Handle states for non-vnode clusters correctly (CASSANDRA-5127)
 * Refuse unrecognized replication and compaction strategy options (CASSANDRA-4795)
 * Pick the correct value validator in sstable2json for cql3 tables (CASSANDRA-5134)
 * Validate login for describe_keyspace, describe_keyspaces and set_keyspace
   (CASSANDRA-5144)
 * Fix inserting empty maps (CASSANDRA-5141)
 * Don't remove tokens from System table for node we know (CASSANDRA-5121)
 * fix streaming progress report for compresed files (CASSANDRA-5130)
 * Coverage analysis for low-CL queries (CASSANDRA-4858)
 * Stop interpreting dates as valid timeUUID value (CASSANDRA-4936)
 * Adds E notation for floating point numbers (CASSANDRA-4927)
 * Detect (and warn) unintentional use of the cql2 thrift methods when cql3 was
   intended (CASSANDRA-5172)
 * cli: Quote ks and cf names in schema output when needed (CASSANDRA-5052)
 * Fix cf name extraction from manifest in Directories.migrateFile() (CASSANDRA-5242)
 * Replace mistaken usage of commons-logging with slf4j (CASSANDRA-5464)
 * Ensure Jackson dependency matches lib (CASSANDRA-5126)
 * Expose droppable tombstone ratio stats over JMX (CASSANDRA-5159)
Merged from 1.1:
 * Simplify CompressedRandomAccessReader to work around JDK FD bug (CASSANDRA-5088)
 * Improve handling a changing target throttle rate mid-compaction (CASSANDRA-5087)
 * Pig: correctly decode row keys in widerow mode (CASSANDRA-5098)
 * nodetool repair command now prints progress (CASSANDRA-4767)
 * fix user defined compaction to run against 1.1 data directory (CASSANDRA-5118)
 * Fix CQL3 BATCH authorization caching (CASSANDRA-5145)
 * fix get_count returns incorrect value with TTL (CASSANDRA-5099)
 * better handling for mid-compaction failure (CASSANDRA-5137)
 * convert default marshallers list to map for better readability (CASSANDRA-5109)
 * fix ConcurrentModificationException in getBootstrapSource (CASSANDRA-5170)
 * fix sstable maxtimestamp for row deletes and pre-1.1.1 sstables (CASSANDRA-5153)
 * Fix thread growth on node removal (CASSANDRA-5175)
 * Make Ec2Region's datacenter name configurable (CASSANDRA-5155)


1.2.0
 * Disallow counters in collections (CASSANDRA-5082)
 * cqlsh: add unit tests (CASSANDRA-3920)
 * fix default bloom_filter_fp_chance for LeveledCompactionStrategy (CASSANDRA-5093)
Merged from 1.1:
 * add validation for get_range_slices with start_key and end_token (CASSANDRA-5089)


1.2.0-rc2
 * fix nodetool ownership display with vnodes (CASSANDRA-5065)
 * cqlsh: add DESCRIBE KEYSPACES command (CASSANDRA-5060)
 * Fix potential infinite loop when reloading CFS (CASSANDRA-5064)
 * Fix SimpleAuthorizer example (CASSANDRA-5072)
 * cqlsh: force CL.ONE for tracing and system.schema* queries (CASSANDRA-5070)
 * Includes cassandra-shuffle in the debian package (CASSANDRA-5058)
Merged from 1.1:
 * fix multithreaded compaction deadlock (CASSANDRA-4492)
 * fix temporarily missing schema after upgrade from pre-1.1.5 (CASSANDRA-5061)
 * Fix ALTER TABLE overriding compression options with defaults
   (CASSANDRA-4996, 5066)
 * fix specifying and altering crc_check_chance (CASSANDRA-5053)
 * fix Murmur3Partitioner ownership% calculation (CASSANDRA-5076)
 * Don't expire columns sooner than they should in 2ndary indexes (CASSANDRA-5079)


1.2-rc1
 * rename rpc_timeout settings to request_timeout (CASSANDRA-5027)
 * add BF with 0.1 FP to LCS by default (CASSANDRA-5029)
 * Fix preparing insert queries (CASSANDRA-5016)
 * Fix preparing queries with counter increment (CASSANDRA-5022)
 * Fix preparing updates with collections (CASSANDRA-5017)
 * Don't generate UUID based on other node address (CASSANDRA-5002)
 * Fix message when trying to alter a clustering key type (CASSANDRA-5012)
 * Update IAuthenticator to match the new IAuthorizer (CASSANDRA-5003)
 * Fix inserting only a key in CQL3 (CASSANDRA-5040)
 * Fix CQL3 token() function when used with strings (CASSANDRA-5050)
Merged from 1.1:
 * reduce log spam from invalid counter shards (CASSANDRA-5026)
 * Improve schema propagation performance (CASSANDRA-5025)
 * Fix for IndexHelper.IndexFor throws OOB Exception (CASSANDRA-5030)
 * cqlsh: make it possible to describe thrift CFs (CASSANDRA-4827)
 * cqlsh: fix timestamp formatting on some platforms (CASSANDRA-5046)


1.2-beta3
 * make consistency level configurable in cqlsh (CASSANDRA-4829)
 * fix cqlsh rendering of blob fields (CASSANDRA-4970)
 * fix cqlsh DESCRIBE command (CASSANDRA-4913)
 * save truncation position in system table (CASSANDRA-4906)
 * Move CompressionMetadata off-heap (CASSANDRA-4937)
 * allow CLI to GET cql3 columnfamily data (CASSANDRA-4924)
 * Fix rare race condition in getExpireTimeForEndpoint (CASSANDRA-4402)
 * acquire references to overlapping sstables during compaction so bloom filter
   doesn't get free'd prematurely (CASSANDRA-4934)
 * Don't share slice query filter in CQL3 SelectStatement (CASSANDRA-4928)
 * Separate tracing from Log4J (CASSANDRA-4861)
 * Exclude gcable tombstones from merkle-tree computation (CASSANDRA-4905)
 * Better printing of AbstractBounds for tracing (CASSANDRA-4931)
 * Optimize mostRecentTombstone check in CC.collectAllData (CASSANDRA-4883)
 * Change stream session ID to UUID to avoid collision from same node (CASSANDRA-4813)
 * Use Stats.db when bulk loading if present (CASSANDRA-4957)
 * Skip repair on system_trace and keyspaces with RF=1 (CASSANDRA-4956)
 * (cql3) Remove arbitrary SELECT limit (CASSANDRA-4918)
 * Correctly handle prepared operation on collections (CASSANDRA-4945)
 * Fix CQL3 LIMIT (CASSANDRA-4877)
 * Fix Stress for CQL3 (CASSANDRA-4979)
 * Remove cassandra specific exceptions from JMX interface (CASSANDRA-4893)
 * (CQL3) Force using ALLOW FILTERING on potentially inefficient queries (CASSANDRA-4915)
 * (cql3) Fix adding column when the table has collections (CASSANDRA-4982)
 * (cql3) Fix allowing collections with compact storage (CASSANDRA-4990)
 * (cql3) Refuse ttl/writetime function on collections (CASSANDRA-4992)
 * Replace IAuthority with new IAuthorizer (CASSANDRA-4874)
 * clqsh: fix KEY pseudocolumn escaping when describing Thrift tables
   in CQL3 mode (CASSANDRA-4955)
 * add basic authentication support for Pig CassandraStorage (CASSANDRA-3042)
 * fix CQL2 ALTER TABLE compaction_strategy_class altering (CASSANDRA-4965)
Merged from 1.1:
 * Fall back to old describe_splits if d_s_ex is not available (CASSANDRA-4803)
 * Improve error reporting when streaming ranges fail (CASSANDRA-5009)
 * Fix cqlsh timestamp formatting of timezone info (CASSANDRA-4746)
 * Fix assertion failure with leveled compaction (CASSANDRA-4799)
 * Check for null end_token in get_range_slice (CASSANDRA-4804)
 * Remove all remnants of removed nodes (CASSANDRA-4840)
 * Add aut-reloading of the log4j file in debian package (CASSANDRA-4855)
 * Fix estimated row cache entry size (CASSANDRA-4860)
 * reset getRangeSlice filter after finishing a row for get_paged_slice
   (CASSANDRA-4919)
 * expunge row cache post-truncate (CASSANDRA-4940)
 * Allow static CF definition with compact storage (CASSANDRA-4910)
 * Fix endless loop/compaction of schema_* CFs due to broken timestamps (CASSANDRA-4880)
 * Fix 'wrong class type' assertion in CounterColumn (CASSANDRA-4976)


1.2-beta2
 * fp rate of 1.0 disables BF entirely; LCS defaults to 1.0 (CASSANDRA-4876)
 * off-heap bloom filters for row keys (CASSANDRA_4865)
 * add extension point for sstable components (CASSANDRA-4049)
 * improve tracing output (CASSANDRA-4852, 4862)
 * make TRACE verb droppable (CASSANDRA-4672)
 * fix BulkLoader recognition of CQL3 columnfamilies (CASSANDRA-4755)
 * Sort commitlog segments for replay by id instead of mtime (CASSANDRA-4793)
 * Make hint delivery asynchronous (CASSANDRA-4761)
 * Pluggable Thrift transport factories for CLI and cqlsh (CASSANDRA-4609, 4610)
 * cassandra-cli: allow Double value type to be inserted to a column (CASSANDRA-4661)
 * Add ability to use custom TServerFactory implementations (CASSANDRA-4608)
 * optimize batchlog flushing to skip successful batches (CASSANDRA-4667)
 * include metadata for system keyspace itself in schema tables (CASSANDRA-4416)
 * add check to PropertyFileSnitch to verify presence of location for
   local node (CASSANDRA-4728)
 * add PBSPredictor consistency modeler (CASSANDRA-4261)
 * remove vestiges of Thrift unframed mode (CASSANDRA-4729)
 * optimize single-row PK lookups (CASSANDRA-4710)
 * adjust blockFor calculation to account for pending ranges due to node 
   movement (CASSANDRA-833)
 * Change CQL version to 3.0.0 and stop accepting 3.0.0-beta1 (CASSANDRA-4649)
 * (CQL3) Make prepared statement global instead of per connection 
   (CASSANDRA-4449)
 * Fix scrubbing of CQL3 created tables (CASSANDRA-4685)
 * (CQL3) Fix validation when using counter and regular columns in the same 
   table (CASSANDRA-4706)
 * Fix bug starting Cassandra with simple authentication (CASSANDRA-4648)
 * Add support for batchlog in CQL3 (CASSANDRA-4545, 4738)
 * Add support for multiple column family outputs in CFOF (CASSANDRA-4208)
 * Support repairing only the local DC nodes (CASSANDRA-4747)
 * Use rpc_address for binary protocol and change default port (CASSANDRA-4751)
 * Fix use of collections in prepared statements (CASSANDRA-4739)
 * Store more information into peers table (CASSANDRA-4351, 4814)
 * Configurable bucket size for size tiered compaction (CASSANDRA-4704)
 * Run leveled compaction in parallel (CASSANDRA-4310)
 * Fix potential NPE during CFS reload (CASSANDRA-4786)
 * Composite indexes may miss results (CASSANDRA-4796)
 * Move consistency level to the protocol level (CASSANDRA-4734, 4824)
 * Fix Subcolumn slice ends not respected (CASSANDRA-4826)
 * Fix Assertion error in cql3 select (CASSANDRA-4783)
 * Fix list prepend logic (CQL3) (CASSANDRA-4835)
 * Add booleans as literals in CQL3 (CASSANDRA-4776)
 * Allow renaming PK columns in CQL3 (CASSANDRA-4822)
 * Fix binary protocol NEW_NODE event (CASSANDRA-4679)
 * Fix potential infinite loop in tombstone compaction (CASSANDRA-4781)
 * Remove system tables accounting from schema (CASSANDRA-4850)
 * (cql3) Force provided columns in clustering key order in 
   'CLUSTERING ORDER BY' (CASSANDRA-4881)
 * Fix composite index bug (CASSANDRA-4884)
 * Fix short read protection for CQL3 (CASSANDRA-4882)
 * Add tracing support to the binary protocol (CASSANDRA-4699)
 * (cql3) Don't allow prepared marker inside collections (CASSANDRA-4890)
 * Re-allow order by on non-selected columns (CASSANDRA-4645)
 * Bug when composite index is created in a table having collections (CASSANDRA-4909)
 * log index scan subject in CompositesSearcher (CASSANDRA-4904)
Merged from 1.1:
 * add get[Row|Key]CacheEntries to CacheServiceMBean (CASSANDRA-4859)
 * fix get_paged_slice to wrap to next row correctly (CASSANDRA-4816)
 * fix indexing empty column values (CASSANDRA-4832)
 * allow JdbcDate to compose null Date objects (CASSANDRA-4830)
 * fix possible stackoverflow when compacting 1000s of sstables
   (CASSANDRA-4765)
 * fix wrong leveled compaction progress calculation (CASSANDRA-4807)
 * add a close() method to CRAR to prevent leaking file descriptors (CASSANDRA-4820)
 * fix potential infinite loop in get_count (CASSANDRA-4833)
 * fix compositeType.{get/from}String methods (CASSANDRA-4842)
 * (CQL) fix CREATE COLUMNFAMILY permissions check (CASSANDRA-4864)
 * Fix DynamicCompositeType same type comparison (CASSANDRA-4711)
 * Fix duplicate SSTable reference when stream session failed (CASSANDRA-3306)
 * Allow static CF definition with compact storage (CASSANDRA-4910)
 * Fix endless loop/compaction of schema_* CFs due to broken timestamps (CASSANDRA-4880)
 * Fix 'wrong class type' assertion in CounterColumn (CASSANDRA-4976)


1.2-beta1
 * add atomic_batch_mutate (CASSANDRA-4542, -4635)
 * increase default max_hint_window_in_ms to 3h (CASSANDRA-4632)
 * include message initiation time to replicas so they can more
   accurately drop timed-out requests (CASSANDRA-2858)
 * fix clientutil.jar dependencies (CASSANDRA-4566)
 * optimize WriteResponse (CASSANDRA-4548)
 * new metrics (CASSANDRA-4009)
 * redesign KEYS indexes to avoid read-before-write (CASSANDRA-2897)
 * debug tracing (CASSANDRA-1123)
 * parallelize row cache loading (CASSANDRA-4282)
 * Make compaction, flush JBOD-aware (CASSANDRA-4292)
 * run local range scans on the read stage (CASSANDRA-3687)
 * clean up ioexceptions (CASSANDRA-2116)
 * add disk_failure_policy (CASSANDRA-2118)
 * Introduce new json format with row level deletion (CASSANDRA-4054)
 * remove redundant "name" column from schema_keyspaces (CASSANDRA-4433)
 * improve "nodetool ring" handling of multi-dc clusters (CASSANDRA-3047)
 * update NTS calculateNaturalEndpoints to be O(N log N) (CASSANDRA-3881)
 * split up rpc timeout by operation type (CASSANDRA-2819)
 * rewrite key cache save/load to use only sequential i/o (CASSANDRA-3762)
 * update MS protocol with a version handshake + broadcast address id
   (CASSANDRA-4311)
 * multithreaded hint replay (CASSANDRA-4189)
 * add inter-node message compression (CASSANDRA-3127)
 * remove COPP (CASSANDRA-2479)
 * Track tombstone expiration and compact when tombstone content is
   higher than a configurable threshold, default 20% (CASSANDRA-3442, 4234)
 * update MurmurHash to version 3 (CASSANDRA-2975)
 * (CLI) track elapsed time for `delete' operation (CASSANDRA-4060)
 * (CLI) jline version is bumped to 1.0 to properly  support
   'delete' key function (CASSANDRA-4132)
 * Save IndexSummary into new SSTable 'Summary' component (CASSANDRA-2392, 4289)
 * Add support for range tombstones (CASSANDRA-3708)
 * Improve MessagingService efficiency (CASSANDRA-3617)
 * Avoid ID conflicts from concurrent schema changes (CASSANDRA-3794)
 * Set thrift HSHA server thread limit to unlimited by default (CASSANDRA-4277)
 * Avoids double serialization of CF id in RowMutation messages
   (CASSANDRA-4293)
 * stream compressed sstables directly with java nio (CASSANDRA-4297)
 * Support multiple ranges in SliceQueryFilter (CASSANDRA-3885)
 * Add column metadata to system column families (CASSANDRA-4018)
 * (cql3) Always use composite types by default (CASSANDRA-4329)
 * (cql3) Add support for set, map and list (CASSANDRA-3647)
 * Validate date type correctly (CASSANDRA-4441)
 * (cql3) Allow definitions with only a PK (CASSANDRA-4361)
 * (cql3) Add support for row key composites (CASSANDRA-4179)
 * improve DynamicEndpointSnitch by using reservoir sampling (CASSANDRA-4038)
 * (cql3) Add support for 2ndary indexes (CASSANDRA-3680)
 * (cql3) fix defining more than one PK to be invalid (CASSANDRA-4477)
 * remove schema agreement checking from all external APIs (Thrift, CQL and CQL3) (CASSANDRA-4487)
 * add Murmur3Partitioner and make it default for new installations (CASSANDRA-3772, 4621)
 * (cql3) update pseudo-map syntax to use map syntax (CASSANDRA-4497)
 * Finer grained exceptions hierarchy and provides error code with exceptions (CASSANDRA-3979)
 * Adds events push to binary protocol (CASSANDRA-4480)
 * Rewrite nodetool help (CASSANDRA-2293)
 * Make CQL3 the default for CQL (CASSANDRA-4640)
 * update stress tool to be able to use CQL3 (CASSANDRA-4406)
 * Accept all thrift update on CQL3 cf but don't expose their metadata (CASSANDRA-4377)
 * Replace Throttle with Guava's RateLimiter for HintedHandOff (CASSANDRA-4541)
 * fix counter add/get using CQL2 and CQL3 in stress tool (CASSANDRA-4633)
 * Add sstable count per level to cfstats (CASSANDRA-4537)
 * (cql3) Add ALTER KEYSPACE statement (CASSANDRA-4611)
 * (cql3) Allow defining default consistency levels (CASSANDRA-4448)
 * (cql3) Fix queries using LIMIT missing results (CASSANDRA-4579)
 * fix cross-version gossip messaging (CASSANDRA-4576)
 * added inet data type (CASSANDRA-4627)


1.1.6
 * Wait for writes on synchronous read digest mismatch (CASSANDRA-4792)
 * fix commitlog replay for nanotime-infected sstables (CASSANDRA-4782)
 * preflight check ttl for maximum of 20 years (CASSANDRA-4771)
 * (Pig) fix widerow input with single column rows (CASSANDRA-4789)
 * Fix HH to compact with correct gcBefore, which avoids wiping out
   undelivered hints (CASSANDRA-4772)
 * LCS will merge up to 32 L0 sstables as intended (CASSANDRA-4778)
 * NTS will default unconfigured DC replicas to zero (CASSANDRA-4675)
 * use default consistency level in counter validation if none is
   explicitly provide (CASSANDRA-4700)
 * Improve IAuthority interface by introducing fine-grained
   access permissions and grant/revoke commands (CASSANDRA-4490, 4644)
 * fix assumption error in CLI when updating/describing keyspace 
   (CASSANDRA-4322)
 * Adds offline sstablescrub to debian packaging (CASSANDRA-4642)
 * Automatic fixing of overlapping leveled sstables (CASSANDRA-4644)
 * fix error when using ORDER BY with extended selections (CASSANDRA-4689)
 * (CQL3) Fix validation for IN queries for non-PK cols (CASSANDRA-4709)
 * fix re-created keyspace disappering after 1.1.5 upgrade 
   (CASSANDRA-4698, 4752)
 * (CLI) display elapsed time in 2 fraction digits (CASSANDRA-3460)
 * add authentication support to sstableloader (CASSANDRA-4712)
 * Fix CQL3 'is reversed' logic (CASSANDRA-4716, 4759)
 * (CQL3) Don't return ReversedType in result set metadata (CASSANDRA-4717)
 * Backport adding AlterKeyspace statement (CASSANDRA-4611)
 * (CQL3) Correcty accept upper-case data types (CASSANDRA-4770)
 * Add binary protocol events for schema changes (CASSANDRA-4684)
Merged from 1.0:
 * Switch from NBHM to CHM in MessagingService's callback map, which
   prevents OOM in long-running instances (CASSANDRA-4708)


1.1.5
 * add SecondaryIndex.reload API (CASSANDRA-4581)
 * use millis + atomicint for commitlog segment creation instead of
   nanotime, which has issues under some hypervisors (CASSANDRA-4601)
 * fix FD leak in slice queries (CASSANDRA-4571)
 * avoid recursion in leveled compaction (CASSANDRA-4587)
 * increase stack size under Java7 to 180K
 * Log(info) schema changes (CASSANDRA-4547)
 * Change nodetool setcachecapcity to manipulate global caches (CASSANDRA-4563)
 * (cql3) fix setting compaction strategy (CASSANDRA-4597)
 * fix broken system.schema_* timestamps on system startup (CASSANDRA-4561)
 * fix wrong skip of cache saving (CASSANDRA-4533)
 * Avoid NPE when lost+found is in data dir (CASSANDRA-4572)
 * Respect five-minute flush moratorium after initial CL replay (CASSANDRA-4474)
 * Adds ntp as recommended in debian packaging (CASSANDRA-4606)
 * Configurable transport in CF Record{Reader|Writer} (CASSANDRA-4558)
 * (cql3) fix potential NPE with both equal and unequal restriction (CASSANDRA-4532)
 * (cql3) improves ORDER BY validation (CASSANDRA-4624)
 * Fix potential deadlock during counter writes (CASSANDRA-4578)
 * Fix cql error with ORDER BY when using IN (CASSANDRA-4612)
Merged from 1.0:
 * increase Xss to 160k to accomodate latest 1.6 JVMs (CASSANDRA-4602)
 * fix toString of hint destination tokens (CASSANDRA-4568)
 * Fix multiple values for CurrentLocal NodeID (CASSANDRA-4626)


1.1.4
 * fix offline scrub to catch >= out of order rows (CASSANDRA-4411)
 * fix cassandra-env.sh on RHEL and other non-dash-based systems 
   (CASSANDRA-4494)
Merged from 1.0:
 * (Hadoop) fix setting key length for old-style mapred api (CASSANDRA-4534)
 * (Hadoop) fix iterating through a resultset consisting entirely
   of tombstoned rows (CASSANDRA-4466)


1.1.3
 * (cqlsh) add COPY TO (CASSANDRA-4434)
 * munmap commitlog segments before rename (CASSANDRA-4337)
 * (JMX) rename getRangeKeySample to sampleKeyRange to avoid returning
   multi-MB results as an attribute (CASSANDRA-4452)
 * flush based on data size, not throughput; overwritten columns no 
   longer artificially inflate liveRatio (CASSANDRA-4399)
 * update default commitlog segment size to 32MB and total commitlog
   size to 32/1024 MB for 32/64 bit JVMs, respectively (CASSANDRA-4422)
 * avoid using global partitioner to estimate ranges in index sstables
   (CASSANDRA-4403)
 * restore pre-CASSANDRA-3862 approach to removing expired tombstones
   from row cache during compaction (CASSANDRA-4364)
 * (stress) support for CQL prepared statements (CASSANDRA-3633)
 * Correctly catch exception when Snappy cannot be loaded (CASSANDRA-4400)
 * (cql3) Support ORDER BY when IN condition is given in WHERE clause (CASSANDRA-4327)
 * (cql3) delete "component_index" column on DROP TABLE call (CASSANDRA-4420)
 * change nanoTime() to currentTimeInMillis() in schema related code (CASSANDRA-4432)
 * add a token generation tool (CASSANDRA-3709)
 * Fix LCS bug with sstable containing only 1 row (CASSANDRA-4411)
 * fix "Can't Modify Index Name" problem on CF update (CASSANDRA-4439)
 * Fix assertion error in getOverlappingSSTables during repair (CASSANDRA-4456)
 * fix nodetool's setcompactionthreshold command (CASSANDRA-4455)
 * Ensure compacted files are never used, to avoid counter overcount (CASSANDRA-4436)
Merged from 1.0:
 * Push the validation of secondary index values to the SecondaryIndexManager (CASSANDRA-4240)
 * allow dropping columns shadowed by not-yet-expired supercolumn or row
   tombstones in PrecompactedRow (CASSANDRA-4396)


1.1.2
 * Fix cleanup not deleting index entries (CASSANDRA-4379)
 * Use correct partitioner when saving + loading caches (CASSANDRA-4331)
 * Check schema before trying to export sstable (CASSANDRA-2760)
 * Raise a meaningful exception instead of NPE when PFS encounters
   an unconfigured node + no default (CASSANDRA-4349)
 * fix bug in sstable blacklisting with LCS (CASSANDRA-4343)
 * LCS no longer promotes tiny sstables out of L0 (CASSANDRA-4341)
 * skip tombstones during hint replay (CASSANDRA-4320)
 * fix NPE in compactionstats (CASSANDRA-4318)
 * enforce 1m min keycache for auto (CASSANDRA-4306)
 * Have DeletedColumn.isMFD always return true (CASSANDRA-4307)
 * (cql3) exeption message for ORDER BY constraints said primary filter can be
    an IN clause, which is misleading (CASSANDRA-4319)
 * (cql3) Reject (not yet supported) creation of 2ndardy indexes on tables with
   composite primary keys (CASSANDRA-4328)
 * Set JVM stack size to 160k for java 7 (CASSANDRA-4275)
 * cqlsh: add COPY command to load data from CSV flat files (CASSANDRA-4012)
 * CFMetaData.fromThrift to throw ConfigurationException upon error (CASSANDRA-4353)
 * Use CF comparator to sort indexed columns in SecondaryIndexManager
   (CASSANDRA-4365)
 * add strategy_options to the KSMetaData.toString() output (CASSANDRA-4248)
 * (cql3) fix range queries containing unqueried results (CASSANDRA-4372)
 * (cql3) allow updating column_alias types (CASSANDRA-4041)
 * (cql3) Fix deletion bug (CASSANDRA-4193)
 * Fix computation of overlapping sstable for leveled compaction (CASSANDRA-4321)
 * Improve scrub and allow to run it offline (CASSANDRA-4321)
 * Fix assertionError in StorageService.bulkLoad (CASSANDRA-4368)
 * (cqlsh) add option to authenticate to a keyspace at startup (CASSANDRA-4108)
 * (cqlsh) fix ASSUME functionality (CASSANDRA-4352)
 * Fix ColumnFamilyRecordReader to not return progress > 100% (CASSANDRA-3942)
Merged from 1.0:
 * Set gc_grace on index CF to 0 (CASSANDRA-4314)


1.1.1
 * add populate_io_cache_on_flush option (CASSANDRA-2635)
 * allow larger cache capacities than 2GB (CASSANDRA-4150)
 * add getsstables command to nodetool (CASSANDRA-4199)
 * apply parent CF compaction settings to secondary index CFs (CASSANDRA-4280)
 * preserve commitlog size cap when recycling segments at startup
   (CASSANDRA-4201)
 * (Hadoop) fix split generation regression (CASSANDRA-4259)
 * ignore min/max compactions settings in LCS, while preserving
   behavior that min=max=0 disables autocompaction (CASSANDRA-4233)
 * log number of rows read from saved cache (CASSANDRA-4249)
 * calculate exact size required for cleanup operations (CASSANDRA-1404)
 * avoid blocking additional writes during flush when the commitlog
   gets behind temporarily (CASSANDRA-1991)
 * enable caching on index CFs based on data CF cache setting (CASSANDRA-4197)
 * warn on invalid replication strategy creation options (CASSANDRA-4046)
 * remove [Freeable]Memory finalizers (CASSANDRA-4222)
 * include tombstone size in ColumnFamily.size, which can prevent OOM
   during sudden mass delete operations by yielding a nonzero liveRatio
   (CASSANDRA-3741)
 * Open 1 sstableScanner per level for leveled compaction (CASSANDRA-4142)
 * Optimize reads when row deletion timestamps allow us to restrict
   the set of sstables we check (CASSANDRA-4116)
 * add support for commitlog archiving and point-in-time recovery
   (CASSANDRA-3690)
 * avoid generating redundant compaction tasks during streaming
   (CASSANDRA-4174)
 * add -cf option to nodetool snapshot, and takeColumnFamilySnapshot to
   StorageService mbean (CASSANDRA-556)
 * optimize cleanup to drop entire sstables where possible (CASSANDRA-4079)
 * optimize truncate when autosnapshot is disabled (CASSANDRA-4153)
 * update caches to use byte[] keys to reduce memory overhead (CASSANDRA-3966)
 * add column limit to cli (CASSANDRA-3012, 4098)
 * clean up and optimize DataOutputBuffer, used by CQL compression and
   CompositeType (CASSANDRA-4072)
 * optimize commitlog checksumming (CASSANDRA-3610)
 * identify and blacklist corrupted SSTables from future compactions 
   (CASSANDRA-2261)
 * Move CfDef and KsDef validation out of thrift (CASSANDRA-4037)
 * Expose API to repair a user provided range (CASSANDRA-3912)
 * Add way to force the cassandra-cli to refresh its schema (CASSANDRA-4052)
 * Avoid having replicate on write tasks stacking up at CL.ONE (CASSANDRA-2889)
 * (cql3) Backwards compatibility for composite comparators in non-cql3-aware
   clients (CASSANDRA-4093)
 * (cql3) Fix order by for reversed queries (CASSANDRA-4160)
 * (cql3) Add ReversedType support (CASSANDRA-4004)
 * (cql3) Add timeuuid type (CASSANDRA-4194)
 * (cql3) Minor fixes (CASSANDRA-4185)
 * (cql3) Fix prepared statement in BATCH (CASSANDRA-4202)
 * (cql3) Reduce the list of reserved keywords (CASSANDRA-4186)
 * (cql3) Move max/min compaction thresholds to compaction strategy options
   (CASSANDRA-4187)
 * Fix exception during move when localhost is the only source (CASSANDRA-4200)
 * (cql3) Allow paging through non-ordered partitioner results (CASSANDRA-3771)
 * (cql3) Fix drop index (CASSANDRA-4192)
 * (cql3) Don't return range ghosts anymore (CASSANDRA-3982)
 * fix re-creating Keyspaces/ColumnFamilies with the same name as dropped
   ones (CASSANDRA-4219)
 * fix SecondaryIndex LeveledManifest save upon snapshot (CASSANDRA-4230)
 * fix missing arrayOffset in FBUtilities.hash (CASSANDRA-4250)
 * (cql3) Add name of parameters in CqlResultSet (CASSANDRA-4242)
 * (cql3) Correctly validate order by queries (CASSANDRA-4246)
 * rename stress to cassandra-stress for saner packaging (CASSANDRA-4256)
 * Fix exception on colum metadata with non-string comparator (CASSANDRA-4269)
 * Check for unknown/invalid compression options (CASSANDRA-4266)
 * (cql3) Adds simple access to column timestamp and ttl (CASSANDRA-4217)
 * (cql3) Fix range queries with secondary indexes (CASSANDRA-4257)
 * Better error messages from improper input in cli (CASSANDRA-3865)
 * Try to stop all compaction upon Keyspace or ColumnFamily drop (CASSANDRA-4221)
 * (cql3) Allow keyspace properties to contain hyphens (CASSANDRA-4278)
 * (cql3) Correctly validate keyspace access in create table (CASSANDRA-4296)
 * Avoid deadlock in migration stage (CASSANDRA-3882)
 * Take supercolumn names and deletion info into account in memtable throughput
   (CASSANDRA-4264)
 * Add back backward compatibility for old style replication factor (CASSANDRA-4294)
 * Preserve compatibility with pre-1.1 index queries (CASSANDRA-4262)
Merged from 1.0:
 * Fix super columns bug where cache is not updated (CASSANDRA-4190)
 * fix maxTimestamp to include row tombstones (CASSANDRA-4116)
 * (CLI) properly handle quotes in create/update keyspace commands (CASSANDRA-4129)
 * Avoids possible deadlock during bootstrap (CASSANDRA-4159)
 * fix stress tool that hangs forever on timeout or error (CASSANDRA-4128)
 * stress tool to return appropriate exit code on failure (CASSANDRA-4188)
 * fix compaction NPE when out of disk space and assertions disabled
   (CASSANDRA-3985)
 * synchronize LCS getEstimatedTasks to avoid CME (CASSANDRA-4255)
 * ensure unique streaming session id's (CASSANDRA-4223)
 * kick off background compaction when min/max thresholds change 
   (CASSANDRA-4279)
 * improve ability of STCS.getBuckets to deal with 100s of 1000s of
   sstables, such as when convertinb back from LCS (CASSANDRA-4287)
 * Oversize integer in CQL throws NumberFormatException (CASSANDRA-4291)
 * fix 1.0.x node join to mixed version cluster, other nodes >= 1.1 (CASSANDRA-4195)
 * Fix LCS splitting sstable base on uncompressed size (CASSANDRA-4419)
 * Push the validation of secondary index values to the SecondaryIndexManager (CASSANDRA-4240)
 * Don't purge columns during upgradesstables (CASSANDRA-4462)
 * Make cqlsh work with piping (CASSANDRA-4113)
 * Validate arguments for nodetool decommission (CASSANDRA-4061)
 * Report thrift status in nodetool info (CASSANDRA-4010)


1.1.0-final
 * average a reduced liveRatio estimate with the previous one (CASSANDRA-4065)
 * Allow KS and CF names up to 48 characters (CASSANDRA-4157)
 * fix stress build (CASSANDRA-4140)
 * add time remaining estimate to nodetool compactionstats (CASSANDRA-4167)
 * (cql) fix NPE in cql3 ALTER TABLE (CASSANDRA-4163)
 * (cql) Add support for CL.TWO and CL.THREE in CQL (CASSANDRA-4156)
 * (cql) Fix type in CQL3 ALTER TABLE preventing update (CASSANDRA-4170)
 * (cql) Throw invalid exception from CQL3 on obsolete options (CASSANDRA-4171)
 * (cqlsh) fix recognizing uppercase SELECT keyword (CASSANDRA-4161)
 * Pig: wide row support (CASSANDRA-3909)
Merged from 1.0:
 * avoid streaming empty files with bulk loader if sstablewriter errors out
   (CASSANDRA-3946)


1.1-rc1
 * Include stress tool in binary builds (CASSANDRA-4103)
 * (Hadoop) fix wide row iteration when last row read was deleted
   (CASSANDRA-4154)
 * fix read_repair_chance to really default to 0.1 in the cli (CASSANDRA-4114)
 * Adds caching and bloomFilterFpChange to CQL options (CASSANDRA-4042)
 * Adds posibility to autoconfigure size of the KeyCache (CASSANDRA-4087)
 * fix KEYS index from skipping results (CASSANDRA-3996)
 * Remove sliced_buffer_size_in_kb dead option (CASSANDRA-4076)
 * make loadNewSStable preserve sstable version (CASSANDRA-4077)
 * Respect 1.0 cache settings as much as possible when upgrading 
   (CASSANDRA-4088)
 * relax path length requirement for sstable files when upgrading on 
   non-Windows platforms (CASSANDRA-4110)
 * fix terminination of the stress.java when errors were encountered
   (CASSANDRA-4128)
 * Move CfDef and KsDef validation out of thrift (CASSANDRA-4037)
 * Fix get_paged_slice (CASSANDRA-4136)
 * CQL3: Support slice with exclusive start and stop (CASSANDRA-3785)
Merged from 1.0:
 * support PropertyFileSnitch in bulk loader (CASSANDRA-4145)
 * add auto_snapshot option allowing disabling snapshot before drop/truncate
   (CASSANDRA-3710)
 * allow short snitch names (CASSANDRA-4130)


1.1-beta2
 * rename loaded sstables to avoid conflicts with local snapshots
   (CASSANDRA-3967)
 * start hint replay as soon as FD notifies that the target is back up
   (CASSANDRA-3958)
 * avoid unproductive deserializing of cached rows during compaction
   (CASSANDRA-3921)
 * fix concurrency issues with CQL keyspace creation (CASSANDRA-3903)
 * Show Effective Owership via Nodetool ring <keyspace> (CASSANDRA-3412)
 * Update ORDER BY syntax for CQL3 (CASSANDRA-3925)
 * Fix BulkRecordWriter to not throw NPE if reducer gets no map data from Hadoop (CASSANDRA-3944)
 * Fix bug with counters in super columns (CASSANDRA-3821)
 * Remove deprecated merge_shard_chance (CASSANDRA-3940)
 * add a convenient way to reset a node's schema (CASSANDRA-2963)
 * fix for intermittent SchemaDisagreementException (CASSANDRA-3884)
 * CLI `list <CF>` to limit number of columns and their order (CASSANDRA-3012)
 * ignore deprecated KsDef/CfDef/ColumnDef fields in native schema (CASSANDRA-3963)
 * CLI to report when unsupported column_metadata pair was given (CASSANDRA-3959)
 * reincarnate removed and deprecated KsDef/CfDef attributes (CASSANDRA-3953)
 * Fix race between writes and read for cache (CASSANDRA-3862)
 * perform static initialization of StorageProxy on start-up (CASSANDRA-3797)
 * support trickling fsync() on writes (CASSANDRA-3950)
 * expose counters for unavailable/timeout exceptions given to thrift clients (CASSANDRA-3671)
 * avoid quadratic startup time in LeveledManifest (CASSANDRA-3952)
 * Add type information to new schema_ columnfamilies and remove thrift
   serialization for schema (CASSANDRA-3792)
 * add missing column validator options to the CLI help (CASSANDRA-3926)
 * skip reading saved key cache if CF's caching strategy is NONE or ROWS_ONLY (CASSANDRA-3954)
 * Unify migration code (CASSANDRA-4017)
Merged from 1.0:
 * cqlsh: guess correct version of Python for Arch Linux (CASSANDRA-4090)
 * (CLI) properly handle quotes in create/update keyspace commands (CASSANDRA-4129)
 * Avoids possible deadlock during bootstrap (CASSANDRA-4159)
 * fix stress tool that hangs forever on timeout or error (CASSANDRA-4128)
 * Fix super columns bug where cache is not updated (CASSANDRA-4190)
 * stress tool to return appropriate exit code on failure (CASSANDRA-4188)


1.0.9
 * improve index sampling performance (CASSANDRA-4023)
 * always compact away deleted hints immediately after handoff (CASSANDRA-3955)
 * delete hints from dropped ColumnFamilies on handoff instead of
   erroring out (CASSANDRA-3975)
 * add CompositeType ref to the CLI doc for create/update column family (CASSANDRA-3980)
 * Pig: support Counter ColumnFamilies (CASSANDRA-3973)
 * Pig: Composite column support (CASSANDRA-3684)
 * Avoid NPE during repair when a keyspace has no CFs (CASSANDRA-3988)
 * Fix division-by-zero error on get_slice (CASSANDRA-4000)
 * don't change manifest level for cleanup, scrub, and upgradesstables
   operations under LeveledCompactionStrategy (CASSANDRA-3989, 4112)
 * fix race leading to super columns assertion failure (CASSANDRA-3957)
 * fix NPE on invalid CQL delete command (CASSANDRA-3755)
 * allow custom types in CLI's assume command (CASSANDRA-4081)
 * fix totalBytes count for parallel compactions (CASSANDRA-3758)
 * fix intermittent NPE in get_slice (CASSANDRA-4095)
 * remove unnecessary asserts in native code interfaces (CASSANDRA-4096)
 * Validate blank keys in CQL to avoid assertion errors (CASSANDRA-3612)
 * cqlsh: fix bad decoding of some column names (CASSANDRA-4003)
 * cqlsh: fix incorrect padding with unicode chars (CASSANDRA-4033)
 * Fix EC2 snitch incorrectly reporting region (CASSANDRA-4026)
 * Shut down thrift during decommission (CASSANDRA-4086)
 * Expose nodetool cfhistograms for 2ndary indexes (CASSANDRA-4063)
Merged from 0.8:
 * Fix ConcurrentModificationException in gossiper (CASSANDRA-4019)


1.1-beta1
 * (cqlsh)
   + add SOURCE and CAPTURE commands, and --file option (CASSANDRA-3479)
   + add ALTER COLUMNFAMILY WITH (CASSANDRA-3523)
   + bundle Python dependencies with Cassandra (CASSANDRA-3507)
   + added to Debian package (CASSANDRA-3458)
   + display byte data instead of erroring out on decode failure 
     (CASSANDRA-3874)
 * add nodetool rebuild_index (CASSANDRA-3583)
 * add nodetool rangekeysample (CASSANDRA-2917)
 * Fix streaming too much data during move operations (CASSANDRA-3639)
 * Nodetool and CLI connect to localhost by default (CASSANDRA-3568)
 * Reduce memory used by primary index sample (CASSANDRA-3743)
 * (Hadoop) separate input/output configurations (CASSANDRA-3197, 3765)
 * avoid returning internal Cassandra classes over JMX (CASSANDRA-2805)
 * add row-level isolation via SnapTree (CASSANDRA-2893)
 * Optimize key count estimation when opening sstable on startup
   (CASSANDRA-2988)
 * multi-dc replication optimization supporting CL > ONE (CASSANDRA-3577)
 * add command to stop compactions (CASSANDRA-1740, 3566, 3582)
 * multithreaded streaming (CASSANDRA-3494)
 * removed in-tree redhat spec (CASSANDRA-3567)
 * "defragment" rows for name-based queries under STCS, again (CASSANDRA-2503)
 * Recycle commitlog segments for improved performance 
   (CASSANDRA-3411, 3543, 3557, 3615)
 * update size-tiered compaction to prioritize small tiers (CASSANDRA-2407)
 * add message expiration logic to OutboundTcpConnection (CASSANDRA-3005)
 * off-heap cache to use sun.misc.Unsafe instead of JNA (CASSANDRA-3271)
 * EACH_QUORUM is only supported for writes (CASSANDRA-3272)
 * replace compactionlock use in schema migration by checking CFS.isValid
   (CASSANDRA-3116)
 * recognize that "SELECT first ... *" isn't really "SELECT *" (CASSANDRA-3445)
 * Use faster bytes comparison (CASSANDRA-3434)
 * Bulk loader is no longer a fat client, (HADOOP) bulk load output format
   (CASSANDRA-3045)
 * (Hadoop) add support for KeyRange.filter
 * remove assumption that keys and token are in bijection
   (CASSANDRA-1034, 3574, 3604)
 * always remove endpoints from delevery queue in HH (CASSANDRA-3546)
 * fix race between cf flush and its 2ndary indexes flush (CASSANDRA-3547)
 * fix potential race in AES when a repair fails (CASSANDRA-3548)
 * Remove columns shadowed by a deleted container even when we cannot purge
   (CASSANDRA-3538)
 * Improve memtable slice iteration performance (CASSANDRA-3545)
 * more efficient allocation of small bloom filters (CASSANDRA-3618)
 * Use separate writer thread in SSTableSimpleUnsortedWriter (CASSANDRA-3619)
 * fsync the directory after new sstable or commitlog segment are created (CASSANDRA-3250)
 * fix minor issues reported by FindBugs (CASSANDRA-3658)
 * global key/row caches (CASSANDRA-3143, 3849)
 * optimize memtable iteration during range scan (CASSANDRA-3638)
 * introduce 'crc_check_chance' in CompressionParameters to support
   a checksum percentage checking chance similarly to read-repair (CASSANDRA-3611)
 * a way to deactivate global key/row cache on per-CF basis (CASSANDRA-3667)
 * fix LeveledCompactionStrategy broken because of generation pre-allocation
   in LeveledManifest (CASSANDRA-3691)
 * finer-grained control over data directories (CASSANDRA-2749)
 * Fix ClassCastException during hinted handoff (CASSANDRA-3694)
 * Upgrade Thrift to 0.7 (CASSANDRA-3213)
 * Make stress.java insert operation to use microseconds (CASSANDRA-3725)
 * Allows (internally) doing a range query with a limit of columns instead of
   rows (CASSANDRA-3742)
 * Allow rangeSlice queries to be start/end inclusive/exclusive (CASSANDRA-3749)
 * Fix BulkLoader to support new SSTable layout and add stream
   throttling to prevent an NPE when there is no yaml config (CASSANDRA-3752)
 * Allow concurrent schema migrations (CASSANDRA-1391, 3832)
 * Add SnapshotCommand to trigger snapshot on remote node (CASSANDRA-3721)
 * Make CFMetaData conversions to/from thrift/native schema inverses
   (CASSANDRA_3559)
 * Add initial code for CQL 3.0-beta (CASSANDRA-2474, 3781, 3753)
 * Add wide row support for ColumnFamilyInputFormat (CASSANDRA-3264)
 * Allow extending CompositeType comparator (CASSANDRA-3657)
 * Avoids over-paging during get_count (CASSANDRA-3798)
 * Add new command to rebuild a node without (repair) merkle tree calculations
   (CASSANDRA-3483, 3922)
 * respect not only row cache capacity but caching mode when
   trying to read data (CASSANDRA-3812)
 * fix system tests (CASSANDRA-3827)
 * CQL support for altering row key type in ALTER TABLE (CASSANDRA-3781)
 * turn compression on by default (CASSANDRA-3871)
 * make hexToBytes refuse invalid input (CASSANDRA-2851)
 * Make secondary indexes CF inherit compression and compaction from their
   parent CF (CASSANDRA-3877)
 * Finish cleanup up tombstone purge code (CASSANDRA-3872)
 * Avoid NPE on aboarted stream-out sessions (CASSANDRA-3904)
 * BulkRecordWriter throws NPE for counter columns (CASSANDRA-3906)
 * Support compression using BulkWriter (CASSANDRA-3907)


1.0.8
 * fix race between cleanup and flush on secondary index CFSes (CASSANDRA-3712)
 * avoid including non-queried nodes in rangeslice read repair
   (CASSANDRA-3843)
 * Only snapshot CF being compacted for snapshot_before_compaction 
   (CASSANDRA-3803)
 * Log active compactions in StatusLogger (CASSANDRA-3703)
 * Compute more accurate compaction score per level (CASSANDRA-3790)
 * Return InvalidRequest when using a keyspace that doesn't exist
   (CASSANDRA-3764)
 * disallow user modification of System keyspace (CASSANDRA-3738)
 * allow using sstable2json on secondary index data (CASSANDRA-3738)
 * (cqlsh) add DESCRIBE COLUMNFAMILIES (CASSANDRA-3586)
 * (cqlsh) format blobs correctly and use colors to improve output
   readability (CASSANDRA-3726)
 * synchronize BiMap of bootstrapping tokens (CASSANDRA-3417)
 * show index options in CLI (CASSANDRA-3809)
 * add optional socket timeout for streaming (CASSANDRA-3838)
 * fix truncate not to leave behind non-CFS backed secondary indexes
   (CASSANDRA-3844)
 * make CLI `show schema` to use output stream directly instead
   of StringBuilder (CASSANDRA-3842)
 * remove the wait on hint future during write (CASSANDRA-3870)
 * (cqlsh) ignore missing CfDef opts (CASSANDRA-3933)
 * (cqlsh) look for cqlshlib relative to realpath (CASSANDRA-3767)
 * Fix short read protection (CASSANDRA-3934)
 * Make sure infered and actual schema match (CASSANDRA-3371)
 * Fix NPE during HH delivery (CASSANDRA-3677)
 * Don't put boostrapping node in 'hibernate' status (CASSANDRA-3737)
 * Fix double quotes in windows bat files (CASSANDRA-3744)
 * Fix bad validator lookup (CASSANDRA-3789)
 * Fix soft reset in EC2MultiRegionSnitch (CASSANDRA-3835)
 * Don't leave zombie connections with THSHA thrift server (CASSANDRA-3867)
 * (cqlsh) fix deserialization of data (CASSANDRA-3874)
 * Fix removetoken force causing an inconsistent state (CASSANDRA-3876)
 * Fix ahndling of some types with Pig (CASSANDRA-3886)
 * Don't allow to drop the system keyspace (CASSANDRA-3759)
 * Make Pig deletes disabled by default and configurable (CASSANDRA-3628)
Merged from 0.8:
 * (Pig) fix CassandraStorage to use correct comparator in Super ColumnFamily
   case (CASSANDRA-3251)
 * fix thread safety issues in commitlog replay, primarily affecting
   systems with many (100s) of CF definitions (CASSANDRA-3751)
 * Fix relevant tombstone ignored with super columns (CASSANDRA-3875)


1.0.7
 * fix regression in HH page size calculation (CASSANDRA-3624)
 * retry failed stream on IOException (CASSANDRA-3686)
 * allow configuring bloom_filter_fp_chance (CASSANDRA-3497)
 * attempt hint delivery every ten minutes, or when failure detector
   notifies us that a node is back up, whichever comes first.  hint
   handoff throttle delay default changed to 1ms, from 50 (CASSANDRA-3554)
 * add nodetool setstreamthroughput (CASSANDRA-3571)
 * fix assertion when dropping a columnfamily with no sstables (CASSANDRA-3614)
 * more efficient allocation of small bloom filters (CASSANDRA-3618)
 * CLibrary.createHardLinkWithExec() to check for errors (CASSANDRA-3101)
 * Avoid creating empty and non cleaned writer during compaction (CASSANDRA-3616)
 * stop thrift service in shutdown hook so we can quiesce MessagingService
   (CASSANDRA-3335)
 * (CQL) compaction_strategy_options and compression_parameters for
   CREATE COLUMNFAMILY statement (CASSANDRA-3374)
 * Reset min/max compaction threshold when creating size tiered compaction
   strategy (CASSANDRA-3666)
 * Don't ignore IOException during compaction (CASSANDRA-3655)
 * Fix assertion error for CF with gc_grace=0 (CASSANDRA-3579)
 * Shutdown ParallelCompaction reducer executor after use (CASSANDRA-3711)
 * Avoid < 0 value for pending tasks in leveled compaction (CASSANDRA-3693)
 * (Hadoop) Support TimeUUID in Pig CassandraStorage (CASSANDRA-3327)
 * Check schema is ready before continuing boostrapping (CASSANDRA-3629)
 * Catch overflows during parsing of chunk_length_kb (CASSANDRA-3644)
 * Improve stream protocol mismatch errors (CASSANDRA-3652)
 * Avoid multiple thread doing HH to the same target (CASSANDRA-3681)
 * Add JMX property for rp_timeout_in_ms (CASSANDRA-2940)
 * Allow DynamicCompositeType to compare component of different types
   (CASSANDRA-3625)
 * Flush non-cfs backed secondary indexes (CASSANDRA-3659)
 * Secondary Indexes should report memory consumption (CASSANDRA-3155)
 * fix for SelectStatement start/end key are not set correctly
   when a key alias is involved (CASSANDRA-3700)
 * fix CLI `show schema` command insert of an extra comma in
   column_metadata (CASSANDRA-3714)
Merged from 0.8:
 * avoid logging (harmless) exception when GC takes < 1ms (CASSANDRA-3656)
 * prevent new nodes from thinking down nodes are up forever (CASSANDRA-3626)
 * use correct list of replicas for LOCAL_QUORUM reads when read repair
   is disabled (CASSANDRA-3696)
 * block on flush before compacting hints (may prevent OOM) (CASSANDRA-3733)


1.0.6
 * (CQL) fix cqlsh support for replicate_on_write (CASSANDRA-3596)
 * fix adding to leveled manifest after streaming (CASSANDRA-3536)
 * filter out unavailable cipher suites when using encryption (CASSANDRA-3178)
 * (HADOOP) add old-style api support for CFIF and CFRR (CASSANDRA-2799)
 * Support TimeUUIDType column names in Stress.java tool (CASSANDRA-3541)
 * (CQL) INSERT/UPDATE/DELETE/TRUNCATE commands should allow CF names to
   be qualified by keyspace (CASSANDRA-3419)
 * always remove endpoints from delevery queue in HH (CASSANDRA-3546)
 * fix race between cf flush and its 2ndary indexes flush (CASSANDRA-3547)
 * fix potential race in AES when a repair fails (CASSANDRA-3548)
 * fix default value validation usage in CLI SET command (CASSANDRA-3553)
 * Optimize componentsFor method for compaction and startup time
   (CASSANDRA-3532)
 * (CQL) Proper ColumnFamily metadata validation on CREATE COLUMNFAMILY 
   (CASSANDRA-3565)
 * fix compression "chunk_length_kb" option to set correct kb value for 
   thrift/avro (CASSANDRA-3558)
 * fix missing response during range slice repair (CASSANDRA-3551)
 * 'describe ring' moved from CLI to nodetool and available through JMX (CASSANDRA-3220)
 * add back partitioner to sstable metadata (CASSANDRA-3540)
 * fix NPE in get_count for counters (CASSANDRA-3601)
Merged from 0.8:
 * remove invalid assertion that table was opened before dropping it
   (CASSANDRA-3580)
 * range and index scans now only send requests to enough replicas to
   satisfy requested CL + RR (CASSANDRA-3598)
 * use cannonical host for local node in nodetool info (CASSANDRA-3556)
 * remove nonlocal DC write optimization since it only worked with
   CL.ONE or CL.LOCAL_QUORUM (CASSANDRA-3577, 3585)
 * detect misuses of CounterColumnType (CASSANDRA-3422)
 * turn off string interning in json2sstable, take 2 (CASSANDRA-2189)
 * validate compression parameters on add/update of the ColumnFamily 
   (CASSANDRA-3573)
 * Check for 0.0.0.0 is incorrect in CFIF (CASSANDRA-3584)
 * Increase vm.max_map_count in debian packaging (CASSANDRA-3563)
 * gossiper will never add itself to saved endpoints (CASSANDRA-3485)


1.0.5
 * revert CASSANDRA-3407 (see CASSANDRA-3540)
 * fix assertion error while forwarding writes to local nodes (CASSANDRA-3539)


1.0.4
 * fix self-hinting of timed out read repair updates and make hinted handoff
   less prone to OOMing a coordinator (CASSANDRA-3440)
 * expose bloom filter sizes via JMX (CASSANDRA-3495)
 * enforce RP tokens 0..2**127 (CASSANDRA-3501)
 * canonicalize paths exposed through JMX (CASSANDRA-3504)
 * fix "liveSize" stat when sstables are removed (CASSANDRA-3496)
 * add bloom filter FP rates to nodetool cfstats (CASSANDRA-3347)
 * record partitioner in sstable metadata component (CASSANDRA-3407)
 * add new upgradesstables nodetool command (CASSANDRA-3406)
 * skip --debug requirement to see common exceptions in CLI (CASSANDRA-3508)
 * fix incorrect query results due to invalid max timestamp (CASSANDRA-3510)
 * make sstableloader recognize compressed sstables (CASSANDRA-3521)
 * avoids race in OutboundTcpConnection in multi-DC setups (CASSANDRA-3530)
 * use SETLOCAL in cassandra.bat (CASSANDRA-3506)
 * fix ConcurrentModificationException in Table.all() (CASSANDRA-3529)
Merged from 0.8:
 * fix concurrence issue in the FailureDetector (CASSANDRA-3519)
 * fix array out of bounds error in counter shard removal (CASSANDRA-3514)
 * avoid dropping tombstones when they might still be needed to shadow
   data in a different sstable (CASSANDRA-2786)


1.0.3
 * revert name-based query defragmentation aka CASSANDRA-2503 (CASSANDRA-3491)
 * fix invalidate-related test failures (CASSANDRA-3437)
 * add next-gen cqlsh to bin/ (CASSANDRA-3188, 3131, 3493)
 * (CQL) fix handling of rows with no columns (CASSANDRA-3424, 3473)
 * fix querying supercolumns by name returning only a subset of
   subcolumns or old subcolumn versions (CASSANDRA-3446)
 * automatically compute sha1 sum for uncompressed data files (CASSANDRA-3456)
 * fix reading metadata/statistics component for version < h (CASSANDRA-3474)
 * add sstable forward-compatibility (CASSANDRA-3478)
 * report compression ratio in CFSMBean (CASSANDRA-3393)
 * fix incorrect size exception during streaming of counters (CASSANDRA-3481)
 * (CQL) fix for counter decrement syntax (CASSANDRA-3418)
 * Fix race introduced by CASSANDRA-2503 (CASSANDRA-3482)
 * Fix incomplete deletion of delivered hints (CASSANDRA-3466)
 * Avoid rescheduling compactions when no compaction was executed 
   (CASSANDRA-3484)
 * fix handling of the chunk_length_kb compression options (CASSANDRA-3492)
Merged from 0.8:
 * fix updating CF row_cache_provider (CASSANDRA-3414)
 * CFMetaData.convertToThrift method to set RowCacheProvider (CASSANDRA-3405)
 * acquire compactionlock during truncate (CASSANDRA-3399)
 * fix displaying cfdef entries for super columnfamilies (CASSANDRA-3415)
 * Make counter shard merging thread safe (CASSANDRA-3178)
 * Revert CASSANDRA-2855
 * Fix bug preventing the use of efficient cross-DC writes (CASSANDRA-3472)
 * `describe ring` command for CLI (CASSANDRA-3220)
 * (Hadoop) skip empty rows when entire row is requested, redux (CASSANDRA-2855)


1.0.2
 * "defragment" rows for name-based queries under STCS (CASSANDRA-2503)
 * Add timing information to cassandra-cli GET/SET/LIST queries (CASSANDRA-3326)
 * Only create one CompressionMetadata object per sstable (CASSANDRA-3427)
 * cleanup usage of StorageService.setMode() (CASSANDRA-3388)
 * Avoid large array allocation for compressed chunk offsets (CASSANDRA-3432)
 * fix DecimalType bytebuffer marshalling (CASSANDRA-3421)
 * fix bug that caused first column in per row indexes to be ignored 
   (CASSANDRA-3441)
 * add JMX call to clean (failed) repair sessions (CASSANDRA-3316)
 * fix sstableloader reference acquisition bug (CASSANDRA-3438)
 * fix estimated row size regression (CASSANDRA-3451)
 * make sure we don't return more columns than asked (CASSANDRA-3303, 3395)
Merged from 0.8:
 * acquire compactionlock during truncate (CASSANDRA-3399)
 * fix displaying cfdef entries for super columnfamilies (CASSANDRA-3415)


1.0.1
 * acquire references during index build to prevent delete problems
   on Windows (CASSANDRA-3314)
 * describe_ring should include datacenter/topology information (CASSANDRA-2882)
 * Thrift sockets are not properly buffered (CASSANDRA-3261)
 * performance improvement for bytebufferutil compare function (CASSANDRA-3286)
 * add system.versions ColumnFamily (CASSANDRA-3140)
 * reduce network copies (CASSANDRA-3333, 3373)
 * limit nodetool to 32MB of heap (CASSANDRA-3124)
 * (CQL) update parser to accept "timestamp" instead of "date" (CASSANDRA-3149)
 * Fix CLI `show schema` to include "compression_options" (CASSANDRA-3368)
 * Snapshot to include manifest under LeveledCompactionStrategy (CASSANDRA-3359)
 * (CQL) SELECT query should allow CF name to be qualified by keyspace (CASSANDRA-3130)
 * (CQL) Fix internal application error specifying 'using consistency ...'
   in lower case (CASSANDRA-3366)
 * fix Deflate compression when compression actually makes the data bigger
   (CASSANDRA-3370)
 * optimize UUIDGen to avoid lock contention on InetAddress.getLocalHost 
   (CASSANDRA-3387)
 * tolerate index being dropped mid-mutation (CASSANDRA-3334, 3313)
 * CompactionManager is now responsible for checking for new candidates
   post-task execution, enabling more consistent leveled compaction 
   (CASSANDRA-3391)
 * Cache HSHA threads (CASSANDRA-3372)
 * use CF/KS names as snapshot prefix for drop + truncate operations
   (CASSANDRA-2997)
 * Break bloom filters up to avoid heap fragmentation (CASSANDRA-2466)
 * fix cassandra hanging on jsvc stop (CASSANDRA-3302)
 * Avoid leveled compaction getting blocked on errors (CASSANDRA-3408)
 * Make reloading the compaction strategy safe (CASSANDRA-3409)
 * ignore 0.8 hints even if compaction begins before we try to purge
   them (CASSANDRA-3385)
 * remove procrun (bin\daemon) from Cassandra source tree and 
   artifacts (CASSANDRA-3331)
 * make cassandra compile under JDK7 (CASSANDRA-3275)
 * remove dependency of clientutil.jar to FBUtilities (CASSANDRA-3299)
 * avoid truncation errors by using long math on long values (CASSANDRA-3364)
 * avoid clock drift on some Windows machine (CASSANDRA-3375)
 * display cache provider in cli 'describe keyspace' command (CASSANDRA-3384)
 * fix incomplete topology information in describe_ring (CASSANDRA-3403)
 * expire dead gossip states based on time (CASSANDRA-2961)
 * improve CompactionTask extensibility (CASSANDRA-3330)
 * Allow one leveled compaction task to kick off another (CASSANDRA-3363)
 * allow encryption only between datacenters (CASSANDRA-2802)
Merged from 0.8:
 * fix truncate allowing data to be replayed post-restart (CASSANDRA-3297)
 * make iwriter final in IndexWriter to avoid NPE (CASSANDRA-2863)
 * (CQL) update grammar to require key clause in DELETE statement
   (CASSANDRA-3349)
 * (CQL) allow numeric keyspace names in USE statement (CASSANDRA-3350)
 * (Hadoop) skip empty rows when slicing the entire row (CASSANDRA-2855)
 * Fix handling of tombstone by SSTableExport/Import (CASSANDRA-3357)
 * fix ColumnIndexer to use long offsets (CASSANDRA-3358)
 * Improved CLI exceptions (CASSANDRA-3312)
 * Fix handling of tombstone by SSTableExport/Import (CASSANDRA-3357)
 * Only count compaction as active (for throttling) when they have
   successfully acquired the compaction lock (CASSANDRA-3344)
 * Display CLI version string on startup (CASSANDRA-3196)
 * (Hadoop) make CFIF try rpc_address or fallback to listen_address
   (CASSANDRA-3214)
 * (Hadoop) accept comma delimited lists of initial thrift connections
   (CASSANDRA-3185)
 * ColumnFamily min_compaction_threshold should be >= 2 (CASSANDRA-3342)
 * (Pig) add 0.8+ types and key validation type in schema (CASSANDRA-3280)
 * Fix completely removing column metadata using CLI (CASSANDRA-3126)
 * CLI `describe cluster;` output should be on separate lines for separate versions
   (CASSANDRA-3170)
 * fix changing durable_writes keyspace option during CF creation
   (CASSANDRA-3292)
 * avoid locking on update when no indexes are involved (CASSANDRA-3386)
 * fix assertionError during repair with ordered partitioners (CASSANDRA-3369)
 * correctly serialize key_validation_class for avro (CASSANDRA-3391)
 * don't expire counter tombstone after streaming (CASSANDRA-3394)
 * prevent nodes that failed to join from hanging around forever 
   (CASSANDRA-3351)
 * remove incorrect optimization from slice read path (CASSANDRA-3390)
 * Fix race in AntiEntropyService (CASSANDRA-3400)


1.0.0-final
 * close scrubbed sstable fd before deleting it (CASSANDRA-3318)
 * fix bug preventing obsolete commitlog segments from being removed
   (CASSANDRA-3269)
 * tolerate whitespace in seed CDL (CASSANDRA-3263)
 * Change default heap thresholds to max(min(1/2 ram, 1G), min(1/4 ram, 8GB))
   (CASSANDRA-3295)
 * Fix broken CompressedRandomAccessReaderTest (CASSANDRA-3298)
 * (CQL) fix type information returned for wildcard queries (CASSANDRA-3311)
 * add estimated tasks to LeveledCompactionStrategy (CASSANDRA-3322)
 * avoid including compaction cache-warming in keycache stats (CASSANDRA-3325)
 * run compaction and hinted handoff threads at MIN_PRIORITY (CASSANDRA-3308)
 * default hsha thrift server to cpu core count in rpc pool (CASSANDRA-3329)
 * add bin\daemon to binary tarball for Windows service (CASSANDRA-3331)
 * Fix places where uncompressed size of sstables was use in place of the
   compressed one (CASSANDRA-3338)
 * Fix hsha thrift server (CASSANDRA-3346)
 * Make sure repair only stream needed sstables (CASSANDRA-3345)


1.0.0-rc2
 * Log a meaningful warning when a node receives a message for a repair session
   that doesn't exist anymore (CASSANDRA-3256)
 * test for NUMA policy support as well as numactl presence (CASSANDRA-3245)
 * Fix FD leak when internode encryption is enabled (CASSANDRA-3257)
 * Remove incorrect assertion in mergeIterator (CASSANDRA-3260)
 * FBUtilities.hexToBytes(String) to throw NumberFormatException when string
   contains non-hex characters (CASSANDRA-3231)
 * Keep SimpleSnitch proximity ordering unchanged from what the Strategy
   generates, as intended (CASSANDRA-3262)
 * remove Scrub from compactionstats when finished (CASSANDRA-3255)
 * fix counter entry in jdbc TypesMap (CASSANDRA-3268)
 * fix full queue scenario for ParallelCompactionIterator (CASSANDRA-3270)
 * fix bootstrap process (CASSANDRA-3285)
 * don't try delivering hints if when there isn't any (CASSANDRA-3176)
 * CLI documentation change for ColumnFamily `compression_options` (CASSANDRA-3282)
 * ignore any CF ids sent by client for adding CF/KS (CASSANDRA-3288)
 * remove obsolete hints on first startup (CASSANDRA-3291)
 * use correct ISortedColumns for time-optimized reads (CASSANDRA-3289)
 * Evict gossip state immediately when a token is taken over by a new IP 
   (CASSANDRA-3259)


1.0.0-rc1
 * Update CQL to generate microsecond timestamps by default (CASSANDRA-3227)
 * Fix counting CFMetadata towards Memtable liveRatio (CASSANDRA-3023)
 * Kill server on wrapped OOME such as from FileChannel.map (CASSANDRA-3201)
 * remove unnecessary copy when adding to row cache (CASSANDRA-3223)
 * Log message when a full repair operation completes (CASSANDRA-3207)
 * Fix streamOutSession keeping sstables references forever if the remote end
   dies (CASSANDRA-3216)
 * Remove dynamic_snitch boolean from example configuration (defaulting to 
   true) and set default badness threshold to 0.1 (CASSANDRA-3229)
 * Base choice of random or "balanced" token on bootstrap on whether
   schema definitions were found (CASSANDRA-3219)
 * Fixes for LeveledCompactionStrategy score computation, prioritization,
   scheduling, and performance (CASSANDRA-3224, 3234)
 * parallelize sstable open at server startup (CASSANDRA-2988)
 * fix handling of exceptions writing to OutboundTcpConnection (CASSANDRA-3235)
 * Allow using quotes in "USE <keyspace>;" CLI command (CASSANDRA-3208)
 * Don't allow any cache loading exceptions to halt startup (CASSANDRA-3218)
 * Fix sstableloader --ignores option (CASSANDRA-3247)
 * File descriptor limit increased in packaging (CASSANDRA-3206)
 * Fix deadlock in commit log during flush (CASSANDRA-3253) 


1.0.0-beta1
 * removed binarymemtable (CASSANDRA-2692)
 * add commitlog_total_space_in_mb to prevent fragmented logs (CASSANDRA-2427)
 * removed commitlog_rotation_threshold_in_mb configuration (CASSANDRA-2771)
 * make AbstractBounds.normalize de-overlapp overlapping ranges (CASSANDRA-2641)
 * replace CollatingIterator, ReducingIterator with MergeIterator 
   (CASSANDRA-2062)
 * Fixed the ability to set compaction strategy in cli using create column 
   family command (CASSANDRA-2778)
 * clean up tmp files after failed compaction (CASSANDRA-2468)
 * restrict repair streaming to specific columnfamilies (CASSANDRA-2280)
 * don't bother persisting columns shadowed by a row tombstone (CASSANDRA-2589)
 * reset CF and SC deletion times after gc_grace (CASSANDRA-2317)
 * optimize away seek when compacting wide rows (CASSANDRA-2879)
 * single-pass streaming (CASSANDRA-2677, 2906, 2916, 3003)
 * use reference counting for deleting sstables instead of relying on GC
   (CASSANDRA-2521, 3179)
 * store hints as serialized mutations instead of pointers to data row
   (CASSANDRA-2045)
 * store hints in the coordinator node instead of in the closest replica 
   (CASSANDRA-2914)
 * add row_cache_keys_to_save CF option (CASSANDRA-1966)
 * check column family validity in nodetool repair (CASSANDRA-2933)
 * use lazy initialization instead of class initialization in NodeId
   (CASSANDRA-2953)
 * add paging to get_count (CASSANDRA-2894)
 * fix "short reads" in [multi]get (CASSANDRA-2643, 3157, 3192)
 * add optional compression for sstables (CASSANDRA-47, 2994, 3001, 3128)
 * add scheduler JMX metrics (CASSANDRA-2962)
 * add block level checksum for compressed data (CASSANDRA-1717)
 * make column family backed column map pluggable and introduce unsynchronized
   ArrayList backed one to speedup reads (CASSANDRA-2843, 3165, 3205)
 * refactoring of the secondary index api (CASSANDRA-2982)
 * make CL > ONE reads wait for digest reconciliation before returning
   (CASSANDRA-2494)
 * fix missing logging for some exceptions (CASSANDRA-2061)
 * refactor and optimize ColumnFamilyStore.files(...) and Descriptor.fromFilename(String)
   and few other places responsible for work with SSTable files (CASSANDRA-3040)
 * Stop reading from sstables once we know we have the most recent columns,
   for query-by-name requests (CASSANDRA-2498)
 * Add query-by-column mode to stress.java (CASSANDRA-3064)
 * Add "install" command to cassandra.bat (CASSANDRA-292)
 * clean up KSMetadata, CFMetadata from unnecessary
   Thrift<->Avro conversion methods (CASSANDRA-3032)
 * Add timeouts to client request schedulers (CASSANDRA-3079, 3096)
 * Cli to use hashes rather than array of hashes for strategy options (CASSANDRA-3081)
 * LeveledCompactionStrategy (CASSANDRA-1608, 3085, 3110, 3087, 3145, 3154, 3182)
 * Improvements of the CLI `describe` command (CASSANDRA-2630)
 * reduce window where dropped CF sstables may not be deleted (CASSANDRA-2942)
 * Expose gossip/FD info to JMX (CASSANDRA-2806)
 * Fix streaming over SSL when compressed SSTable involved (CASSANDRA-3051)
 * Add support for pluggable secondary index implementations (CASSANDRA-3078)
 * remove compaction_thread_priority setting (CASSANDRA-3104)
 * generate hints for replicas that timeout, not just replicas that are known
   to be down before starting (CASSANDRA-2034)
 * Add throttling for internode streaming (CASSANDRA-3080)
 * make the repair of a range repair all replica (CASSANDRA-2610, 3194)
 * expose the ability to repair the first range (as returned by the
   partitioner) of a node (CASSANDRA-2606)
 * Streams Compression (CASSANDRA-3015)
 * add ability to use multiple threads during a single compaction
   (CASSANDRA-2901)
 * make AbstractBounds.normalize support overlapping ranges (CASSANDRA-2641)
 * fix of the CQL count() behavior (CASSANDRA-3068)
 * use TreeMap backed column families for the SSTable simple writers
   (CASSANDRA-3148)
 * fix inconsistency of the CLI syntax when {} should be used instead of [{}]
   (CASSANDRA-3119)
 * rename CQL type names to match expected SQL behavior (CASSANDRA-3149, 3031)
 * Arena-based allocation for memtables (CASSANDRA-2252, 3162, 3163, 3168)
 * Default RR chance to 0.1 (CASSANDRA-3169)
 * Add RowLevel support to secondary index API (CASSANDRA-3147)
 * Make SerializingCacheProvider the default if JNA is available (CASSANDRA-3183)
 * Fix backwards compatibilty for CQL memtable properties (CASSANDRA-3190)
 * Add five-minute delay before starting compactions on a restarted server
   (CASSANDRA-3181)
 * Reduce copies done for intra-host messages (CASSANDRA-1788, 3144)
 * support of compaction strategy option for stress.java (CASSANDRA-3204)
 * make memtable throughput and column count thresholds no-ops (CASSANDRA-2449)
 * Return schema information along with the resultSet in CQL (CASSANDRA-2734)
 * Add new DecimalType (CASSANDRA-2883)
 * Fix assertion error in RowRepairResolver (CASSANDRA-3156)
 * Reduce unnecessary high buffer sizes (CASSANDRA-3171)
 * Pluggable compaction strategy (CASSANDRA-1610)
 * Add new broadcast_address config option (CASSANDRA-2491)


0.8.7
 * Kill server on wrapped OOME such as from FileChannel.map (CASSANDRA-3201)
 * Allow using quotes in "USE <keyspace>;" CLI command (CASSANDRA-3208)
 * Log message when a full repair operation completes (CASSANDRA-3207)
 * Don't allow any cache loading exceptions to halt startup (CASSANDRA-3218)
 * Fix sstableloader --ignores option (CASSANDRA-3247)
 * File descriptor limit increased in packaging (CASSANDRA-3206)
 * Log a meaningfull warning when a node receive a message for a repair session
   that doesn't exist anymore (CASSANDRA-3256)
 * Fix FD leak when internode encryption is enabled (CASSANDRA-3257)
 * FBUtilities.hexToBytes(String) to throw NumberFormatException when string
   contains non-hex characters (CASSANDRA-3231)
 * Keep SimpleSnitch proximity ordering unchanged from what the Strategy
   generates, as intended (CASSANDRA-3262)
 * remove Scrub from compactionstats when finished (CASSANDRA-3255)
 * Fix tool .bat files when CASSANDRA_HOME contains spaces (CASSANDRA-3258)
 * Force flush of status table when removing/updating token (CASSANDRA-3243)
 * Evict gossip state immediately when a token is taken over by a new IP (CASSANDRA-3259)
 * Fix bug where the failure detector can take too long to mark a host
   down (CASSANDRA-3273)
 * (Hadoop) allow wrapping ranges in queries (CASSANDRA-3137)
 * (Hadoop) check all interfaces for a match with split location
   before falling back to random replica (CASSANDRA-3211)
 * (Hadoop) Make Pig storage handle implements LoadMetadata (CASSANDRA-2777)
 * (Hadoop) Fix exception during PIG 'dump' (CASSANDRA-2810)
 * Fix stress COUNTER_GET option (CASSANDRA-3301)
 * Fix missing fields in CLI `show schema` output (CASSANDRA-3304)
 * Nodetool no longer leaks threads and closes JMX connections (CASSANDRA-3309)
 * fix truncate allowing data to be replayed post-restart (CASSANDRA-3297)
 * Move SimpleAuthority and SimpleAuthenticator to examples (CASSANDRA-2922)
 * Fix handling of tombstone by SSTableExport/Import (CASSANDRA-3357)
 * Fix transposition in cfHistograms (CASSANDRA-3222)
 * Allow using number as DC name when creating keyspace in CQL (CASSANDRA-3239)
 * Force flush of system table after updating/removing a token (CASSANDRA-3243)


0.8.6
 * revert CASSANDRA-2388
 * change TokenRange.endpoints back to listen/broadcast address to match
   pre-1777 behavior, and add TokenRange.rpc_endpoints instead (CASSANDRA-3187)
 * avoid trying to watch cassandra-topology.properties when loaded from jar
   (CASSANDRA-3138)
 * prevent users from creating keyspaces with LocalStrategy replication
   (CASSANDRA-3139)
 * fix CLI `show schema;` to output correct keyspace definition statement
   (CASSANDRA-3129)
 * CustomTThreadPoolServer to log TTransportException at DEBUG level
   (CASSANDRA-3142)
 * allow topology sort to work with non-unique rack names between 
   datacenters (CASSANDRA-3152)
 * Improve caching of same-version Messages on digest and repair paths
   (CASSANDRA-3158)
 * Randomize choice of first replica for counter increment (CASSANDRA-2890)
 * Fix using read_repair_chance instead of merge_shard_change (CASSANDRA-3202)
 * Avoid streaming data to nodes that already have it, on move as well as
   decommission (CASSANDRA-3041)
 * Fix divide by zero error in GCInspector (CASSANDRA-3164)
 * allow quoting of the ColumnFamily name in CLI `create column family`
   statement (CASSANDRA-3195)
 * Fix rolling upgrade from 0.7 to 0.8 problem (CASSANDRA-3166)
 * Accomodate missing encryption_options in IncomingTcpConnection.stream
   (CASSANDRA-3212)


0.8.5
 * fix NPE when encryption_options is unspecified (CASSANDRA-3007)
 * include column name in validation failure exceptions (CASSANDRA-2849)
 * make sure truncate clears out the commitlog so replay won't re-
   populate with truncated data (CASSANDRA-2950)
 * fix NPE when debug logging is enabled and dropped CF is present
   in a commitlog segment (CASSANDRA-3021)
 * fix cassandra.bat when CASSANDRA_HOME contains spaces (CASSANDRA-2952)
 * fix to SSTableSimpleUnsortedWriter bufferSize calculation (CASSANDRA-3027)
 * make cleanup and normal compaction able to skip empty rows
   (rows containing nothing but expired tombstones) (CASSANDRA-3039)
 * work around native memory leak in com.sun.management.GarbageCollectorMXBean
   (CASSANDRA-2868)
 * validate that column names in column_metadata are not equal to key_alias
   on create/update of the ColumnFamily and CQL 'ALTER' statement (CASSANDRA-3036)
 * return an InvalidRequestException if an indexed column is assigned
   a value larger than 64KB (CASSANDRA-3057)
 * fix of numeric-only and string column names handling in CLI "drop index" 
   (CASSANDRA-3054)
 * prune index scan resultset back to original request for lazy
   resultset expansion case (CASSANDRA-2964)
 * (Hadoop) fail jobs when Cassandra node has failed but TaskTracker
   has not (CASSANDRA-2388)
 * fix dynamic snitch ignoring nodes when read_repair_chance is zero
   (CASSANDRA-2662)
 * avoid retaining references to dropped CFS objects in 
   CompactionManager.estimatedCompactions (CASSANDRA-2708)
 * expose rpc timeouts per host in MessagingServiceMBean (CASSANDRA-2941)
 * avoid including cwd in classpath for deb and rpm packages (CASSANDRA-2881)
 * remove gossip state when a new IP takes over a token (CASSANDRA-3071)
 * allow sstable2json to work on index sstable files (CASSANDRA-3059)
 * always hint counters (CASSANDRA-3099)
 * fix log4j initialization in EmbeddedCassandraService (CASSANDRA-2857)
 * remove gossip state when a new IP takes over a token (CASSANDRA-3071)
 * work around native memory leak in com.sun.management.GarbageCollectorMXBean
    (CASSANDRA-2868)
 * fix UnavailableException with writes at CL.EACH_QUORM (CASSANDRA-3084)
 * fix parsing of the Keyspace and ColumnFamily names in numeric
   and string representations in CLI (CASSANDRA-3075)
 * fix corner cases in Range.differenceToFetch (CASSANDRA-3084)
 * fix ip address String representation in the ring cache (CASSANDRA-3044)
 * fix ring cache compatibility when mixing pre-0.8.4 nodes with post-
   in the same cluster (CASSANDRA-3023)
 * make repair report failure when a node participating dies (instead of
   hanging forever) (CASSANDRA-2433)
 * fix handling of the empty byte buffer by ReversedType (CASSANDRA-3111)
 * Add validation that Keyspace names are case-insensitively unique (CASSANDRA-3066)
 * catch invalid key_validation_class before instantiating UpdateColumnFamily (CASSANDRA-3102)
 * make Range and Bounds objects client-safe (CASSANDRA-3108)
 * optionally skip log4j configuration (CASSANDRA-3061)
 * bundle sstableloader with the debian package (CASSANDRA-3113)
 * don't try to build secondary indexes when there is none (CASSANDRA-3123)
 * improve SSTableSimpleUnsortedWriter speed for large rows (CASSANDRA-3122)
 * handle keyspace arguments correctly in nodetool snapshot (CASSANDRA-3038)
 * Fix SSTableImportTest on windows (CASSANDRA-3043)
 * expose compactionThroughputMbPerSec through JMX (CASSANDRA-3117)
 * log keyspace and CF of large rows being compacted


0.8.4
 * change TokenRing.endpoints to be a list of rpc addresses instead of 
   listen/broadcast addresses (CASSANDRA-1777)
 * include files-to-be-streamed in StreamInSession.getSources (CASSANDRA-2972)
 * use JAVA env var in cassandra-env.sh (CASSANDRA-2785, 2992)
 * avoid doing read for no-op replicate-on-write at CL=1 (CASSANDRA-2892)
 * refuse counter write for CL.ANY (CASSANDRA-2990)
 * switch back to only logging recent dropped messages (CASSANDRA-3004)
 * always deserialize RowMutation for counters (CASSANDRA-3006)
 * ignore saved replication_factor strategy_option for NTS (CASSANDRA-3011)
 * make sure pre-truncate CL segments are discarded (CASSANDRA-2950)


0.8.3
 * add ability to drop local reads/writes that are going to timeout
   (CASSANDRA-2943)
 * revamp token removal process, keep gossip states for 3 days (CASSANDRA-2496)
 * don't accept extra args for 0-arg nodetool commands (CASSANDRA-2740)
 * log unavailableexception details at debug level (CASSANDRA-2856)
 * expose data_dir though jmx (CASSANDRA-2770)
 * don't include tmp files as sstable when create cfs (CASSANDRA-2929)
 * log Java classpath on startup (CASSANDRA-2895)
 * keep gossipped version in sync with actual on migration coordinator 
   (CASSANDRA-2946)
 * use lazy initialization instead of class initialization in NodeId
   (CASSANDRA-2953)
 * check column family validity in nodetool repair (CASSANDRA-2933)
 * speedup bytes to hex conversions dramatically (CASSANDRA-2850)
 * Flush memtables on shutdown when durable writes are disabled 
   (CASSANDRA-2958)
 * improved POSIX compatibility of start scripts (CASsANDRA-2965)
 * add counter support to Hadoop InputFormat (CASSANDRA-2981)
 * fix bug where dirty commitlog segments were removed (and avoid keeping 
   segments with no post-flush activity permanently dirty) (CASSANDRA-2829)
 * fix throwing exception with batch mutation of counter super columns
   (CASSANDRA-2949)
 * ignore system tables during repair (CASSANDRA-2979)
 * throw exception when NTS is given replication_factor as an option
   (CASSANDRA-2960)
 * fix assertion error during compaction of counter CFs (CASSANDRA-2968)
 * avoid trying to create index names, when no index exists (CASSANDRA-2867)
 * don't sample the system table when choosing a bootstrap token
   (CASSANDRA-2825)
 * gossiper notifies of local state changes (CASSANDRA-2948)
 * add asynchronous and half-sync/half-async (hsha) thrift servers 
   (CASSANDRA-1405)
 * fix potential use of free'd native memory in SerializingCache 
   (CASSANDRA-2951)
 * prune index scan resultset back to original request for lazy
   resultset expansion case (CASSANDRA-2964)
 * (Hadoop) fail jobs when Cassandra node has failed but TaskTracker
    has not (CASSANDRA-2388)


0.8.2
 * CQL: 
   - include only one row per unique key for IN queries (CASSANDRA-2717)
   - respect client timestamp on full row deletions (CASSANDRA-2912)
 * improve thread-safety in StreamOutSession (CASSANDRA-2792)
 * allow deleting a row and updating indexed columns in it in the
   same mutation (CASSANDRA-2773)
 * Expose number of threads blocked on submitting memtable to flush
   in JMX (CASSANDRA-2817)
 * add ability to return "endpoints" to nodetool (CASSANDRA-2776)
 * Add support for multiple (comma-delimited) coordinator addresses
   to ColumnFamilyInputFormat (CASSANDRA-2807)
 * fix potential NPE while scheduling read repair for range slice
   (CASSANDRA-2823)
 * Fix race in SystemTable.getCurrentLocalNodeId (CASSANDRA-2824)
 * Correctly set default for replicate_on_write (CASSANDRA-2835)
 * improve nodetool compactionstats formatting (CASSANDRA-2844)
 * fix index-building status display (CASSANDRA-2853)
 * fix CLI perpetuating obsolete KsDef.replication_factor (CASSANDRA-2846)
 * improve cli treatment of multiline comments (CASSANDRA-2852)
 * handle row tombstones correctly in EchoedRow (CASSANDRA-2786)
 * add MessagingService.get[Recently]DroppedMessages and
   StorageService.getExceptionCount (CASSANDRA-2804)
 * fix possibility of spurious UnavailableException for LOCAL_QUORUM
   reads with dynamic snitch + read repair disabled (CASSANDRA-2870)
 * add ant-optional as dependence for the debian package (CASSANDRA-2164)
 * add option to specify limit for get_slice in the CLI (CASSANDRA-2646)
 * decrease HH page size (CASSANDRA-2832)
 * reset cli keyspace after dropping the current one (CASSANDRA-2763)
 * add KeyRange option to Hadoop inputformat (CASSANDRA-1125)
 * fix protocol versioning (CASSANDRA-2818, 2860)
 * support spaces in path to log4j configuration (CASSANDRA-2383)
 * avoid including inferred types in CF update (CASSANDRA-2809)
 * fix JMX bulkload call (CASSANDRA-2908)
 * fix updating KS with durable_writes=false (CASSANDRA-2907)
 * add simplified facade to SSTableWriter for bulk loading use
   (CASSANDRA-2911)
 * fix re-using index CF sstable names after drop/recreate (CASSANDRA-2872)
 * prepend CF to default index names (CASSANDRA-2903)
 * fix hint replay (CASSANDRA-2928)
 * Properly synchronize repair's merkle tree computation (CASSANDRA-2816)


0.8.1
 * CQL:
   - support for insert, delete in BATCH (CASSANDRA-2537)
   - support for IN to SELECT, UPDATE (CASSANDRA-2553)
   - timestamp support for INSERT, UPDATE, and BATCH (CASSANDRA-2555)
   - TTL support (CASSANDRA-2476)
   - counter support (CASSANDRA-2473)
   - ALTER COLUMNFAMILY (CASSANDRA-1709)
   - DROP INDEX (CASSANDRA-2617)
   - add SCHEMA/TABLE as aliases for KS/CF (CASSANDRA-2743)
   - server handles wait-for-schema-agreement (CASSANDRA-2756)
   - key alias support (CASSANDRA-2480)
 * add support for comparator parameters and a generic ReverseType
   (CASSANDRA-2355)
 * add CompositeType and DynamicCompositeType (CASSANDRA-2231)
 * optimize batches containing multiple updates to the same row
   (CASSANDRA-2583)
 * adjust hinted handoff page size to avoid OOM with large columns 
   (CASSANDRA-2652)
 * mark BRAF buffer invalid post-flush so we don't re-flush partial
   buffers again, especially on CL writes (CASSANDRA-2660)
 * add DROP INDEX support to CLI (CASSANDRA-2616)
 * don't perform HH to client-mode [storageproxy] nodes (CASSANDRA-2668)
 * Improve forceDeserialize/getCompactedRow encapsulation (CASSANDRA-2659)
 * Don't write CounterUpdateColumn to disk in tests (CASSANDRA-2650)
 * Add sstable bulk loading utility (CASSANDRA-1278)
 * avoid replaying hints to dropped columnfamilies (CASSANDRA-2685)
 * add placeholders for missing rows in range query pseudo-RR (CASSANDRA-2680)
 * remove no-op HHOM.renameHints (CASSANDRA-2693)
 * clone super columns to avoid modifying them during flush (CASSANDRA-2675)
 * allow writes to bypass the commitlog for certain keyspaces (CASSANDRA-2683)
 * avoid NPE when bypassing commitlog during memtable flush (CASSANDRA-2781)
 * Added support for making bootstrap retry if nodes flap (CASSANDRA-2644)
 * Added statusthrift to nodetool to report if thrift server is running (CASSANDRA-2722)
 * Fixed rows being cached if they do not exist (CASSANDRA-2723)
 * Support passing tableName and cfName to RowCacheProviders (CASSANDRA-2702)
 * close scrub file handles (CASSANDRA-2669)
 * throttle migration replay (CASSANDRA-2714)
 * optimize column serializer creation (CASSANDRA-2716)
 * Added support for making bootstrap retry if nodes flap (CASSANDRA-2644)
 * Added statusthrift to nodetool to report if thrift server is running
   (CASSANDRA-2722)
 * Fixed rows being cached if they do not exist (CASSANDRA-2723)
 * fix truncate/compaction race (CASSANDRA-2673)
 * workaround large resultsets causing large allocation retention
   by nio sockets (CASSANDRA-2654)
 * fix nodetool ring use with Ec2Snitch (CASSANDRA-2733)
 * fix removing columns and subcolumns that are supressed by a row or
   supercolumn tombstone during replica resolution (CASSANDRA-2590)
 * support sstable2json against snapshot sstables (CASSANDRA-2386)
 * remove active-pull schema requests (CASSANDRA-2715)
 * avoid marking entire list of sstables as actively being compacted
   in multithreaded compaction (CASSANDRA-2765)
 * seek back after deserializing a row to update cache with (CASSANDRA-2752)
 * avoid skipping rows in scrub for counter column family (CASSANDRA-2759)
 * fix ConcurrentModificationException in repair when dealing with 0.7 node
   (CASSANDRA-2767)
 * use threadsafe collections for StreamInSession (CASSANDRA-2766)
 * avoid infinite loop when creating merkle tree (CASSANDRA-2758)
 * avoids unmarking compacting sstable prematurely in cleanup (CASSANDRA-2769)
 * fix NPE when the commit log is bypassed (CASSANDRA-2718)
 * don't throw an exception in SS.isRPCServerRunning (CASSANDRA-2721)
 * make stress.jar executable (CASSANDRA-2744)
 * add daemon mode to java stress (CASSANDRA-2267)
 * expose the DC and rack of a node through JMX and nodetool ring (CASSANDRA-2531)
 * fix cache mbean getSize (CASSANDRA-2781)
 * Add Date, Float, Double, and Boolean types (CASSANDRA-2530)
 * Add startup flag to renew counter node id (CASSANDRA-2788)
 * add jamm agent to cassandra.bat (CASSANDRA-2787)
 * fix repair hanging if a neighbor has nothing to send (CASSANDRA-2797)
 * purge tombstone even if row is in only one sstable (CASSANDRA-2801)
 * Fix wrong purge of deleted cf during compaction (CASSANDRA-2786)
 * fix race that could result in Hadoop writer failing to throw an
   exception encountered after close() (CASSANDRA-2755)
 * fix scan wrongly throwing assertion error (CASSANDRA-2653)
 * Always use even distribution for merkle tree with RandomPartitionner
   (CASSANDRA-2841)
 * fix describeOwnership for OPP (CASSANDRA-2800)
 * ensure that string tokens do not contain commas (CASSANDRA-2762)


0.8.0-final
 * fix CQL grammar warning and cqlsh regression from CASSANDRA-2622
 * add ant generate-cql-html target (CASSANDRA-2526)
 * update CQL consistency levels (CASSANDRA-2566)
 * debian packaging fixes (CASSANDRA-2481, 2647)
 * fix UUIDType, IntegerType for direct buffers (CASSANDRA-2682, 2684)
 * switch to native Thrift for Hadoop map/reduce (CASSANDRA-2667)
 * fix StackOverflowError when building from eclipse (CASSANDRA-2687)
 * only provide replication_factor to strategy_options "help" for
   SimpleStrategy, OldNetworkTopologyStrategy (CASSANDRA-2678, 2713)
 * fix exception adding validators to non-string columns (CASSANDRA-2696)
 * avoid instantiating DatabaseDescriptor in JDBC (CASSANDRA-2694)
 * fix potential stack overflow during compaction (CASSANDRA-2626)
 * clone super columns to avoid modifying them during flush (CASSANDRA-2675)
 * reset underlying iterator in EchoedRow constructor (CASSANDRA-2653)


0.8.0-rc1
 * faster flushes and compaction from fixing excessively pessimistic 
   rebuffering in BRAF (CASSANDRA-2581)
 * fix returning null column values in the python cql driver (CASSANDRA-2593)
 * fix merkle tree splitting exiting early (CASSANDRA-2605)
 * snapshot_before_compaction directory name fix (CASSANDRA-2598)
 * Disable compaction throttling during bootstrap (CASSANDRA-2612) 
 * fix CQL treatment of > and < operators in range slices (CASSANDRA-2592)
 * fix potential double-application of counter updates on commitlog replay
   by moving replay position from header to sstable metadata (CASSANDRA-2419)
 * JDBC CQL driver exposes getColumn for access to timestamp
 * JDBC ResultSetMetadata properties added to AbstractType
 * r/m clustertool (CASSANDRA-2607)
 * add support for presenting row key as a column in CQL result sets 
   (CASSANDRA-2622)
 * Don't allow {LOCAL|EACH}_QUORUM unless strategy is NTS (CASSANDRA-2627)
 * validate keyspace strategy_options during CQL create (CASSANDRA-2624)
 * fix empty Result with secondary index when limit=1 (CASSANDRA-2628)
 * Fix regression where bootstrapping a node with no schema fails
   (CASSANDRA-2625)
 * Allow removing LocationInfo sstables (CASSANDRA-2632)
 * avoid attempting to replay mutations from dropped keyspaces (CASSANDRA-2631)
 * avoid using cached position of a key when GT is requested (CASSANDRA-2633)
 * fix counting bloom filter true positives (CASSANDRA-2637)
 * initialize local ep state prior to gossip startup if needed (CASSANDRA-2638)
 * fix counter increment lost after restart (CASSANDRA-2642)
 * add quote-escaping via backslash to CLI (CASSANDRA-2623)
 * fix pig example script (CASSANDRA-2487)
 * fix dynamic snitch race in adding latencies (CASSANDRA-2618)
 * Start/stop cassandra after more important services such as mdadm in
   debian packaging (CASSANDRA-2481)


0.8.0-beta2
 * fix NPE compacting index CFs (CASSANDRA-2528)
 * Remove checking all column families on startup for compaction candidates 
   (CASSANDRA-2444)
 * validate CQL create keyspace options (CASSANDRA-2525)
 * fix nodetool setcompactionthroughput (CASSANDRA-2550)
 * move	gossip heartbeat back to its own thread (CASSANDRA-2554)
 * validate cql TRUNCATE columnfamily before truncating (CASSANDRA-2570)
 * fix batch_mutate for mixed standard-counter mutations (CASSANDRA-2457)
 * disallow making schema changes to system keyspace (CASSANDRA-2563)
 * fix sending mutation messages multiple times (CASSANDRA-2557)
 * fix incorrect use of NBHM.size in ReadCallback that could cause
   reads to time out even when responses were received (CASSANDRA-2552)
 * trigger read repair correctly for LOCAL_QUORUM reads (CASSANDRA-2556)
 * Allow configuring the number of compaction thread (CASSANDRA-2558)
 * forceUserDefinedCompaction will attempt to compact what it is given
   even if the pessimistic estimate is that there is not enough disk space;
   automatic compactions will only compact 2 or more sstables (CASSANDRA-2575)
 * refuse to apply migrations with older timestamps than the current 
   schema (CASSANDRA-2536)
 * remove unframed Thrift transport option
 * include indexes in snapshots (CASSANDRA-2596)
 * improve ignoring of obsolete mutations in index maintenance (CASSANDRA-2401)
 * recognize attempt to drop just the index while leaving the column
   definition alone (CASSANDRA-2619)
  

0.8.0-beta1
 * remove Avro RPC support (CASSANDRA-926)
 * support for columns that act as incr/decr counters 
   (CASSANDRA-1072, 1937, 1944, 1936, 2101, 2093, 2288, 2105, 2384, 2236, 2342,
   2454)
 * CQL (CASSANDRA-1703, 1704, 1705, 1706, 1707, 1708, 1710, 1711, 1940, 
   2124, 2302, 2277, 2493)
 * avoid double RowMutation serialization on write path (CASSANDRA-1800)
 * make NetworkTopologyStrategy the default (CASSANDRA-1960)
 * configurable internode encryption (CASSANDRA-1567, 2152)
 * human readable column names in sstable2json output (CASSANDRA-1933)
 * change default JMX port to 7199 (CASSANDRA-2027)
 * backwards compatible internal messaging (CASSANDRA-1015)
 * atomic switch of memtables and sstables (CASSANDRA-2284)
 * add pluggable SeedProvider (CASSANDRA-1669)
 * Fix clustertool to not throw exception when calling get_endpoints (CASSANDRA-2437)
 * upgrade to thrift 0.6 (CASSANDRA-2412) 
 * repair works on a token range instead of full ring (CASSANDRA-2324)
 * purge tombstones from row cache (CASSANDRA-2305)
 * push replication_factor into strategy_options (CASSANDRA-1263)
 * give snapshots the same name on each node (CASSANDRA-1791)
 * remove "nodetool loadbalance" (CASSANDRA-2448)
 * multithreaded compaction (CASSANDRA-2191)
 * compaction throttling (CASSANDRA-2156)
 * add key type information and alias (CASSANDRA-2311, 2396)
 * cli no longer divides read_repair_chance by 100 (CASSANDRA-2458)
 * made CompactionInfo.getTaskType return an enum (CASSANDRA-2482)
 * add a server-wide cap on measured memtable memory usage and aggressively
   flush to keep under that threshold (CASSANDRA-2006)
 * add unified UUIDType (CASSANDRA-2233)
 * add off-heap row cache support (CASSANDRA-1969)


0.7.5
 * improvements/fixes to PIG driver (CASSANDRA-1618, CASSANDRA-2387,
   CASSANDRA-2465, CASSANDRA-2484)
 * validate index names (CASSANDRA-1761)
 * reduce contention on Table.flusherLock (CASSANDRA-1954)
 * try harder to detect failures during streaming, cleaning up temporary
   files more reliably (CASSANDRA-2088)
 * shut down server for OOM on a Thrift thread (CASSANDRA-2269)
 * fix tombstone handling in repair and sstable2json (CASSANDRA-2279)
 * preserve version when streaming data from old sstables (CASSANDRA-2283)
 * don't start repair if a neighboring node is marked as dead (CASSANDRA-2290)
 * purge tombstones from row cache (CASSANDRA-2305)
 * Avoid seeking when sstable2json exports the entire file (CASSANDRA-2318)
 * clear Built flag in system table when dropping an index (CASSANDRA-2320)
 * don't allow arbitrary argument for stress.java (CASSANDRA-2323)
 * validate values for index predicates in get_indexed_slice (CASSANDRA-2328)
 * queue secondary indexes for flush before the parent (CASSANDRA-2330)
 * allow job configuration to set the CL used in Hadoop jobs (CASSANDRA-2331)
 * add memtable_flush_queue_size defaulting to 4 (CASSANDRA-2333)
 * Allow overriding of initial_token, storage_port and rpc_port from system
   properties (CASSANDRA-2343)
 * fix comparator used for non-indexed secondary expressions in index scan
   (CASSANDRA-2347)
 * ensure size calculation and write phase of large-row compaction use
   the same threshold for TTL expiration (CASSANDRA-2349)
 * fix race when iterating CFs during add/drop (CASSANDRA-2350)
 * add ConsistencyLevel command to CLI (CASSANDRA-2354)
 * allow negative numbers in the cli (CASSANDRA-2358)
 * hard code serialVersionUID for tokens class (CASSANDRA-2361)
 * fix potential infinite loop in ByteBufferUtil.inputStream (CASSANDRA-2365)
 * fix encoding bugs in HintedHandoffManager, SystemTable when default
   charset is not UTF8 (CASSANDRA-2367)
 * avoids having removed node reappearing in Gossip (CASSANDRA-2371)
 * fix incorrect truncation of long to int when reading columns via block
   index (CASSANDRA-2376)
 * fix NPE during stream session (CASSANDRA-2377)
 * fix race condition that could leave orphaned data files when dropping CF or
   KS (CASSANDRA-2381)
 * fsync statistics component on write (CASSANDRA-2382)
 * fix duplicate results from CFS.scan (CASSANDRA-2406)
 * add IntegerType to CLI help (CASSANDRA-2414)
 * avoid caching token-only decoratedkeys (CASSANDRA-2416)
 * convert mmap assertion to if/throw so scrub can catch it (CASSANDRA-2417)
 * don't overwrite gc log (CASSANDR-2418)
 * invalidate row cache for streamed row to avoid inconsitencies
   (CASSANDRA-2420)
 * avoid copies in range/index scans (CASSANDRA-2425)
 * make sure we don't wipe data during cleanup if the node has not join
   the ring (CASSANDRA-2428)
 * Try harder to close files after compaction (CASSANDRA-2431)
 * re-set bootstrapped flag after move finishes (CASSANDRA-2435)
 * display validation_class in CLI 'describe keyspace' (CASSANDRA-2442)
 * make cleanup compactions cleanup the row cache (CASSANDRA-2451)
 * add column fields validation to scrub (CASSANDRA-2460)
 * use 64KB flush buffer instead of in_memory_compaction_limit (CASSANDRA-2463)
 * fix backslash substitutions in CLI (CASSANDRA-2492)
 * disable cache saving for system CFS (CASSANDRA-2502)
 * fixes for verifying destination availability under hinted conditions
   so UE can be thrown intead of timing out (CASSANDRA-2514)
 * fix update of validation class in column metadata (CASSANDRA-2512)
 * support LOCAL_QUORUM, EACH_QUORUM CLs outside of NTS (CASSANDRA-2516)
 * preserve version when streaming data from old sstables (CASSANDRA-2283)
 * fix backslash substitutions in CLI (CASSANDRA-2492)
 * count a row deletion as one operation towards memtable threshold 
   (CASSANDRA-2519)
 * support LOCAL_QUORUM, EACH_QUORUM CLs outside of NTS (CASSANDRA-2516)


0.7.4
 * add nodetool join command (CASSANDRA-2160)
 * fix secondary indexes on pre-existing or streamed data (CASSANDRA-2244)
 * initialize endpoint in gossiper earlier (CASSANDRA-2228)
 * add ability to write to Cassandra from Pig (CASSANDRA-1828)
 * add rpc_[min|max]_threads (CASSANDRA-2176)
 * add CL.TWO, CL.THREE (CASSANDRA-2013)
 * avoid exporting an un-requested row in sstable2json, when exporting 
   a key that does not exist (CASSANDRA-2168)
 * add incremental_backups option (CASSANDRA-1872)
 * add configurable row limit to Pig loadfunc (CASSANDRA-2276)
 * validate column values in batches as well as single-Column inserts
   (CASSANDRA-2259)
 * move sample schema from cassandra.yaml to schema-sample.txt,
   a cli scripts (CASSANDRA-2007)
 * avoid writing empty rows when scrubbing tombstoned rows (CASSANDRA-2296)
 * fix assertion error in range and index scans for CL < ALL
   (CASSANDRA-2282)
 * fix commitlog replay when flush position refers to data that didn't
   get synced before server died (CASSANDRA-2285)
 * fix fd leak in sstable2json with non-mmap'd i/o (CASSANDRA-2304)
 * reduce memory use during streaming of multiple sstables (CASSANDRA-2301)
 * purge tombstoned rows from cache after GCGraceSeconds (CASSANDRA-2305)
 * allow zero replicas in a NTS datacenter (CASSANDRA-1924)
 * make range queries respect snitch for local replicas (CASSANDRA-2286)
 * fix HH delivery when column index is larger than 2GB (CASSANDRA-2297)
 * make 2ary indexes use parent CF flush thresholds during initial build
   (CASSANDRA-2294)
 * update memtable_throughput to be a long (CASSANDRA-2158)


0.7.3
 * Keep endpoint state until aVeryLongTime (CASSANDRA-2115)
 * lower-latency read repair (CASSANDRA-2069)
 * add hinted_handoff_throttle_delay_in_ms option (CASSANDRA-2161)
 * fixes for cache save/load (CASSANDRA-2172, -2174)
 * Handle whole-row deletions in CFOutputFormat (CASSANDRA-2014)
 * Make memtable_flush_writers flush in parallel (CASSANDRA-2178)
 * Add compaction_preheat_key_cache option (CASSANDRA-2175)
 * refactor stress.py to have only one copy of the format string 
   used for creating row keys (CASSANDRA-2108)
 * validate index names for \w+ (CASSANDRA-2196)
 * Fix Cassandra cli to respect timeout if schema does not settle 
   (CASSANDRA-2187)
 * fix for compaction and cleanup writing old-format data into new-version 
   sstable (CASSANDRA-2211, -2216)
 * add nodetool scrub (CASSANDRA-2217, -2240)
 * fix sstable2json large-row pagination (CASSANDRA-2188)
 * fix EOFing on requests for the last bytes in a file (CASSANDRA-2213)
 * fix BufferedRandomAccessFile bugs (CASSANDRA-2218, -2241)
 * check for memtable flush_after_mins exceeded every 10s (CASSANDRA-2183)
 * fix cache saving on Windows (CASSANDRA-2207)
 * add validateSchemaAgreement call + synchronization to schema
   modification operations (CASSANDRA-2222)
 * fix for reversed slice queries on large rows (CASSANDRA-2212)
 * fat clients were writing local data (CASSANDRA-2223)
 * set DEFAULT_MEMTABLE_LIFETIME_IN_MINS to 24h
 * improve detection and cleanup of partially-written sstables 
   (CASSANDRA-2206)
 * fix supercolumn de/serialization when subcolumn comparator is different
   from supercolumn's (CASSANDRA-2104)
 * fix starting up on Windows when CASSANDRA_HOME contains whitespace
   (CASSANDRA-2237)
 * add [get|set][row|key]cacheSavePeriod to JMX (CASSANDRA-2100)
 * fix Hadoop ColumnFamilyOutputFormat dropping of mutations
   when batch fills up (CASSANDRA-2255)
 * move file deletions off of scheduledtasks executor (CASSANDRA-2253)


0.7.2
 * copy DecoratedKey.key when inserting into caches to avoid retaining
   a reference to the underlying buffer (CASSANDRA-2102)
 * format subcolumn names with subcomparator (CASSANDRA-2136)
 * fix column bloom filter deserialization (CASSANDRA-2165)


0.7.1
 * refactor MessageDigest creation code. (CASSANDRA-2107)
 * buffer network stack to avoid inefficient small TCP messages while avoiding
   the nagle/delayed ack problem (CASSANDRA-1896)
 * check log4j configuration for changes every 10s (CASSANDRA-1525, 1907)
 * more-efficient cross-DC replication (CASSANDRA-1530, -2051, -2138)
 * avoid polluting page cache with commitlog or sstable writes
   and seq scan operations (CASSANDRA-1470)
 * add RMI authentication options to nodetool (CASSANDRA-1921)
 * make snitches configurable at runtime (CASSANDRA-1374)
 * retry hadoop split requests on connection failure (CASSANDRA-1927)
 * implement describeOwnership for BOP, COPP (CASSANDRA-1928)
 * make read repair behave as expected for ConsistencyLevel > ONE
   (CASSANDRA-982, 2038)
 * distributed test harness (CASSANDRA-1859, 1964)
 * reduce flush lock contention (CASSANDRA-1930)
 * optimize supercolumn deserialization (CASSANDRA-1891)
 * fix CFMetaData.apply to only compare objects of the same class 
   (CASSANDRA-1962)
 * allow specifying specific SSTables to compact from JMX (CASSANDRA-1963)
 * fix race condition in MessagingService.targets (CASSANDRA-1959, 2094, 2081)
 * refuse to open sstables from a future version (CASSANDRA-1935)
 * zero-copy reads (CASSANDRA-1714)
 * fix copy bounds for word Text in wordcount demo (CASSANDRA-1993)
 * fixes for contrib/javautils (CASSANDRA-1979)
 * check more frequently for memtable expiration (CASSANDRA-2000)
 * fix writing SSTable column count statistics (CASSANDRA-1976)
 * fix streaming of multiple CFs during bootstrap (CASSANDRA-1992)
 * explicitly set JVM GC new generation size with -Xmn (CASSANDRA-1968)
 * add short options for CLI flags (CASSANDRA-1565)
 * make keyspace argument to "describe keyspace" in CLI optional
   when authenticated to keyspace already (CASSANDRA-2029)
 * added option to specify -Dcassandra.join_ring=false on startup
   to allow "warm spare" nodes or performing JMX maintenance before
   joining the ring (CASSANDRA-526)
 * log migrations at INFO (CASSANDRA-2028)
 * add CLI verbose option in file mode (CASSANDRA-2030)
 * add single-line "--" comments to CLI (CASSANDRA-2032)
 * message serialization tests (CASSANDRA-1923)
 * switch from ivy to maven-ant-tasks (CASSANDRA-2017)
 * CLI attempts to block for new schema to propagate (CASSANDRA-2044)
 * fix potential overflow in nodetool cfstats (CASSANDRA-2057)
 * add JVM shutdownhook to sync commitlog (CASSANDRA-1919)
 * allow nodes to be up without being part of  normal traffic (CASSANDRA-1951)
 * fix CLI "show keyspaces" with null options on NTS (CASSANDRA-2049)
 * fix possible ByteBuffer race conditions (CASSANDRA-2066)
 * reduce garbage generated by MessagingService to prevent load spikes
   (CASSANDRA-2058)
 * fix math in RandomPartitioner.describeOwnership (CASSANDRA-2071)
 * fix deletion of sstable non-data components (CASSANDRA-2059)
 * avoid blocking gossip while deleting handoff hints (CASSANDRA-2073)
 * ignore messages from newer versions, keep track of nodes in gossip 
   regardless of version (CASSANDRA-1970)
 * cache writing moved to CompactionManager to reduce i/o contention and
   updated to use non-cache-polluting writes (CASSANDRA-2053)
 * page through large rows when exporting to JSON (CASSANDRA-2041)
 * add flush_largest_memtables_at and reduce_cache_sizes_at options
   (CASSANDRA-2142)
 * add cli 'describe cluster' command (CASSANDRA-2127)
 * add cli support for setting username/password at 'connect' command 
   (CASSANDRA-2111)
 * add -D option to Stress.java to allow reading hosts from a file 
   (CASSANDRA-2149)
 * bound hints CF throughput between 32M and 256M (CASSANDRA-2148)
 * continue starting when invalid saved cache entries are encountered
   (CASSANDRA-2076)
 * add max_hint_window_in_ms option (CASSANDRA-1459)


0.7.0-final
 * fix offsets to ByteBuffer.get (CASSANDRA-1939)


0.7.0-rc4
 * fix cli crash after backgrounding (CASSANDRA-1875)
 * count timeouts in storageproxy latencies, and include latency 
   histograms in StorageProxyMBean (CASSANDRA-1893)
 * fix CLI get recognition of supercolumns (CASSANDRA-1899)
 * enable keepalive on intra-cluster sockets (CASSANDRA-1766)
 * count timeouts towards dynamicsnitch latencies (CASSANDRA-1905)
 * Expose index-building status in JMX + cli schema description
   (CASSANDRA-1871)
 * allow [LOCAL|EACH]_QUORUM to be used with non-NetworkTopology 
   replication Strategies
 * increased amount of index locks for faster commitlog replay
 * collect secondary index tombstones immediately (CASSANDRA-1914)
 * revert commitlog changes from #1780 (CASSANDRA-1917)
 * change RandomPartitioner min token to -1 to avoid collision w/
   tokens on actual nodes (CASSANDRA-1901)
 * examine the right nibble when validating TimeUUID (CASSANDRA-1910)
 * include secondary indexes in cleanup (CASSANDRA-1916)
 * CFS.scrubDataDirectories should also cleanup invalid secondary indexes
   (CASSANDRA-1904)
 * ability to disable/enable gossip on nodes to force them down
   (CASSANDRA-1108)


0.7.0-rc3
 * expose getNaturalEndpoints in StorageServiceMBean taking byte[]
   key; RMI cannot serialize ByteBuffer (CASSANDRA-1833)
 * infer org.apache.cassandra.locator for replication strategy classes
   when not otherwise specified
 * validation that generates less garbage (CASSANDRA-1814)
 * add TTL support to CLI (CASSANDRA-1838)
 * cli defaults to bytestype for subcomparator when creating
   column families (CASSANDRA-1835)
 * unregister index MBeans when index is dropped (CASSANDRA-1843)
 * make ByteBufferUtil.clone thread-safe (CASSANDRA-1847)
 * change exception for read requests during bootstrap from 
   InvalidRequest to Unavailable (CASSANDRA-1862)
 * respect row-level tombstones post-flush in range scans
   (CASSANDRA-1837)
 * ReadResponseResolver check digests against each other (CASSANDRA-1830)
 * return InvalidRequest when remove of subcolumn without supercolumn
   is requested (CASSANDRA-1866)
 * flush before repair (CASSANDRA-1748)
 * SSTableExport validates key order (CASSANDRA-1884)
 * large row support for SSTableExport (CASSANDRA-1867)
 * Re-cache hot keys post-compaction without hitting disk (CASSANDRA-1878)
 * manage read repair in coordinator instead of data source, to
   provide latency information to dynamic snitch (CASSANDRA-1873)


0.7.0-rc2
 * fix live-column-count of slice ranges including tombstoned supercolumn 
   with live subcolumn (CASSANDRA-1591)
 * rename o.a.c.internal.AntientropyStage -> AntiEntropyStage,
   o.a.c.request.Request_responseStage -> RequestResponseStage,
   o.a.c.internal.Internal_responseStage -> InternalResponseStage
 * add AbstractType.fromString (CASSANDRA-1767)
 * require index_type to be present when specifying index_name
   on ColumnDef (CASSANDRA-1759)
 * fix add/remove index bugs in CFMetadata (CASSANDRA-1768)
 * rebuild Strategy during system_update_keyspace (CASSANDRA-1762)
 * cli updates prompt to ... in continuation lines (CASSANDRA-1770)
 * support multiple Mutations per key in hadoop ColumnFamilyOutputFormat
   (CASSANDRA-1774)
 * improvements to Debian init script (CASSANDRA-1772)
 * use local classloader to check for version.properties (CASSANDRA-1778)
 * Validate that column names in column_metadata are valid for the
   defined comparator, and decode properly in cli (CASSANDRA-1773)
 * use cross-platform newlines in cli (CASSANDRA-1786)
 * add ExpiringColumn support to sstable import/export (CASSANDRA-1754)
 * add flush for each append to periodic commitlog mode; added
   periodic_without_flush option to disable this (CASSANDRA-1780)
 * close file handle used for post-flush truncate (CASSANDRA-1790)
 * various code cleanup (CASSANDRA-1793, -1794, -1795)
 * fix range queries against wrapped range (CASSANDRA-1781)
 * fix consistencylevel calculations for NetworkTopologyStrategy
   (CASSANDRA-1804)
 * cli support index type enum names (CASSANDRA-1810)
 * improved validation of column_metadata (CASSANDRA-1813)
 * reads at ConsistencyLevel > 1 throw UnavailableException
   immediately if insufficient live nodes exist (CASSANDRA-1803)
 * copy bytebuffers for local writes to avoid retaining the entire
   Thrift frame (CASSANDRA-1801)
 * fix NPE adding index to column w/o prior metadata (CASSANDRA-1764)
 * reduce fat client timeout (CASSANDRA-1730)
 * fix botched merge of CASSANDRA-1316


0.7.0-rc1
 * fix compaction and flush races with schema updates (CASSANDRA-1715)
 * add clustertool, config-converter, sstablekeys, and schematool 
   Windows .bat files (CASSANDRA-1723)
 * reject range queries received during bootstrap (CASSANDRA-1739)
 * fix wrapping-range queries on non-minimum token (CASSANDRA-1700)
 * add nodetool cfhistogram (CASSANDRA-1698)
 * limit repaired ranges to what the nodes have in common (CASSANDRA-1674)
 * index scan treats missing columns as not matching secondary
   expressions (CASSANDRA-1745)
 * Fix misuse of DataOutputBuffer.getData in AntiEntropyService
   (CASSANDRA-1729)
 * detect and warn when obsolete version of JNA is present (CASSANDRA-1760)
 * reduce fat client timeout (CASSANDRA-1730)
 * cleanup smallest CFs first to increase free temp space for larger ones
   (CASSANDRA-1811)
 * Update windows .bat files to work outside of main Cassandra
   directory (CASSANDRA-1713)
 * fix read repair regression from 0.6.7 (CASSANDRA-1727)
 * more-efficient read repair (CASSANDRA-1719)
 * fix hinted handoff replay (CASSANDRA-1656)
 * log type of dropped messages (CASSANDRA-1677)
 * upgrade to SLF4J 1.6.1
 * fix ByteBuffer bug in ExpiringColumn.updateDigest (CASSANDRA-1679)
 * fix IntegerType.getString (CASSANDRA-1681)
 * make -Djava.net.preferIPv4Stack=true the default (CASSANDRA-628)
 * add INTERNAL_RESPONSE verb to differentiate from responses related
   to client requests (CASSANDRA-1685)
 * log tpstats when dropping messages (CASSANDRA-1660)
 * include unreachable nodes in describeSchemaVersions (CASSANDRA-1678)
 * Avoid dropping messages off the client request path (CASSANDRA-1676)
 * fix jna errno reporting (CASSANDRA-1694)
 * add friendlier error for UnknownHostException on startup (CASSANDRA-1697)
 * include jna dependency in RPM package (CASSANDRA-1690)
 * add --skip-keys option to stress.py (CASSANDRA-1696)
 * improve cli handling of non-string keys and column names 
   (CASSANDRA-1701, -1693)
 * r/m extra subcomparator line in cli keyspaces output (CASSANDRA-1712)
 * add read repair chance to cli "show keyspaces"
 * upgrade to ConcurrentLinkedHashMap 1.1 (CASSANDRA-975)
 * fix index scan routing (CASSANDRA-1722)
 * fix tombstoning of supercolumns in range queries (CASSANDRA-1734)
 * clear endpoint cache after updating keyspace metadata (CASSANDRA-1741)
 * fix wrapping-range queries on non-minimum token (CASSANDRA-1700)
 * truncate includes secondary indexes (CASSANDRA-1747)
 * retain reference to PendingFile sstables (CASSANDRA-1749)
 * fix sstableimport regression (CASSANDRA-1753)
 * fix for bootstrap when no non-system tables are defined (CASSANDRA-1732)
 * handle replica unavailability in index scan (CASSANDRA-1755)
 * fix service initialization order deadlock (CASSANDRA-1756)
 * multi-line cli commands (CASSANDRA-1742)
 * fix race between snapshot and compaction (CASSANDRA-1736)
 * add listEndpointsPendingHints, deleteHintsForEndpoint JMX methods 
   (CASSANDRA-1551)


0.7.0-beta3
 * add strategy options to describe_keyspace output (CASSANDRA-1560)
 * log warning when using randomly generated token (CASSANDRA-1552)
 * re-organize JMX into .db, .net, .internal, .request (CASSANDRA-1217)
 * allow nodes to change IPs between restarts (CASSANDRA-1518)
 * remember ring state between restarts by default (CASSANDRA-1518)
 * flush index built flag so we can read it before log replay (CASSANDRA-1541)
 * lock row cache updates to prevent race condition (CASSANDRA-1293)
 * remove assertion causing rare (and harmless) error messages in
   commitlog (CASSANDRA-1330)
 * fix moving nodes with no keyspaces defined (CASSANDRA-1574)
 * fix unbootstrap when no data is present in a transfer range (CASSANDRA-1573)
 * take advantage of AVRO-495 to simplify our avro IDL (CASSANDRA-1436)
 * extend authorization hierarchy to column family (CASSANDRA-1554)
 * deletion support in secondary indexes (CASSANDRA-1571)
 * meaningful error message for invalid replication strategy class 
   (CASSANDRA-1566)
 * allow keyspace creation with RF > N (CASSANDRA-1428)
 * improve cli error handling (CASSANDRA-1580)
 * add cache save/load ability (CASSANDRA-1417, 1606, 1647)
 * add StorageService.getDrainProgress (CASSANDRA-1588)
 * Disallow bootstrap to an in-use token (CASSANDRA-1561)
 * Allow dynamic secondary index creation and destruction (CASSANDRA-1532)
 * log auto-guessed memtable thresholds (CASSANDRA-1595)
 * add ColumnDef support to cli (CASSANDRA-1583)
 * reduce index sample time by 75% (CASSANDRA-1572)
 * add cli support for column, strategy metadata (CASSANDRA-1578, 1612)
 * add cli support for schema modification (CASSANDRA-1584)
 * delete temp files on failed compactions (CASSANDRA-1596)
 * avoid blocking for dead nodes during removetoken (CASSANDRA-1605)
 * remove ConsistencyLevel.ZERO (CASSANDRA-1607)
 * expose in-progress compaction type in jmx (CASSANDRA-1586)
 * removed IClock & related classes from internals (CASSANDRA-1502)
 * fix removing tokens from SystemTable on decommission and removetoken
   (CASSANDRA-1609)
 * include CF metadata in cli 'show keyspaces' (CASSANDRA-1613)
 * switch from Properties to HashMap in PropertyFileSnitch to
   avoid synchronization bottleneck (CASSANDRA-1481)
 * PropertyFileSnitch configuration file renamed to 
   cassandra-topology.properties
 * add cli support for get_range_slices (CASSANDRA-1088, CASSANDRA-1619)
 * Make memtable flush thresholds per-CF instead of global 
   (CASSANDRA-1007, 1637)
 * add cli support for binary data without CfDef hints (CASSANDRA-1603)
 * fix building SSTable statistics post-stream (CASSANDRA-1620)
 * fix potential infinite loop in 2ary index queries (CASSANDRA-1623)
 * allow creating NTS keyspaces with no replicas configured (CASSANDRA-1626)
 * add jmx histogram of sstables accessed per read (CASSANDRA-1624)
 * remove system_rename_column_family and system_rename_keyspace from the
   client API until races can be fixed (CASSANDRA-1630, CASSANDRA-1585)
 * add cli sanity tests (CASSANDRA-1582)
 * update GC settings in cassandra.bat (CASSANDRA-1636)
 * cli support for index queries (CASSANDRA-1635)
 * cli support for updating schema memtable settings (CASSANDRA-1634)
 * cli --file option (CASSANDRA-1616)
 * reduce automatically chosen memtable sizes by 50% (CASSANDRA-1641)
 * move endpoint cache from snitch to strategy (CASSANDRA-1643)
 * fix commitlog recovery deleting the newly-created segment as well as
   the old ones (CASSANDRA-1644)
 * upgrade to Thrift 0.5 (CASSANDRA-1367)
 * renamed CL.DCQUORUM to LOCAL_QUORUM and DCQUORUMSYNC to EACH_QUORUM
 * cli truncate support (CASSANDRA-1653)
 * update GC settings in cassandra.bat (CASSANDRA-1636)
 * avoid logging when a node's ip/token is gossipped back to it (CASSANDRA-1666)


0.7-beta2
 * always use UTF-8 for hint keys (CASSANDRA-1439)
 * remove cassandra.yaml dependency from Hadoop and Pig (CASSADRA-1322)
 * expose CfDef metadata in describe_keyspaces (CASSANDRA-1363)
 * restore use of mmap_index_only option (CASSANDRA-1241)
 * dropping a keyspace with no column families generated an error 
   (CASSANDRA-1378)
 * rename RackAwareStrategy to OldNetworkTopologyStrategy, RackUnawareStrategy 
   to SimpleStrategy, DatacenterShardStrategy to NetworkTopologyStrategy,
   AbstractRackAwareSnitch to AbstractNetworkTopologySnitch (CASSANDRA-1392)
 * merge StorageProxy.mutate, mutateBlocking (CASSANDRA-1396)
 * faster UUIDType, LongType comparisons (CASSANDRA-1386, 1393)
 * fix setting read_repair_chance from CLI addColumnFamily (CASSANDRA-1399)
 * fix updates to indexed columns (CASSANDRA-1373)
 * fix race condition leaving to FileNotFoundException (CASSANDRA-1382)
 * fix sharded lock hash on index write path (CASSANDRA-1402)
 * add support for GT/E, LT/E in subordinate index clauses (CASSANDRA-1401)
 * cfId counter got out of sync when CFs were added (CASSANDRA-1403)
 * less chatty schema updates (CASSANDRA-1389)
 * rename column family mbeans. 'type' will now include either 
   'IndexColumnFamilies' or 'ColumnFamilies' depending on the CFS type.
   (CASSANDRA-1385)
 * disallow invalid keyspace and column family names. This includes name that
   matches a '^\w+' regex. (CASSANDRA-1377)
 * use JNA, if present, to take snapshots (CASSANDRA-1371)
 * truncate hints if starting 0.7 for the first time (CASSANDRA-1414)
 * fix FD leak in single-row slicepredicate queries (CASSANDRA-1416)
 * allow index expressions against columns that are not part of the 
   SlicePredicate (CASSANDRA-1410)
 * config-converter properly handles snitches and framed support 
   (CASSANDRA-1420)
 * remove keyspace argument from multiget_count (CASSANDRA-1422)
 * allow specifying cassandra.yaml location as (local or remote) URL
   (CASSANDRA-1126)
 * fix using DynamicEndpointSnitch with NetworkTopologyStrategy
   (CASSANDRA-1429)
 * Add CfDef.default_validation_class (CASSANDRA-891)
 * fix EstimatedHistogram.max (CASSANDRA-1413)
 * quorum read optimization (CASSANDRA-1622)
 * handle zero-length (or missing) rows during HH paging (CASSANDRA-1432)
 * include secondary indexes during schema migrations (CASSANDRA-1406)
 * fix commitlog header race during schema change (CASSANDRA-1435)
 * fix ColumnFamilyStoreMBeanIterator to use new type name (CASSANDRA-1433)
 * correct filename generated by xml->yaml converter (CASSANDRA-1419)
 * add CMSInitiatingOccupancyFraction=75 and UseCMSInitiatingOccupancyOnly
   to default JVM options
 * decrease jvm heap for cassandra-cli (CASSANDRA-1446)
 * ability to modify keyspaces and column family definitions on a live cluster
   (CASSANDRA-1285)
 * support for Hadoop Streaming [non-jvm map/reduce via stdin/out]
   (CASSANDRA-1368)
 * Move persistent sstable stats from the system table to an sstable component
   (CASSANDRA-1430)
 * remove failed bootstrap attempt from pending ranges when gossip times
   it out after 1h (CASSANDRA-1463)
 * eager-create tcp connections to other cluster members (CASSANDRA-1465)
 * enumerate stages and derive stage from message type instead of 
   transmitting separately (CASSANDRA-1465)
 * apply reversed flag during collation from different data sources
   (CASSANDRA-1450)
 * make failure to remove commitlog segment non-fatal (CASSANDRA-1348)
 * correct ordering of drain operations so CL.recover is no longer 
   necessary (CASSANDRA-1408)
 * removed keyspace from describe_splits method (CASSANDRA-1425)
 * rename check_schema_agreement to describe_schema_versions
   (CASSANDRA-1478)
 * fix QUORUM calculation for RF > 3 (CASSANDRA-1487)
 * remove tombstones during non-major compactions when bloom filter
   verifies that row does not exist in other sstables (CASSANDRA-1074)
 * nodes that coordinated a loadbalance in the past could not be seen by
   newly added nodes (CASSANDRA-1467)
 * exposed endpoint states (gossip details) via jmx (CASSANDRA-1467)
 * ensure that compacted sstables are not included when new readers are
   instantiated (CASSANDRA-1477)
 * by default, calculate heap size and memtable thresholds at runtime (CASSANDRA-1469)
 * fix races dealing with adding/dropping keyspaces and column families in
   rapid succession (CASSANDRA-1477)
 * clean up of Streaming system (CASSANDRA-1503, 1504, 1506)
 * add options to configure Thrift socket keepalive and buffer sizes (CASSANDRA-1426)
 * make contrib CassandraServiceDataCleaner recursive (CASSANDRA-1509)
 * min, max compaction threshold are configurable and persistent 
   per-ColumnFamily (CASSANDRA-1468)
 * fix replaying the last mutation in a commitlog unnecessarily 
   (CASSANDRA-1512)
 * invoke getDefaultUncaughtExceptionHandler from DTPE with the original
   exception rather than the ExecutionException wrapper (CASSANDRA-1226)
 * remove Clock from the Thrift (and Avro) API (CASSANDRA-1501)
 * Close intra-node sockets when connection is broken (CASSANDRA-1528)
 * RPM packaging spec file (CASSANDRA-786)
 * weighted request scheduler (CASSANDRA-1485)
 * treat expired columns as deleted (CASSANDRA-1539)
 * make IndexInterval configurable (CASSANDRA-1488)
 * add describe_snitch to Thrift API (CASSANDRA-1490)
 * MD5 authenticator compares plain text submitted password with MD5'd
   saved property, instead of vice versa (CASSANDRA-1447)
 * JMX MessagingService pending and completed counts (CASSANDRA-1533)
 * fix race condition processing repair responses (CASSANDRA-1511)
 * make repair blocking (CASSANDRA-1511)
 * create EndpointSnitchInfo and MBean to expose rack and DC (CASSANDRA-1491)
 * added option to contrib/word_count to output results back to Cassandra
   (CASSANDRA-1342)
 * rewrite Hadoop ColumnFamilyRecordWriter to pool connections, retry to
   multiple Cassandra nodes, and smooth impact on the Cassandra cluster
   by using smaller batch sizes (CASSANDRA-1434)
 * fix setting gc_grace_seconds via CLI (CASSANDRA-1549)
 * support TTL'd index values (CASSANDRA-1536)
 * make removetoken work like decommission (CASSANDRA-1216)
 * make cli comparator-aware and improve quote rules (CASSANDRA-1523,-1524)
 * make nodetool compact and cleanup blocking (CASSANDRA-1449)
 * add memtable, cache information to GCInspector logs (CASSANDRA-1558)
 * enable/disable HintedHandoff via JMX (CASSANDRA-1550)
 * Ignore stray files in the commit log directory (CASSANDRA-1547)
 * Disallow bootstrap to an in-use token (CASSANDRA-1561)


0.7-beta1
 * sstable versioning (CASSANDRA-389)
 * switched to slf4j logging (CASSANDRA-625)
 * add (optional) expiration time for column (CASSANDRA-699)
 * access levels for authentication/authorization (CASSANDRA-900)
 * add ReadRepairChance to CF definition (CASSANDRA-930)
 * fix heisenbug in system tests, especially common on OS X (CASSANDRA-944)
 * convert to byte[] keys internally and all public APIs (CASSANDRA-767)
 * ability to alter schema definitions on a live cluster (CASSANDRA-44)
 * renamed configuration file to cassandra.xml, and log4j.properties to
   log4j-server.properties, which must now be loaded from
   the classpath (which is how our scripts in bin/ have always done it)
   (CASSANDRA-971)
 * change get_count to require a SlicePredicate. create multi_get_count
   (CASSANDRA-744)
 * re-organized endpointsnitch implementations and added SimpleSnitch
   (CASSANDRA-994)
 * Added preload_row_cache option (CASSANDRA-946)
 * add CRC to commitlog header (CASSANDRA-999)
 * removed deprecated batch_insert and get_range_slice methods (CASSANDRA-1065)
 * add truncate thrift method (CASSANDRA-531)
 * http mini-interface using mx4j (CASSANDRA-1068)
 * optimize away copy of sliced row on memtable read path (CASSANDRA-1046)
 * replace constant-size 2GB mmaped segments and special casing for index 
   entries spanning segment boundaries, with SegmentedFile that computes 
   segments that always contain entire entries/rows (CASSANDRA-1117)
 * avoid reading large rows into memory during compaction (CASSANDRA-16)
 * added hadoop OutputFormat (CASSANDRA-1101)
 * efficient Streaming (no more anticompaction) (CASSANDRA-579)
 * split commitlog header into separate file and add size checksum to
   mutations (CASSANDRA-1179)
 * avoid allocating a new byte[] for each mutation on replay (CASSANDRA-1219)
 * revise HH schema to be per-endpoint (CASSANDRA-1142)
 * add joining/leaving status to nodetool ring (CASSANDRA-1115)
 * allow multiple repair sessions per node (CASSANDRA-1190)
 * optimize away MessagingService for local range queries (CASSANDRA-1261)
 * make framed transport the default so malformed requests can't OOM the 
   server (CASSANDRA-475)
 * significantly faster reads from row cache (CASSANDRA-1267)
 * take advantage of row cache during range queries (CASSANDRA-1302)
 * make GCGraceSeconds a per-ColumnFamily value (CASSANDRA-1276)
 * keep persistent row size and column count statistics (CASSANDRA-1155)
 * add IntegerType (CASSANDRA-1282)
 * page within a single row during hinted handoff (CASSANDRA-1327)
 * push DatacenterShardStrategy configuration into keyspace definition,
   eliminating datacenter.properties. (CASSANDRA-1066)
 * optimize forward slices starting with '' and single-index-block name 
   queries by skipping the column index (CASSANDRA-1338)
 * streaming refactor (CASSANDRA-1189)
 * faster comparison for UUID types (CASSANDRA-1043)
 * secondary index support (CASSANDRA-749 and subtasks)
 * make compaction buckets deterministic (CASSANDRA-1265)


0.6.6
 * Allow using DynamicEndpointSnitch with RackAwareStrategy (CASSANDRA-1429)
 * remove the remaining vestiges of the unfinished DatacenterShardStrategy 
   (replaced by NetworkTopologyStrategy in 0.7)
   

0.6.5
 * fix key ordering in range query results with RandomPartitioner
   and ConsistencyLevel > ONE (CASSANDRA-1145)
 * fix for range query starting with the wrong token range (CASSANDRA-1042)
 * page within a single row during hinted handoff (CASSANDRA-1327)
 * fix compilation on non-sun JDKs (CASSANDRA-1061)
 * remove String.trim() call on row keys in batch mutations (CASSANDRA-1235)
 * Log summary of dropped messages instead of spamming log (CASSANDRA-1284)
 * add dynamic endpoint snitch (CASSANDRA-981)
 * fix streaming for keyspaces with hyphens in their name (CASSANDRA-1377)
 * fix errors in hard-coded bloom filter optKPerBucket by computing it
   algorithmically (CASSANDRA-1220
 * remove message deserialization stage, and uncap read/write stages
   so slow reads/writes don't block gossip processing (CASSANDRA-1358)
 * add jmx port configuration to Debian package (CASSANDRA-1202)
 * use mlockall via JNA, if present, to prevent Linux from swapping
   out parts of the JVM (CASSANDRA-1214)


0.6.4
 * avoid queuing multiple hint deliveries for the same endpoint
   (CASSANDRA-1229)
 * better performance for and stricter checking of UTF8 column names
   (CASSANDRA-1232)
 * extend option to lower compaction priority to hinted handoff
   as well (CASSANDRA-1260)
 * log errors in gossip instead of re-throwing (CASSANDRA-1289)
 * avoid aborting commitlog replay prematurely if a flushed-but-
   not-removed commitlog segment is encountered (CASSANDRA-1297)
 * fix duplicate rows being read during mapreduce (CASSANDRA-1142)
 * failure detection wasn't closing command sockets (CASSANDRA-1221)
 * cassandra-cli.bat works on windows (CASSANDRA-1236)
 * pre-emptively drop requests that cannot be processed within RPCTimeout
   (CASSANDRA-685)
 * add ack to Binary write verb and update CassandraBulkLoader
   to wait for acks for each row (CASSANDRA-1093)
 * added describe_partitioner Thrift method (CASSANDRA-1047)
 * Hadoop jobs no longer require the Cassandra storage-conf.xml
   (CASSANDRA-1280, CASSANDRA-1047)
 * log thread pool stats when GC is excessive (CASSANDRA-1275)
 * remove gossip message size limit (CASSANDRA-1138)
 * parallelize local and remote reads during multiget, and respect snitch 
   when determining whether to do local read for CL.ONE (CASSANDRA-1317)
 * fix read repair to use requested consistency level on digest mismatch,
   rather than assuming QUORUM (CASSANDRA-1316)
 * process digest mismatch re-reads in parallel (CASSANDRA-1323)
 * switch hints CF comparator to BytesType (CASSANDRA-1274)


0.6.3
 * retry to make streaming connections up to 8 times. (CASSANDRA-1019)
 * reject describe_ring() calls on invalid keyspaces (CASSANDRA-1111)
 * fix cache size calculation for size of 100% (CASSANDRA-1129)
 * fix cache capacity only being recalculated once (CASSANDRA-1129)
 * remove hourly scan of all hints on the off chance that the gossiper
   missed a status change; instead, expose deliverHintsToEndpoint to JMX
   so it can be done manually, if necessary (CASSANDRA-1141)
 * don't reject reads at CL.ALL (CASSANDRA-1152)
 * reject deletions to supercolumns in CFs containing only standard
   columns (CASSANDRA-1139)
 * avoid preserving login information after client disconnects
   (CASSANDRA-1057)
 * prefer sun jdk to openjdk in debian init script (CASSANDRA-1174)
 * detect partioner config changes between restarts and fail fast 
   (CASSANDRA-1146)
 * use generation time to resolve node token reassignment disagreements
   (CASSANDRA-1118)
 * restructure the startup ordering of Gossiper and MessageService to avoid
   timing anomalies (CASSANDRA-1160)
 * detect incomplete commit log hearders (CASSANDRA-1119)
 * force anti-entropy service to stream files on the stream stage to avoid
   sending streams out of order (CASSANDRA-1169)
 * remove inactive stream managers after AES streams files (CASSANDRA-1169)
 * allow removing entire row through batch_mutate Deletion (CASSANDRA-1027)
 * add JMX metrics for row-level bloom filter false positives (CASSANDRA-1212)
 * added a redhat init script to contrib (CASSANDRA-1201)
 * use midpoint when bootstrapping a new machine into range with not
   much data yet instead of random token (CASSANDRA-1112)
 * kill server on OOM in executor stage as well as Thrift (CASSANDRA-1226)
 * remove opportunistic repairs, when two machines with overlapping replica
   responsibilities happen to finish major compactions of the same CF near
   the same time.  repairs are now fully manual (CASSANDRA-1190)
 * add ability to lower compaction priority (default is no change from 0.6.2)
   (CASSANDRA-1181)


0.6.2
 * fix contrib/word_count build. (CASSANDRA-992)
 * split CommitLogExecutorService into BatchCommitLogExecutorService and 
   PeriodicCommitLogExecutorService (CASSANDRA-1014)
 * add latency histograms to CFSMBean (CASSANDRA-1024)
 * make resolving timestamp ties deterministic by using value bytes
   as a tiebreaker (CASSANDRA-1039)
 * Add option to turn off Hinted Handoff (CASSANDRA-894)
 * fix windows startup (CASSANDRA-948)
 * make concurrent_reads, concurrent_writes configurable at runtime via JMX
   (CASSANDRA-1060)
 * disable GCInspector on non-Sun JVMs (CASSANDRA-1061)
 * fix tombstone handling in sstable rows with no other data (CASSANDRA-1063)
 * fix size of row in spanned index entries (CASSANDRA-1056)
 * install json2sstable, sstable2json, and sstablekeys to Debian package
 * StreamingService.StreamDestinations wouldn't empty itself after streaming
   finished (CASSANDRA-1076)
 * added Collections.shuffle(splits) before returning the splits in 
   ColumnFamilyInputFormat (CASSANDRA-1096)
 * do not recalculate cache capacity post-compaction if it's been manually 
   modified (CASSANDRA-1079)
 * better defaults for flush sorter + writer executor queue sizes
   (CASSANDRA-1100)
 * windows scripts for SSTableImport/Export (CASSANDRA-1051)
 * windows script for nodetool (CASSANDRA-1113)
 * expose PhiConvictThreshold (CASSANDRA-1053)
 * make repair of RF==1 a no-op (CASSANDRA-1090)
 * improve default JVM GC options (CASSANDRA-1014)
 * fix SlicePredicate serialization inside Hadoop jobs (CASSANDRA-1049)
 * close Thrift sockets in Hadoop ColumnFamilyRecordReader (CASSANDRA-1081)


0.6.1
 * fix NPE in sstable2json when no excluded keys are given (CASSANDRA-934)
 * keep the replica set constant throughout the read repair process
   (CASSANDRA-937)
 * allow querying getAllRanges with empty token list (CASSANDRA-933)
 * fix command line arguments inversion in clustertool (CASSANDRA-942)
 * fix race condition that could trigger a false-positive assertion
   during post-flush discard of old commitlog segments (CASSANDRA-936)
 * fix neighbor calculation for anti-entropy repair (CASSANDRA-924)
 * perform repair even for small entropy differences (CASSANDRA-924)
 * Use hostnames in CFInputFormat to allow Hadoop's naive string-based
   locality comparisons to work (CASSANDRA-955)
 * cache read-only BufferedRandomAccessFile length to avoid
   3 system calls per invocation (CASSANDRA-950)
 * nodes with IPv6 (and no IPv4) addresses could not join cluster
   (CASSANDRA-969)
 * Retrieve the correct number of undeleted columns, if any, from
   a supercolumn in a row that had been deleted previously (CASSANDRA-920)
 * fix index scans that cross the 2GB mmap boundaries for both mmap
   and standard i/o modes (CASSANDRA-866)
 * expose drain via nodetool (CASSANDRA-978)


0.6.0-RC1
 * JMX drain to flush memtables and run through commit log (CASSANDRA-880)
 * Bootstrapping can skip ranges under the right conditions (CASSANDRA-902)
 * fix merging row versions in range_slice for CL > ONE (CASSANDRA-884)
 * default write ConsistencyLeven chaned from ZERO to ONE
 * fix for index entries spanning mmap buffer boundaries (CASSANDRA-857)
 * use lexical comparison if time part of TimeUUIDs are the same 
   (CASSANDRA-907)
 * bound read, mutation, and response stages to fix possible OOM
   during log replay (CASSANDRA-885)
 * Use microseconds-since-epoch (UTC) in cli, instead of milliseconds
 * Treat batch_mutate Deletion with null supercolumn as "apply this predicate 
   to top level supercolumns" (CASSANDRA-834)
 * Streaming destination nodes do not update their JMX status (CASSANDRA-916)
 * Fix internal RPC timeout calculation (CASSANDRA-911)
 * Added Pig loadfunc to contrib/pig (CASSANDRA-910)


0.6.0-beta3
 * fix compaction bucketing bug (CASSANDRA-814)
 * update windows batch file (CASSANDRA-824)
 * deprecate KeysCachedFraction configuration directive in favor
   of KeysCached; move to unified-per-CF key cache (CASSANDRA-801)
 * add invalidateRowCache to ColumnFamilyStoreMBean (CASSANDRA-761)
 * send Handoff hints to natural locations to reduce load on
   remaining nodes in a failure scenario (CASSANDRA-822)
 * Add RowWarningThresholdInMB configuration option to warn before very 
   large rows get big enough to threaten node stability, and -x option to
   be able to remove them with sstable2json if the warning is unheeded
   until it's too late (CASSANDRA-843)
 * Add logging of GC activity (CASSANDRA-813)
 * fix ConcurrentModificationException in commitlog discard (CASSANDRA-853)
 * Fix hardcoded row count in Hadoop RecordReader (CASSANDRA-837)
 * Add a jmx status to the streaming service and change several DEBUG
   messages to INFO (CASSANDRA-845)
 * fix classpath in cassandra-cli.bat for Windows (CASSANDRA-858)
 * allow re-specifying host, port to cassandra-cli if invalid ones
   are first tried (CASSANDRA-867)
 * fix race condition handling rpc timeout in the coordinator
   (CASSANDRA-864)
 * Remove CalloutLocation and StagingFileDirectory from storage-conf files 
   since those settings are no longer used (CASSANDRA-878)
 * Parse a long from RowWarningThresholdInMB instead of an int (CASSANDRA-882)
 * Remove obsolete ControlPort code from DatabaseDescriptor (CASSANDRA-886)
 * move skipBytes side effect out of assert (CASSANDRA-899)
 * add "double getLoad" to StorageServiceMBean (CASSANDRA-898)
 * track row stats per CF at compaction time (CASSANDRA-870)
 * disallow CommitLogDirectory matching a DataFileDirectory (CASSANDRA-888)
 * default key cache size is 200k entries, changed from 10% (CASSANDRA-863)
 * add -Dcassandra-foreground=yes to cassandra.bat
 * exit if cluster name is changed unexpectedly (CASSANDRA-769)


0.6.0-beta1/beta2
 * add batch_mutate thrift command, deprecating batch_insert (CASSANDRA-336)
 * remove get_key_range Thrift API, deprecated in 0.5 (CASSANDRA-710)
 * add optional login() Thrift call for authentication (CASSANDRA-547)
 * support fat clients using gossiper and StorageProxy to perform
   replication in-process [jvm-only] (CASSANDRA-535)
 * support mmapped I/O for reads, on by default on 64bit JVMs 
   (CASSANDRA-408, CASSANDRA-669)
 * improve insert concurrency, particularly during Hinted Handoff
   (CASSANDRA-658)
 * faster network code (CASSANDRA-675)
 * stress.py moved to contrib (CASSANDRA-635)
 * row caching [must be explicitly enabled per-CF in config] (CASSANDRA-678)
 * present a useful measure of compaction progress in JMX (CASSANDRA-599)
 * add bin/sstablekeys (CASSNADRA-679)
 * add ConsistencyLevel.ANY (CASSANDRA-687)
 * make removetoken remove nodes from gossip entirely (CASSANDRA-644)
 * add ability to set cache sizes at runtime (CASSANDRA-708)
 * report latency and cache hit rate statistics with lifetime totals
   instead of average over the last minute (CASSANDRA-702)
 * support get_range_slice for RandomPartitioner (CASSANDRA-745)
 * per-keyspace replication factory and replication strategy (CASSANDRA-620)
 * track latency in microseconds (CASSANDRA-733)
 * add describe_ Thrift methods, deprecating get_string_property and 
   get_string_list_property
 * jmx interface for tracking operation mode and streams in general.
   (CASSANDRA-709)
 * keep memtables in sorted order to improve range query performance
   (CASSANDRA-799)
 * use while loop instead of recursion when trimming sstables compaction list 
   to avoid blowing stack in pathological cases (CASSANDRA-804)
 * basic Hadoop map/reduce support (CASSANDRA-342)


0.5.1
 * ensure all files for an sstable are streamed to the same directory.
   (CASSANDRA-716)
 * more accurate load estimate for bootstrapping (CASSANDRA-762)
 * tolerate dead or unavailable bootstrap target on write (CASSANDRA-731)
 * allow larger numbers of keys (> 140M) in a sstable bloom filter
   (CASSANDRA-790)
 * include jvm argument improvements from CASSANDRA-504 in debian package
 * change streaming chunk size to 32MB to accomodate Windows XP limitations
   (was 64MB) (CASSANDRA-795)
 * fix get_range_slice returning results in the wrong order (CASSANDRA-781)
 

0.5.0 final
 * avoid attempting to delete temporary bootstrap files twice (CASSANDRA-681)
 * fix bogus NaN in nodeprobe cfstats output (CASSANDRA-646)
 * provide a policy for dealing with single thread executors w/ a full queue
   (CASSANDRA-694)
 * optimize inner read in MessagingService, vastly improving multiple-node
   performance (CASSANDRA-675)
 * wait for table flush before streaming data back to a bootstrapping node.
   (CASSANDRA-696)
 * keep track of bootstrapping sources by table so that bootstrapping doesn't 
   give the indication of finishing early (CASSANDRA-673)


0.5.0 RC3
 * commit the correct version of the patch for CASSANDRA-663


0.5.0 RC2 (unreleased)
 * fix bugs in converting get_range_slice results to Thrift 
   (CASSANDRA-647, CASSANDRA-649)
 * expose java.util.concurrent.TimeoutException in StorageProxy methods
   (CASSANDRA-600)
 * TcpConnectionManager was holding on to disconnected connections, 
   giving the false indication they were being used. (CASSANDRA-651)
 * Remove duplicated write. (CASSANDRA-662)
 * Abort bootstrap if IP is already in the token ring (CASSANDRA-663)
 * increase default commitlog sync period, and wait for last sync to 
   finish before submitting another (CASSANDRA-668)


0.5.0 RC1
 * Fix potential NPE in get_range_slice (CASSANDRA-623)
 * add CRC32 to commitlog entries (CASSANDRA-605)
 * fix data streaming on windows (CASSANDRA-630)
 * GC compacted sstables after cleanup and compaction (CASSANDRA-621)
 * Speed up anti-entropy validation (CASSANDRA-629)
 * Fix anti-entropy assertion error (CASSANDRA-639)
 * Fix pending range conflicts when bootstapping or moving
   multiple nodes at once (CASSANDRA-603)
 * Handle obsolete gossip related to node movement in the case where
   one or more nodes is down when the movement occurs (CASSANDRA-572)
 * Include dead nodes in gossip to avoid a variety of problems
   and fix HH to removed nodes (CASSANDRA-634)
 * return an InvalidRequestException for mal-formed SlicePredicates
   (CASSANDRA-643)
 * fix bug determining closest neighbor for use in multiple datacenters
   (CASSANDRA-648)
 * Vast improvements in anticompaction speed (CASSANDRA-607)
 * Speed up log replay and writes by avoiding redundant serializations
   (CASSANDRA-652)


0.5.0 beta 2
 * Bootstrap improvements (several tickets)
 * add nodeprobe repair anti-entropy feature (CASSANDRA-193, CASSANDRA-520)
 * fix possibility of partition when many nodes restart at once
   in clusters with multiple seeds (CASSANDRA-150)
 * fix NPE in get_range_slice when no data is found (CASSANDRA-578)
 * fix potential NPE in hinted handoff (CASSANDRA-585)
 * fix cleanup of local "system" keyspace (CASSANDRA-576)
 * improve computation of cluster load balance (CASSANDRA-554)
 * added super column read/write, column count, and column/row delete to
   cassandra-cli (CASSANDRA-567, CASSANDRA-594)
 * fix returning live subcolumns of deleted supercolumns (CASSANDRA-583)
 * respect JAVA_HOME in bin/ scripts (several tickets)
 * add StorageService.initClient for fat clients on the JVM (CASSANDRA-535)
   (see contrib/client_only for an example of use)
 * make consistency_level functional in get_range_slice (CASSANDRA-568)
 * optimize key deserialization for RandomPartitioner (CASSANDRA-581)
 * avoid GCing tombstones except on major compaction (CASSANDRA-604)
 * increase failure conviction threshold, resulting in less nodes
   incorrectly (and temporarily) marked as down (CASSANDRA-610)
 * respect memtable thresholds during log replay (CASSANDRA-609)
 * support ConsistencyLevel.ALL on read (CASSANDRA-584)
 * add nodeprobe removetoken command (CASSANDRA-564)


0.5.0 beta
 * Allow multiple simultaneous flushes, improving flush throughput 
   on multicore systems (CASSANDRA-401)
 * Split up locks to improve write and read throughput on multicore systems
   (CASSANDRA-444, CASSANDRA-414)
 * More efficient use of memory during compaction (CASSANDRA-436)
 * autobootstrap option: when enabled, all non-seed nodes will attempt
   to bootstrap when started, until bootstrap successfully
   completes. -b option is removed.  (CASSANDRA-438)
 * Unless a token is manually specified in the configuration xml,
   a bootstraping node will use a token that gives it half the
   keys from the most-heavily-loaded node in the cluster,
   instead of generating a random token. 
   (CASSANDRA-385, CASSANDRA-517)
 * Miscellaneous bootstrap fixes (several tickets)
 * Ability to change a node's token even after it has data on it
   (CASSANDRA-541)
 * Ability to decommission a live node from the ring (CASSANDRA-435)
 * Semi-automatic loadbalancing via nodeprobe (CASSANDRA-192)
 * Add ability to set compaction thresholds at runtime via
   JMX / nodeprobe.  (CASSANDRA-465)
 * Add "comment" field to ColumnFamily definition. (CASSANDRA-481)
 * Additional JMX metrics (CASSANDRA-482)
 * JSON based export and import tools (several tickets)
 * Hinted Handoff fixes (several tickets)
 * Add key cache to improve read performance (CASSANDRA-423)
 * Simplified construction of custom ReplicationStrategy classes
   (CASSANDRA-497)
 * Graphical application (Swing) for ring integrity verification and 
   visualization was added to contrib (CASSANDRA-252)
 * Add DCQUORUM, DCQUORUMSYNC consistency levels and corresponding
   ReplicationStrategy / EndpointSnitch classes.  Experimental.
   (CASSANDRA-492)
 * Web client interface added to contrib (CASSANDRA-457)
 * More-efficient flush for Random, CollatedOPP partitioners 
   for normal writes (CASSANDRA-446) and bulk load (CASSANDRA-420)
 * Add MemtableFlushAfterMinutes, a global replacement for the old 
   per-CF FlushPeriodInMinutes setting (CASSANDRA-463)
 * optimizations to slice reading (CASSANDRA-350) and supercolumn
   queries (CASSANDRA-510)
 * force binding to given listenaddress for nodes with multiple
   interfaces (CASSANDRA-546)
 * stress.py benchmarking tool improvements (several tickets)
 * optimized replica placement code (CASSANDRA-525)
 * faster log replay on restart (CASSANDRA-539, CASSANDRA-540)
 * optimized local-node writes (CASSANDRA-558)
 * added get_range_slice, deprecating get_key_range (CASSANDRA-344)
 * expose TimedOutException to thrift (CASSANDRA-563)
 

0.4.2
 * Add validation disallowing null keys (CASSANDRA-486)
 * Fix race conditions in TCPConnectionManager (CASSANDRA-487)
 * Fix using non-utf8-aware comparison as a sanity check.
   (CASSANDRA-493)
 * Improve default garbage collector options (CASSANDRA-504)
 * Add "nodeprobe flush" (CASSANDRA-505)
 * remove NotFoundException from get_slice throws list (CASSANDRA-518)
 * fix get (not get_slice) of entire supercolumn (CASSANDRA-508)
 * fix null token during bootstrap (CASSANDRA-501)


0.4.1
 * Fix FlushPeriod columnfamily configuration regression
   (CASSANDRA-455)
 * Fix long column name support (CASSANDRA-460)
 * Fix for serializing a row that only contains tombstones
   (CASSANDRA-458)
 * Fix for discarding unneeded commitlog segments (CASSANDRA-459)
 * Add SnapshotBeforeCompaction configuration option (CASSANDRA-426)
 * Fix compaction abort under insufficient disk space (CASSANDRA-473)
 * Fix reading subcolumn slice from tombstoned CF (CASSANDRA-484)
 * Fix race condition in RVH causing occasional NPE (CASSANDRA-478)


0.4.0
 * fix get_key_range problems when a node is down (CASSANDRA-440)
   and add UnavailableException to more Thrift methods
 * Add example EndPointSnitch contrib code (several tickets)


0.4.0 RC2
 * fix SSTable generation clash during compaction (CASSANDRA-418)
 * reject method calls with null parameters (CASSANDRA-308)
 * properly order ranges in nodeprobe output (CASSANDRA-421)
 * fix logging of certain errors on executor threads (CASSANDRA-425)


0.4.0 RC1
 * Bootstrap feature is live; use -b on startup (several tickets)
 * Added multiget api (CASSANDRA-70)
 * fix Deadlock with SelectorManager.doProcess and TcpConnection.write
   (CASSANDRA-392)
 * remove key cache b/c of concurrency bugs in third-party
   CLHM library (CASSANDRA-405)
 * update non-major compaction logic to use two threshold values
   (CASSANDRA-407)
 * add periodic / batch commitlog sync modes (several tickets)
 * inline BatchMutation into batch_insert params (CASSANDRA-403)
 * allow setting the logging level at runtime via mbean (CASSANDRA-402)
 * change default comparator to BytesType (CASSANDRA-400)
 * add forwards-compatible ConsistencyLevel parameter to get_key_range
   (CASSANDRA-322)
 * r/m special case of blocking for local destination when writing with 
   ConsistencyLevel.ZERO (CASSANDRA-399)
 * Fixes to make BinaryMemtable [bulk load interface] useful (CASSANDRA-337);
   see contrib/bmt_example for an example of using it.
 * More JMX properties added (several tickets)
 * Thrift changes (several tickets)
    - Merged _super get methods with the normal ones; return values
      are now of ColumnOrSuperColumn.
    - Similarly, merged batch_insert_super into batch_insert.



0.4.0 beta
 * On-disk data format has changed to allow billions of keys/rows per
   node instead of only millions
 * Multi-keyspace support
 * Scan all sstables for all queries to avoid situations where
   different types of operation on the same ColumnFamily could
   disagree on what data was present
 * Snapshot support via JMX
 * Thrift API has changed a _lot_:
    - removed time-sorted CFs; instead, user-defined comparators
      may be defined on the column names, which are now byte arrays.
      Default comparators are provided for UTF8, Bytes, Ascii, Long (i64),
      and UUID types.
    - removed colon-delimited strings in thrift api in favor of explicit
      structs such as ColumnPath, ColumnParent, etc.  Also normalized
      thrift struct and argument naming.
    - Added columnFamily argument to get_key_range.
    - Change signature of get_slice to accept starting and ending
      columns as well as an offset.  (This allows use of indexes.)
      Added "ascending" flag to allow reasonably-efficient reverse
      scans as well.  Removed get_slice_by_range as redundant.
    - get_key_range operates on one CF at a time
    - changed `block` boolean on insert methods to ConsistencyLevel enum,
      with options of NONE, ONE, QUORUM, and ALL.
    - added similar consistency_level parameter to read methods
    - column-name-set slice with no names given now returns zero columns
      instead of all of them.  ("all" can run your server out of memory.
      use a range-based slice with a high max column count instead.)
 * Removed the web interface. Node information can now be obtained by 
   using the newly introduced nodeprobe utility.
 * More JMX stats
 * Remove magic values from internals (e.g. special key to indicate
   when to flush memtables)
 * Rename configuration "table" to "keyspace"
 * Moved to crash-only design; no more shutdown (just kill the process)
 * Lots of bug fixes

Full list of issues resolved in 0.4 is at https://issues.apache.org/jira/secure/IssueNavigator.jspa?reset=true&&pid=12310865&fixfor=12313862&resolution=1&sorter/field=issuekey&sorter/order=DESC


0.3.0 RC3
 * Fix potential deadlock under load in TCPConnection.
   (CASSANDRA-220)


0.3.0 RC2
 * Fix possible data loss when server is stopped after replaying
   log but before new inserts force memtable flush.
   (CASSANDRA-204)
 * Added BUGS file


0.3.0 RC1
 * Range queries on keys, including user-defined key collation
 * Remove support
 * Workarounds for a weird bug in JDK select/register that seems
   particularly common on VM environments. Cassandra should deploy
   fine on EC2 now
 * Much improved infrastructure: the beginnings of a decent test suite
   ("ant test" for unit tests; "nosetests" for system tests), code
   coverage reporting, etc.
 * Expanded node status reporting via JMX
 * Improved error reporting/logging on both server and client
 * Reduced memory footprint in default configuration
 * Combined blocking and non-blocking versions of insert APIs
 * Added FlushPeriodInMinutes configuration parameter to force
   flushing of infrequently-updated ColumnFamilies<|MERGE_RESOLUTION|>--- conflicted
+++ resolved
@@ -1,4 +1,3 @@
-<<<<<<< HEAD
 2.1.4
  * Make PasswordAuthenticator number of hashing rounds configurable (CASSANDRA-8085)
  * Fix AssertionError when binding nested collections in DELETE (CASSANDRA-8900)
@@ -57,11 +56,8 @@
  * Add nodetool statushandoff/statusbackup (CASSANDRA-8912)
  * Use stdout for progress and stats in sstableloader (CASSANDRA-8982)
 Merged from 2.0:
-=======
-2.0.14:
  * (cqlsh) Allow increasing CSV field size limit through
    cqlshrc config option (CASSANDRA-8934)
->>>>>>> 061ea33f
  * Stop logging range tombstones when exceeding the threshold
    (CASSANDRA-8559)
  * Fix NullPointerException when nodetool getendpoints is run
