<<<<<<< HEAD
3.11.1
 * Duplicate the buffer before passing it to analyser in SASI operation (CASSANDRA-13512)
 * Properly evict pstmts from prepared statements cache (CASSANDRA-13641)
Merged from 3.0:
3.0.15
 * Make concat work with iterators that have different subsets of columns (CASSANDRA-13482)
 * Set test.runners based on cores and memory size (CASSANDRA-13078)
 * Allow different NUMACTL_ARGS to be passed in (CASSANDRA-13557)
 * Fix secondary index queries on COMPACT tables (CASSANDRA-13627)
 * Nodetool listsnapshots output is missing a newline, if there are no snapshots (CASSANDRA-13568)
Merged from 2.2:
=======
3.0.15
 * Purge tombstones created by expired cells (CASSANDRA-13643)
 * Make concat work with iterators that have different subsets of columns (CASSANDRA-13482)
 * Set test.runners based on cores and memory size (CASSANDRA-13078)
 * Allow different NUMACTL_ARGS to be passed in (CASSANDRA-13557)
 * Allow native function calls in CQLSSTableWriter (CASSANDRA-12606)
 * Fix secondary index queries on COMPACT tables (CASSANDRA-13627)
 * Nodetool listsnapshots output is missing a newline, if there are no snapshots (CASSANDRA-13568)
 Merged from 2.2:
>>>>>>> a033f516
 * Fix queries with LIMIT and filtering on clustering columns (CASSANDRA-11223)
 * Fix potential NPE when resume bootstrap fails (CASSANDRA-13272)
 * Fix toJSONString for the UDT, tuple and collection types (CASSANDRA-13592)
 * Fix nested Tuples/UDTs validation (CASSANDRA-13646)

<<<<<<< HEAD
3.11.0
 * Allow native function calls in CQLSSTableWriter (CASSANDRA-12606)
 * Replace string comparison with regex/number checks in MessagingService test (CASSANDRA-13216)
 * Fix formatting of duration columns in CQLSH (CASSANDRA-13549)
 * Fix the problem with duplicated rows when using paging with SASI (CASSANDRA-13302)
 * Allow CONTAINS statements filtering on the partition key and it’s parts (CASSANDRA-13275)
 * Fall back to even ranges calculation in clusters with vnodes when tokens are distributed unevenly (CASSANDRA-13229)
 * Fix duration type validation to prevent overflow (CASSANDRA-13218)
 * Forbid unsupported creation of SASI indexes over partition key columns (CASSANDRA-13228)
 * Reject multiple values for a key in CQL grammar. (CASSANDRA-13369)
 * UDA fails without input rows (CASSANDRA-13399)
 * Fix compaction-stress by using daemonInitialization (CASSANDRA-13188)
 * V5 protocol flags decoding broken (CASSANDRA-13443)
 * Use write lock not read lock for removing sstables from compaction strategies. (CASSANDRA-13422)
 * Use corePoolSize equal to maxPoolSize in JMXEnabledThreadPoolExecutors (CASSANDRA-13329)
 * Avoid rebuilding SASI indexes containing no values (CASSANDRA-12962)
 * Add charset to Analyser input stream (CASSANDRA-13151)
 * Fix testLimitSSTables flake caused by concurrent flush (CASSANDRA-12820)
 * cdc column addition strikes again (CASSANDRA-13382)
 * Fix static column indexes (CASSANDRA-13277)
 * DataOutputBuffer.asNewBuffer broken (CASSANDRA-13298)
 * unittest CipherFactoryTest failed on MacOS (CASSANDRA-13370)
 * Forbid SELECT restrictions and CREATE INDEX over non-frozen UDT columns (CASSANDRA-13247)
 * Default logging we ship will incorrectly print "?:?" for "%F:%L" pattern (CASSANDRA-13317)
 * Possible AssertionError in UnfilteredRowIteratorWithLowerBound (CASSANDRA-13366)
 * Support unaligned memory access for AArch64 (CASSANDRA-13326)
 * Improve SASI range iterator efficiency on intersection with an empty range (CASSANDRA-12915).
 * Fix equality comparisons of columns using the duration type (CASSANDRA-13174)
 * Obfuscate password in stress-graphs (CASSANDRA-12233)
 * Move to FastThreadLocalThread and FastThreadLocal (CASSANDRA-13034)
 * nodetool stopdaemon errors out (CASSANDRA-13030)
 * Tables in system_distributed should not use gcgs of 0 (CASSANDRA-12954)
 * Fix primary index calculation for SASI (CASSANDRA-12910)
 * More fixes to the TokenAllocator (CASSANDRA-12990)
 * NoReplicationTokenAllocator should work with zero replication factor (CASSANDRA-12983)
 * Address message coalescing regression (CASSANDRA-12676)
 * Delete illegal character from StandardTokenizerImpl.jflex (CASSANDRA-13417)
 * Fix cqlsh automatic protocol downgrade regression (CASSANDRA-13307)
 * Tracing payload not passed from QueryMessage to tracing session (CASSANDRA-12835)
Merged from 3.0:
=======
3.0.14
>>>>>>> a033f516
 * Ensure int overflow doesn't occur when calculating large partition warning size (CASSANDRA-13172)
 * Ensure consistent view of partition columns between coordinator and replica in ColumnFilter (CASSANDRA-13004)
 * Failed unregistering mbean during drop keyspace (CASSANDRA-13346)
 * nodetool scrub/cleanup/upgradesstables exit code is wrong (CASSANDRA-13542)
 * Fix the reported number of sstable data files accessed per read (CASSANDRA-13120)
 * Fix schema digest mismatch during rolling upgrades from versions before 3.0.12 (CASSANDRA-13559)
 * Upgrade JNA version to 4.4.0 (CASSANDRA-13072)
 * Interned ColumnIdentifiers should use minimal ByteBuffers (CASSANDRA-13533)
 * ReverseIndexedReader may drop rows during 2.1 to 3.0 upgrade (CASSANDRA-13525)
 * Fix repair process violating start/end token limits for small ranges (CASSANDRA-13052)
 * Add storage port options to sstableloader (CASSANDRA-13518)
 * Properly handle quoted index names in cqlsh DESCRIBE output (CASSANDRA-12847)
 * Avoid reading static row twice from old format sstables (CASSANDRA-13236)
 * Fix NPE in StorageService.excise() (CASSANDRA-13163)
 * Expire OutboundTcpConnection messages by a single Thread (CASSANDRA-13265)
 * Fail repair if insufficient responses received (CASSANDRA-13397)
 * Fix SSTableLoader fail when the loaded table contains dropped columns (CASSANDRA-13276)
 * Avoid name clashes in CassandraIndexTest (CASSANDRA-13427)
 * Handling partially written hint files (CASSANDRA-12728)
 * Interrupt replaying hints on decommission (CASSANDRA-13308)
<<<<<<< HEAD
 * Handling partially written hint files (CASSANDRA-12728)
 * Fix NPE issue in StorageService (CASSANDRA-13060)
 * Make reading of range tombstones more reliable (CASSANDRA-12811)
 * Fix startup problems due to schema tables not completely flushed (CASSANDRA-12213)
 * Fix view builder bug that can filter out data on restart (CASSANDRA-13405)
 * Fix 2i page size calculation when there are no regular columns (CASSANDRA-13400)
 * Fix the conversion of 2.X expired rows without regular column data (CASSANDRA-13395)
 * Fix hint delivery when using ext+internal IPs with prefer_local enabled (CASSANDRA-13020)
 * Fix possible NPE on upgrade to 3.0/3.X in case of IO errors (CASSANDRA-13389)
 * Legacy deserializer can create empty range tombstones (CASSANDRA-13341)
 * Legacy caching options can prevent 3.0 upgrade (CASSANDRA-13384)
 * Use the Kernel32 library to retrieve the PID on Windows and fix startup checks (CASSANDRA-13333)
 * Fix code to not exchange schema across major versions (CASSANDRA-13274)
 * Dropping column results in "corrupt" SSTable (CASSANDRA-13337)
 * Bugs handling range tombstones in the sstable iterators (CASSANDRA-13340)
 * Fix CONTAINS filtering for null collections (CASSANDRA-13246)
 * Applying: Use a unique metric reservoir per test run when using Cassandra-wide metrics residing in MBeans (CASSANDRA-13216)
 * Propagate row deletions in 2i tables on upgrade (CASSANDRA-13320)
 * Slice.isEmpty() returns false for some empty slices (CASSANDRA-13305)
 * Add formatted row output to assertEmpty in CQL Tester (CASSANDRA-13238)
 * Prevent data loss on upgrade 2.1 - 3.0 by adding component separator to LogRecord absolute path (CASSANDRA-13294)
 * Improve testing on macOS by eliminating sigar logging (CASSANDRA-13233)
 * Cqlsh copy-from should error out when csv contains invalid data for collections (CASSANDRA-13071)
 * Fix "multiple versions of ant detected..." when running ant test (CASSANDRA-13232)
 * Coalescing strategy sleeps too much (CASSANDRA-13090)
 * Faster StreamingHistogram (CASSANDRA-13038)
 * Legacy deserializer can create unexpected boundary range tombstones (CASSANDRA-13237)
 * Remove unnecessary assertion from AntiCompactionTest (CASSANDRA-13070)
 * Fix cqlsh COPY for dates before 1900 (CASSANDRA-13185)
 * Use keyspace replication settings on system.size_estimates table (CASSANDRA-9639)
 * Add vm.max_map_count StartupCheck (CASSANDRA-13008)
 * Hint related logging should include the IP address of the destination in addition to
   host ID (CASSANDRA-13205)
 * Reloading logback.xml does not work (CASSANDRA-13173)
 * Lightweight transactions temporarily fail after upgrade from 2.1 to 3.0 (CASSANDRA-13109)
 * Duplicate rows after upgrading from 2.1.16 to 3.0.10/3.9 (CASSANDRA-13125)
 * Fix UPDATE queries with empty IN restrictions (CASSANDRA-13152)
 * Fix handling of partition with partition-level deletion plus
   live rows in sstabledump (CASSANDRA-13177)
 * Provide user workaround when system_schema.columns does not contain entries
   for a table that's in system_schema.tables (CASSANDRA-13180)
 * Nodetool upgradesstables/scrub/compact ignores system tables (CASSANDRA-13410)
=======
>>>>>>> a033f516
 * Fix schema version calculation for rolling upgrades (CASSANDRA-13441)
Merged from 2.2:
 * Nodes started with join_ring=False should be able to serve requests when authentication is enabled (CASSANDRA-11381)
 * cqlsh COPY FROM: increment error count only for failures, not for attempts (CASSANDRA-13209)
<<<<<<< HEAD
 * Avoid starting gossiper in RemoveTest (CASSANDRA-13407)
 * Fix weightedSize() for row-cache reported by JMX and NodeTool (CASSANDRA-13393)
 * Fix JVM metric names (CASSANDRA-13103)
=======

3.0.13
 * Make reading of range tombstones more reliable (CASSANDRA-12811)
 * Fix startup problems due to schema tables not completely flushed (CASSANDRA-12213)
 * Fix view builder bug that can filter out data on restart (CASSANDRA-13405)
 * Fix 2i page size calculation when there are no regular columns (CASSANDRA-13400)
 * Fix the conversion of 2.X expired rows without regular column data (CASSANDRA-13395)
 * Fix hint delivery when using ext+internal IPs with prefer_local enabled (CASSANDRA-13020)
 * Fix possible NPE on upgrade to 3.0/3.X in case of IO errors (CASSANDRA-13389)
 * Legacy deserializer can create empty range tombstones (CASSANDRA-13341)
 * Use the Kernel32 library to retrieve the PID on Windows and fix startup checks (CASSANDRA-13333)
 * Fix code to not exchange schema across major versions (CASSANDRA-13274)
 * Dropping column results in "corrupt" SSTable (CASSANDRA-13337)
 * Bugs handling range tombstones in the sstable iterators (CASSANDRA-13340)
 * Fix CONTAINS filtering for null collections (CASSANDRA-13246)
 * Applying: Use a unique metric reservoir per test run when using Cassandra-wide metrics residing in MBeans (CASSANDRA-13216)
 * Propagate row deletions in 2i tables on upgrade (CASSANDRA-13320)
 * Slice.isEmpty() returns false for some empty slices (CASSANDRA-13305)
 * Add formatted row output to assertEmpty in CQL Tester (CASSANDRA-13238)
 * Legacy caching options can prevent 3.0 upgrade (CASSANDRA-13384)
 * Nodetool upgradesstables/scrub/compact ignores system tables (CASSANDRA-13410)
 * Fix NPE issue in StorageService (CASSANDRA-13060)
Merged from 2.2:
 * Avoid starting gossiper in RemoveTest (CASSANDRA-13407)
 * Fix weightedSize() for row-cache reported by JMX and NodeTool (CASSANDRA-13393)
>>>>>>> a033f516
 * Honor truststore-password parameter in cassandra-stress (CASSANDRA-12773)
 * Discard in-flight shadow round responses (CASSANDRA-12653)
 * Don't anti-compact repaired data to avoid inconsistencies (CASSANDRA-13153)
 * Wrong logger name in AnticompactionTask (CASSANDRA-13343)
 * Commitlog replay may fail if last mutation is within 4 bytes of end of segment (CASSANDRA-13282)
 * Fix queries updating multiple time the same list (CASSANDRA-13130)
 * Fix GRANT/REVOKE when keyspace isn't specified (CASSANDRA-13053)
<<<<<<< HEAD
=======
Merged from 2.1:
 * Fix 2ndary index queries on partition keys for tables with static columns CASSANDRA-13147
 * Fix ParseError unhashable type list in cqlsh copy from (CASSANDRA-13364)


3.0.12
 * Prevent data loss on upgrade 2.1 - 3.0 by adding component separator to LogRecord absolute path (CASSANDRA-13294)
 * Improve testing on macOS by eliminating sigar logging (CASSANDRA-13233)
 * Cqlsh copy-from should error out when csv contains invalid data for collections (CASSANDRA-13071)
 * Update c.yaml doc for offheap memtables (CASSANDRA-13179)
 * Faster StreamingHistogram (CASSANDRA-13038)
 * Legacy deserializer can create unexpected boundary range tombstones (CASSANDRA-13237)
 * Remove unnecessary assertion from AntiCompactionTest (CASSANDRA-13070)
 * Fix cqlsh COPY for dates before 1900 (CASSANDRA-13185)
Merged from 2.2:
 * Avoid race on receiver by starting streaming sender thread after sending init message (CASSANDRA-12886)
 * Fix "multiple versions of ant detected..." when running ant test (CASSANDRA-13232)
 * Coalescing strategy sleeps too much (CASSANDRA-13090)
>>>>>>> a033f516
 * Fix flaky LongLeveledCompactionStrategyTest (CASSANDRA-12202)
 * Fix failing COPY TO STDOUT (CASSANDRA-12497)
 * Fix ColumnCounter::countAll behaviour for reverse queries (CASSANDRA-13222)
 * Exceptions encountered calling getSeeds() breaks OTC thread (CASSANDRA-13018)
<<<<<<< HEAD
 * Fix negative mean latency metric (CASSANDRA-12876)
 * Use only one file pointer when creating commitlog segments (CASSANDRA-12539)
Merged from 2.1:
 * Fix 2ndary index queries on partition keys for tables with static columns (CASSANDRA-13147)
 * Fix ParseError unhashable type list in cqlsh copy from (CASSANDRA-13364)
=======
Merged from 2.1:
>>>>>>> a033f516
 * Remove unused repositories (CASSANDRA-13278)
 * Log stacktrace of uncaught exceptions (CASSANDRA-13108)
 * Use portable stderr for java error in startup (CASSANDRA-13211)
 * Fix Thread Leak in OutboundTcpConnection (CASSANDRA-13204)
 * Coalescing strategy can enter infinite loop (CASSANDRA-13159)


<<<<<<< HEAD
3.10
 * Fix secondary index queries regression (CASSANDRA-13013)
 * Add duration type to the protocol V5 (CASSANDRA-12850)
 * Fix duration type validation (CASSANDRA-13143)
 * Fix flaky GcCompactionTest (CASSANDRA-12664)
 * Fix TestHintedHandoff.hintedhandoff_decom_test (CASSANDRA-13058)
 * Fixed query monitoring for range queries (CASSANDRA-13050)
 * Remove outboundBindAny configuration property (CASSANDRA-12673)
 * Use correct bounds for all-data range when filtering (CASSANDRA-12666)
 * Remove timing window in test case (CASSANDRA-12875)
 * Resolve unit testing without JCE security libraries installed (CASSANDRA-12945)
 * Fix inconsistencies in cassandra-stress load balancing policy (CASSANDRA-12919)
 * Fix validation of non-frozen UDT cells (CASSANDRA-12916)
 * Don't shut down socket input/output on StreamSession (CASSANDRA-12903)
 * Fix Murmur3PartitionerTest (CASSANDRA-12858)
 * Move cqlsh syntax rules into separate module and allow easier customization (CASSANDRA-12897)
 * Fix CommitLogSegmentManagerTest (CASSANDRA-12283)
 * Fix cassandra-stress truncate option (CASSANDRA-12695)
 * Fix crossNode value when receiving messages (CASSANDRA-12791)
 * Don't load MX4J beans twice (CASSANDRA-12869)
 * Extend native protocol request flags, add versions to SUPPORTED, and introduce ProtocolVersion enum (CASSANDRA-12838)
 * Set JOINING mode when running pre-join tasks (CASSANDRA-12836)
 * remove net.mintern.primitive library due to license issue (CASSANDRA-12845)
 * Properly format IPv6 addresses when logging JMX service URL (CASSANDRA-12454)
 * Optimize the vnode allocation for single replica per DC (CASSANDRA-12777)
 * Use non-token restrictions for bounds when token restrictions are overridden (CASSANDRA-12419)
 * Fix CQLSH auto completion for PER PARTITION LIMIT (CASSANDRA-12803)
 * Use different build directories for Eclipse and Ant (CASSANDRA-12466)
 * Avoid potential AttributeError in cqlsh due to no table metadata (CASSANDRA-12815)
 * Fix RandomReplicationAwareTokenAllocatorTest.testExistingCluster (CASSANDRA-12812)
 * Upgrade commons-codec to 1.9 (CASSANDRA-12790)
 * Make the fanout size for LeveledCompactionStrategy to be configurable (CASSANDRA-11550)
 * Add duration data type (CASSANDRA-11873)
 * Fix timeout in ReplicationAwareTokenAllocatorTest (CASSANDRA-12784)
 * Improve sum aggregate functions (CASSANDRA-12417)
 * Make cassandra.yaml docs for batch_size_*_threshold_in_kb reflect changes in CASSANDRA-10876 (CASSANDRA-12761)
 * cqlsh fails to format collections when using aliases (CASSANDRA-11534)
 * Check for hash conflicts in prepared statements (CASSANDRA-12733)
 * Exit query parsing upon first error (CASSANDRA-12598)
 * Fix cassandra-stress to use single seed in UUID generation (CASSANDRA-12729)
 * CQLSSTableWriter does not allow Update statement (CASSANDRA-12450)
 * Config class uses boxed types but DD exposes primitive types (CASSANDRA-12199)
 * Add pre- and post-shutdown hooks to Storage Service (CASSANDRA-12461)
 * Add hint delivery metrics (CASSANDRA-12693)
 * Remove IndexInfo cache from FileIndexInfoRetriever (CASSANDRA-12731)
 * ColumnIndex does not reuse buffer (CASSANDRA-12502)
 * cdc column addition still breaks schema migration tasks (CASSANDRA-12697)
 * Upgrade metrics-reporter dependencies (CASSANDRA-12089)
 * Tune compaction thread count via nodetool (CASSANDRA-12248)
 * Add +=/-= shortcut syntax for update queries (CASSANDRA-12232)
 * Include repair session IDs in repair start message (CASSANDRA-12532)
 * Add a blocking task to Index, run before joining the ring (CASSANDRA-12039)
 * Fix NPE when using CQLSSTableWriter (CASSANDRA-12667)
 * Support optional backpressure strategies at the coordinator (CASSANDRA-9318)
 * Make randompartitioner work with new vnode allocation (CASSANDRA-12647)
 * Fix cassandra-stress graphing (CASSANDRA-12237)
 * Allow filtering on partition key columns for queries without secondary indexes (CASSANDRA-11031)
 * Fix Cassandra Stress reporting thread model and precision (CASSANDRA-12585)
 * Add JMH benchmarks.jar (CASSANDRA-12586)
 * Cleanup uses of AlterTableStatementColumn (CASSANDRA-12567)
 * Add keep-alive to streaming (CASSANDRA-11841)
 * Tracing payload is passed through newSession(..) (CASSANDRA-11706)
 * avoid deleting non existing sstable files and improve related log messages (CASSANDRA-12261)
 * json/yaml output format for nodetool compactionhistory (CASSANDRA-12486)
 * Retry all internode messages once after a connection is
   closed and reopened (CASSANDRA-12192)
 * Add support to rebuild from targeted replica (CASSANDRA-9875)
 * Add sequence distribution type to cassandra stress (CASSANDRA-12490)
 * "SELECT * FROM foo LIMIT ;" does not error out (CASSANDRA-12154)
 * Define executeLocally() at the ReadQuery Level (CASSANDRA-12474)
 * Extend read/write failure messages with a map of replica addresses
   to error codes in the v5 native protocol (CASSANDRA-12311)
 * Fix rebuild of SASI indexes with existing index files (CASSANDRA-12374)
 * Let DatabaseDescriptor not implicitly startup services (CASSANDRA-9054, 12550)
 * Fix clustering indexes in presence of static columns in SASI (CASSANDRA-12378)
 * Fix queries on columns with reversed type on SASI indexes (CASSANDRA-12223)
 * Added slow query log (CASSANDRA-12403)
 * Count full coordinated request against timeout (CASSANDRA-12256)
 * Allow TTL with null value on insert and update (CASSANDRA-12216)
 * Make decommission operation resumable (CASSANDRA-12008)
 * Add support to one-way targeted repair (CASSANDRA-9876)
 * Remove clientutil jar (CASSANDRA-11635)
 * Fix compaction throughput throttle (CASSANDRA-12366, CASSANDRA-12717)
 * Delay releasing Memtable memory on flush until PostFlush has finished running (CASSANDRA-12358)
 * Cassandra stress should dump all setting on startup (CASSANDRA-11914)
 * Make it possible to compact a given token range (CASSANDRA-10643)
 * Allow updating DynamicEndpointSnitch properties via JMX (CASSANDRA-12179)
 * Collect metrics on queries by consistency level (CASSANDRA-7384)
 * Add support for GROUP BY to SELECT statement (CASSANDRA-10707)
 * Deprecate memtable_cleanup_threshold and update default for memtable_flush_writers (CASSANDRA-12228)
 * Upgrade to OHC 0.4.4 (CASSANDRA-12133)
 * Add version command to cassandra-stress (CASSANDRA-12258)
 * Create compaction-stress tool (CASSANDRA-11844)
 * Garbage-collecting compaction operation and schema option (CASSANDRA-7019)
 * Add beta protocol flag for v5 native protocol (CASSANDRA-12142)
 * Support filtering on non-PRIMARY KEY columns in the CREATE
   MATERIALIZED VIEW statement's WHERE clause (CASSANDRA-10368)
 * Unify STDOUT and SYSTEMLOG logback format (CASSANDRA-12004)
 * COPY FROM should raise error for non-existing input files (CASSANDRA-12174)
 * Faster write path (CASSANDRA-12269)
 * Option to leave omitted columns in INSERT JSON unset (CASSANDRA-11424)
 * Support json/yaml output in nodetool tpstats (CASSANDRA-12035)
 * Expose metrics for successful/failed authentication attempts (CASSANDRA-10635)
 * Prepend snapshot name with "truncated" or "dropped" when a snapshot
   is taken before truncating or dropping a table (CASSANDRA-12178)
 * Optimize RestrictionSet (CASSANDRA-12153)
 * cqlsh does not automatically downgrade CQL version (CASSANDRA-12150)
 * Omit (de)serialization of state variable in UDAs (CASSANDRA-9613)
 * Create a system table to expose prepared statements (CASSANDRA-8831)
 * Reuse DataOutputBuffer from ColumnIndex (CASSANDRA-11970)
 * Remove DatabaseDescriptor dependency from SegmentedFile (CASSANDRA-11580)
 * Add supplied username to authentication error messages (CASSANDRA-12076)
 * Remove pre-startup check for open JMX port (CASSANDRA-12074)
 * Remove compaction Severity from DynamicEndpointSnitch (CASSANDRA-11738)
 * Restore resumable hints delivery (CASSANDRA-11960)
 * Properly report LWT contention (CASSANDRA-12626)
Merged from 3.0:
=======
3.0.11
 * Use keyspace replication settings on system.size_estimates table (CASSANDRA-9639)
 * Add vm.max_map_count StartupCheck (CASSANDRA-13008)
 * Hint related logging should include the IP address of the destination in addition to 
   host ID (CASSANDRA-13205)
 * Reloading logback.xml does not work (CASSANDRA-13173)
 * Lightweight transactions temporarily fail after upgrade from 2.1 to 3.0 (CASSANDRA-13109)
 * Duplicate rows after upgrading from 2.1.16 to 3.0.10/3.9 (CASSANDRA-13125)
 * Fix UPDATE queries with empty IN restrictions (CASSANDRA-13152)
 * Abort or retry on failed hints delivery (CASSANDRA-13124)
 * Fix handling of partition with partition-level deletion plus
   live rows in sstabledump (CASSANDRA-13177)
 * Provide user workaround when system_schema.columns does not contain entries
   for a table that's in system_schema.tables (CASSANDRA-13180)
>>>>>>> a033f516
 * Dump threads when unit tests time out (CASSANDRA-13117)
 * Better error when modifying function permissions without explicit keyspace (CASSANDRA-12925)
 * Indexer is not correctly invoked when building indexes over sstables (CASSANDRA-13075)
 * Read repair is not blocking repair to finish in foreground repair (CASSANDRA-13115)
<<<<<<< HEAD
 * Stress daemon help is incorrect(CASSANDRA-12563)
 * Remove ALTER TYPE support (CASSANDRA-12443)
 * Fix assertion for certain legacy range tombstone pattern (CASSANDRA-12203)
 * Replace empty strings with null values if they cannot be converted (CASSANDRA-12794)
=======
 * Stress daemon help is incorrect (CASSANDRA-12563)
 * Remove ALTER TYPE support (CASSANDRA-12443)
 * Fix assertion for certain legacy range tombstone pattern (CASSANDRA-12203)
 * Set javac encoding to utf-8 (CASSANDRA-11077)
 * Replace empty strings with null values if they cannot be converted (CASSANDRA-12794)
 * Fixed flacky SSTableRewriterTest: check file counts before calling validateCFS (CASSANDRA-12348)
>>>>>>> a033f516
 * Fix deserialization of 2.x DeletedCells (CASSANDRA-12620)
 * Add parent repair session id to anticompaction log message (CASSANDRA-12186)
 * Improve contention handling on failure to acquire MV lock for streaming and hints (CASSANDRA-12905)
 * Fix DELETE and UPDATE queries with empty IN restrictions (CASSANDRA-12829)
 * Mark MVs as built after successful bootstrap (CASSANDRA-12984)
 * Estimated TS drop-time histogram updated with Cell.NO_DELETION_TIME (CASSANDRA-13040)
 * Nodetool compactionstats fails with NullPointerException (CASSANDRA-13021)
 * Thread local pools never cleaned up (CASSANDRA-13033)
 * Set RPC_READY to false when draining or if a node is marked as shutdown (CASSANDRA-12781)
<<<<<<< HEAD
 * CQL often queries static columns unnecessarily (CASSANDRA-12768)
=======
>>>>>>> a033f516
 * Make sure sstables only get committed when it's safe to discard commit log records (CASSANDRA-12956)
 * Reject default_time_to_live option when creating or altering MVs (CASSANDRA-12868)
 * Nodetool should use a more sane max heap size (CASSANDRA-12739)
 * LocalToken ensures token values are cloned on heap (CASSANDRA-12651)
 * AnticompactionRequestSerializer serializedSize is incorrect (CASSANDRA-12934)
 * Prevent reloading of logback.xml from UDF sandbox (CASSANDRA-12535)
 * Reenable HeapPool (CASSANDRA-12900)
<<<<<<< HEAD
 * Disallow offheap_buffers memtable allocation (CASSANDRA-11039)
 * Fix CommitLogSegmentManagerTest (CASSANDRA-12283)
 * Pass root cause to CorruptBlockException when uncompression failed (CASSANDRA-12889)
 * Batch with multiple conditional updates for the same partition causes AssertionError (CASSANDRA-12867)
 * Make AbstractReplicationStrategy extendable from outside its package (CASSANDRA-12788)
 * Don't tell users to turn off consistent rangemovements during rebuild. (CASSANDRA-12296)
 * Fix CommitLogTest.testDeleteIfNotDirty (CASSANDRA-12854)
 * Avoid deadlock due to MV lock contention (CASSANDRA-12689)
 * Fix for KeyCacheCqlTest flakiness (CASSANDRA-12801)
 * Include SSTable filename in compacting large row message (CASSANDRA-12384)
 * Fix potential socket leak (CASSANDRA-12329, CASSANDRA-12330)
 * Fix ViewTest.testCompaction (CASSANDRA-12789)
 * Improve avg aggregate functions (CASSANDRA-12417)
 * Preserve quoted reserved keyword column names in MV creation (CASSANDRA-11803)
 * nodetool stopdaemon errors out (CASSANDRA-12646)
 * Split materialized view mutations on build to prevent OOM (CASSANDRA-12268)
 * mx4j does not work in 3.0.8 (CASSANDRA-12274)
 * Abort cqlsh copy-from in case of no answer after prolonged period of time (CASSANDRA-12740)
 * Avoid sstable corrupt exception due to dropped static column (CASSANDRA-12582)
 * Make stress use client mode to avoid checking commit log size on startup (CASSANDRA-12478)
 * Fix exceptions with new vnode allocation (CASSANDRA-12715)
 * Unify drain and shutdown processes (CASSANDRA-12509)
 * Fix NPE in ComponentOfSlice.isEQ() (CASSANDRA-12706)
 * Fix failure in LogTransactionTest (CASSANDRA-12632)
 * Fix potentially incomplete non-frozen UDT values when querying with the
   full primary key specified (CASSANDRA-12605)
 * Make sure repaired tombstones are dropped when only_purge_repaired_tombstones is enabled (CASSANDRA-12703)
 * Skip writing MV mutations to commitlog on mutation.applyUnsafe() (CASSANDRA-11670)
 * Establish consistent distinction between non-existing partition and NULL value for LWTs on static columns (CASSANDRA-12060)
 * Extend ColumnIdentifier.internedInstances key to include the type that generated the byte buffer (CASSANDRA-12516)
 * Handle composite prefixes with final EOC=0 as in 2.x and refactor LegacyLayout.decodeBound (CASSANDRA-12423)
 * select_distinct_with_deletions_test failing on non-vnode environments (CASSANDRA-11126)
 * Stack Overflow returned to queries while upgrading (CASSANDRA-12527)
 * Fix legacy regex for temporary files from 2.2 (CASSANDRA-12565)
 * Add option to state current gc_grace_seconds to tools/bin/sstablemetadata (CASSANDRA-12208)
 * Fix file system race condition that may cause LogAwareFileLister to fail to classify files (CASSANDRA-11889)
 * Fix file handle leaks due to simultaneous compaction/repair and
   listing snapshots, calculating snapshot sizes, or making schema
   changes (CASSANDRA-11594)
 * Fix nodetool repair exits with 0 for some errors (CASSANDRA-12508)
 * Do not shut down BatchlogManager twice during drain (CASSANDRA-12504)
 * Disk failure policy should not be invoked on out of space (CASSANDRA-12385)
 * Calculate last compacted key on startup (CASSANDRA-6216)
 * Add schema to snapshot manifest, add USING TIMESTAMP clause to ALTER TABLE statements (CASSANDRA-7190)
 * If CF has no clustering columns, any row cache is full partition cache (CASSANDRA-12499)
 * Correct log message for statistics of offheap memtable flush (CASSANDRA-12776)
 * Explicitly set locale for string validation (CASSANDRA-12541,CASSANDRA-12542,CASSANDRA-12543,CASSANDRA-12545)
Merged from 2.2:
=======
Merged from 2.2:
 * Fix JVM metric names (CASSANDRA-13103)
 * Fix negative mean latency metric (CASSANDRA-12876)
 * Use only one file pointer when creating commitlog segments (CASSANDRA-12539)
>>>>>>> a033f516
 * Fix speculative retry bugs (CASSANDRA-13009)
 * Fix handling of nulls and unsets in IN conditions (CASSANDRA-12981)
 * Fix race causing infinite loop if Thrift server is stopped before it starts listening (CASSANDRA-12856)
 * CompactionTasks now correctly drops sstables out of compaction when not enough disk space is available (CASSANDRA-12979)
 * Remove support for non-JavaScript UDFs (CASSANDRA-12883)
 * Fix DynamicEndpointSnitch noop in multi-datacenter situations (CASSANDRA-13074)
 * cqlsh copy-from: encode column names to avoid primary key parsing errors (CASSANDRA-12909)
 * Temporarily fix bug that creates commit log when running offline tools (CASSANDRA-8616)
 * Reduce granuality of OpOrder.Group during index build (CASSANDRA-12796)
 * Test bind parameters and unset parameters in InsertUpdateIfConditionTest (CASSANDRA-12980)
 * Use saved tokens when setting local tokens on StorageService.joinRing (CASSANDRA-12935)
 * cqlsh: fix DESC TYPES errors (CASSANDRA-12914)
 * Fix leak on skipped SSTables in sstableupgrade (CASSANDRA-12899)
 * Avoid blocking gossip during pending range calculation (CASSANDRA-12281)
Merged from 2.1:
 * Use portable stderr for java error in startup (CASSANDRA-13211)
 * Fix Thread Leak in OutboundTcpConnection (CASSANDRA-13204)
 * Coalescing strategy can enter infinite loop (CASSANDRA-13159)
 * Upgrade netty version to fix memory leak with client encryption (CASSANDRA-13114)
 * cqlsh copy-from: sort user type fields in csv (CASSANDRA-12959)



3.0.10
 * Disallow offheap_buffers memtable allocation (CASSANDRA-11039)
 * Fix CommitLogSegmentManagerTest (CASSANDRA-12283)
 * Pass root cause to CorruptBlockException when uncompression failed (CASSANDRA-12889)
 * Fix partition count log during compaction (CASSANDRA-12184)
 * Batch with multiple conditional updates for the same partition causes AssertionError (CASSANDRA-12867)
 * Make AbstractReplicationStrategy extendable from outside its package (CASSANDRA-12788)
 * Fix CommitLogTest.testDeleteIfNotDirty (CASSANDRA-12854)
 * Don't tell users to turn off consistent rangemovements during rebuild. (CASSANDRA-12296)
 * Avoid deadlock due to materialized view lock contention (CASSANDRA-12689)
 * Fix for KeyCacheCqlTest flakiness (CASSANDRA-12801)
 * Include SSTable filename in compacting large row message (CASSANDRA-12384)
 * Fix potential socket leak (CASSANDRA-12329, CASSANDRA-12330)
 * Fix ViewTest.testCompaction (CASSANDRA-12789)
 * Improve avg aggregate functions (CASSANDRA-12417)
 * Preserve quoted reserved keyword column names in MV creation (CASSANDRA-11803)
 * nodetool stopdaemon errors out (CASSANDRA-12646)
 * Split materialized view mutations on build to prevent OOM (CASSANDRA-12268)
 * mx4j does not work in 3.0.8 (CASSANDRA-12274)
 * Abort cqlsh copy-from in case of no answer after prolonged period of time (CASSANDRA-12740)
 * Avoid sstable corrupt exception due to dropped static column (CASSANDRA-12582)
 * Make stress use client mode to avoid checking commit log size on startup (CASSANDRA-12478)
 * Fix exceptions with new vnode allocation (CASSANDRA-12715)
 * Unify drain and shutdown processes (CASSANDRA-12509)
 * Fix NPE in ComponentOfSlice.isEQ() (CASSANDRA-12706)
 * Fix failure in LogTransactionTest (CASSANDRA-12632)
 * Fix potentially incomplete non-frozen UDT values when querying with the
   full primary key specified (CASSANDRA-12605)
 * Skip writing MV mutations to commitlog on mutation.applyUnsafe() (CASSANDRA-11670)
 * Establish consistent distinction between non-existing partition and NULL value for LWTs on static columns (CASSANDRA-12060)
 * Extend ColumnIdentifier.internedInstances key to include the type that generated the byte buffer (CASSANDRA-12516)
 * Backport CASSANDRA-10756 (race condition in NativeTransportService shutdown) (CASSANDRA-12472)
 * If CF has no clustering columns, any row cache is full partition cache (CASSANDRA-12499)
 * Correct log message for statistics of offheap memtable flush (CASSANDRA-12776)
 * Explicitly set locale for string validation (CASSANDRA-12541,CASSANDRA-12542,CASSANDRA-12543,CASSANDRA-12545)
Merged from 2.2:
 * Fix purgeability of tombstones with max timestamp (CASSANDRA-12792)
 * Fail repair if participant dies during sync or anticompaction (CASSANDRA-12901)
 * cqlsh COPY: unprotected pk values before converting them if not using prepared statements (CASSANDRA-12863)
 * Fix Util.spinAssertEquals (CASSANDRA-12283)
 * Fix potential NPE for compactionstats (CASSANDRA-12462)
 * Prepare legacy authenticate statement if credentials table initialised after node startup (CASSANDRA-12813)
 * Change cassandra.wait_for_tracing_events_timeout_secs default to 0 (CASSANDRA-12754)
 * Clean up permissions when a UDA is dropped (CASSANDRA-12720)
 * Limit colUpdateTimeDelta histogram updates to reasonable deltas (CASSANDRA-11117)
 * Fix leak errors and execution rejected exceptions when draining (CASSANDRA-12457)
 * Fix merkle tree depth calculation (CASSANDRA-12580)
 * Make Collections deserialization more robust (CASSANDRA-12618)
 * Better handle invalid system roles table (CASSANDRA-12700)
 * Fix exceptions when enabling gossip on nodes that haven't joined the ring (CASSANDRA-12253)
 * Fix authentication problem when invoking cqlsh copy from a SOURCE command (CASSANDRA-12642)
 * Decrement pending range calculator jobs counter in finally block
<<<<<<< HEAD
 * cqlshlib tests: increase default execute timeout (CASSANDRA-12481)
 * Forward writes to replacement node when replace_address != broadcast_address (CASSANDRA-8523)
 * Fail repair on non-existing table (CASSANDRA-12279)
 * Enable repair -pr and -local together (fix regression of CASSANDRA-7450) (CASSANDRA-12522)
 * Split consistent range movement flag correction (CASSANDRA-12786)
Merged from 2.1:
 * Upgrade netty version to fix memory leak with client encryption (CASSANDRA-13114)
 * cqlsh copy-from: sort user type fields in csv (CASSANDRA-12959)
 * Don't skip sstables based on maxLocalDeletionTime (CASSANDRA-12765)


3.8, 3.9
 * Fix value skipping with counter columns (CASSANDRA-11726)
 * Fix nodetool tablestats miss SSTable count (CASSANDRA-12205)
 * Fixed flacky SSTablesIteratedTest (CASSANDRA-12282)
 * Fixed flacky SSTableRewriterTest: check file counts before calling validateCFS (CASSANDRA-12348)
 * cqlsh: Fix handling of $$-escaped strings (CASSANDRA-12189)
 * Fix SSL JMX requiring truststore containing server cert (CASSANDRA-12109)
 * RTE from new CDC column breaks in flight queries (CASSANDRA-12236)
 * Fix hdr logging for single operation workloads (CASSANDRA-12145)
 * Fix SASI PREFIX search in CONTAINS mode with partial terms (CASSANDRA-12073)
 * Increase size of flushExecutor thread pool (CASSANDRA-12071)
 * Partial revert of CASSANDRA-11971, cannot recycle buffer in SP.sendMessagesToNonlocalDC (CASSANDRA-11950)
 * Upgrade netty to 4.0.39 (CASSANDRA-12032, CASSANDRA-12034)
 * Improve details in compaction log message (CASSANDRA-12080)
 * Allow unset values in CQLSSTableWriter (CASSANDRA-11911)
 * Chunk cache to request compressor-compatible buffers if pool space is exhausted (CASSANDRA-11993)
 * Remove DatabaseDescriptor dependencies from SequentialWriter (CASSANDRA-11579)
 * Move skip_stop_words filter before stemming (CASSANDRA-12078)
 * Support seek() in EncryptedFileSegmentInputStream (CASSANDRA-11957)
 * SSTable tools mishandling LocalPartitioner (CASSANDRA-12002)
 * When SEPWorker assigned work, set thread name to match pool (CASSANDRA-11966)
 * Add cross-DC latency metrics (CASSANDRA-11596)
 * Allow terms in selection clause (CASSANDRA-10783)
 * Add bind variables to trace (CASSANDRA-11719)
 * Switch counter shards' clock to timestamps (CASSANDRA-9811)
 * Introduce HdrHistogram and response/service/wait separation to stress tool (CASSANDRA-11853)
 * entry-weighers in QueryProcessor should respect partitionKeyBindIndexes field (CASSANDRA-11718)
 * Support older ant versions (CASSANDRA-11807)
 * Estimate compressed on disk size when deciding if sstable size limit reached (CASSANDRA-11623)
 * cassandra-stress profiles should support case sensitive schemas (CASSANDRA-11546)
 * Remove DatabaseDescriptor dependency from FileUtils (CASSANDRA-11578)
 * Faster streaming (CASSANDRA-9766)
 * Add prepared query parameter to trace for "Execute CQL3 prepared query" session (CASSANDRA-11425)
 * Add repaired percentage metric (CASSANDRA-11503)
 * Add Change-Data-Capture (CASSANDRA-8844)
Merged from 3.0:
 * Fix paging for 2.x to 3.x upgrades (CASSANDRA-11195)
 * Fix clean interval not sent to commit log for empty memtable flush (CASSANDRA-12436)
 * Fix potential resource leak in RMIServerSocketFactoryImpl (CASSANDRA-12331)
 * Make sure compaction stats are updated when compaction is interrupted (CASSANDRA-12100)
=======
  (CASSANDRA-12554)
 * Split consistent range movement flag correction (CASSANDRA-12786)
Merged from 2.1:
 * Add system property to set the max number of native transport requests in queue (CASSANDRA-11363)
 * Don't skip sstables based on maxLocalDeletionTime (CASSANDRA-12765)


3.0.9
 * Handle composite prefixes with final EOC=0 as in 2.x and refactor LegacyLayout.decodeBound (CASSANDRA-12423)
 * Fix paging for 2.x to 3.x upgrades (CASSANDRA-11195)
 * select_distinct_with_deletions_test failing on non-vnode environments (CASSANDRA-11126)
 * Stack Overflow returned to queries while upgrading (CASSANDRA-12527)
 * Fix legacy regex for temporary files from 2.2 (CASSANDRA-12565)
 * Add option to state current gc_grace_seconds to tools/bin/sstablemetadata (CASSANDRA-12208)
 * Fix file system race condition that may cause LogAwareFileLister to fail to classify files (CASSANDRA-11889)
 * Fix file handle leaks due to simultaneous compaction/repair and
   listing snapshots, calculating snapshot sizes, or making schema
   changes (CASSANDRA-11594)
 * Fix nodetool repair exits with 0 for some errors (CASSANDRA-12508)
 * Do not shut down BatchlogManager twice during drain (CASSANDRA-12504)
 * Disk failure policy should not be invoked on out of space (CASSANDRA-12385)
 * Calculate last compacted key on startup (CASSANDRA-6216)
 * Add schema to snapshot manifest, add USING TIMESTAMP clause to ALTER TABLE statements (CASSANDRA-7190)
 * Fix clean interval not sent to commit log for empty memtable flush (CASSANDRA-12436)
 * Fix potential resource leak in RMIServerSocketFactoryImpl (CASSANDRA-12331)
 * Backport CASSANDRA-12002 (CASSANDRA-12177)
 * Make sure compaction stats are updated when compaction is interrupted (CASSANDRA-12100)
 * Fix potential bad messaging service message for paged range reads
   within mixed-version 3.x clusters (CASSANDRA-12249)
>>>>>>> a033f516
 * Change commitlog and sstables to track dirty and clean intervals (CASSANDRA-11828)
 * NullPointerException during compaction on table with static columns (CASSANDRA-12336)
 * Fixed ConcurrentModificationException when reading metrics in GraphiteReporter (CASSANDRA-11823)
 * Fix upgrade of super columns on thrift (CASSANDRA-12335)
 * Fixed flacky BlacklistingCompactionsTest, switched to fixed size types and increased corruption size (CASSANDRA-12359)
 * Rerun ReplicationAwareTokenAllocatorTest on failure to avoid flakiness (CASSANDRA-12277)
 * Exception when computing read-repair for range tombstones (CASSANDRA-12263)
 * Lost counter writes in compact table and static columns (CASSANDRA-12219)
 * AssertionError with MVs on updating a row that isn't indexed due to a null value (CASSANDRA-12247)
 * Disable RR and speculative retry with EACH_QUORUM reads (CASSANDRA-11980)
 * Add option to override compaction space check (CASSANDRA-12180)
 * Faster startup by only scanning each directory for temporary files once (CASSANDRA-12114)
 * Respond with v1/v2 protocol header when responding to driver that attempts
   to connect with too low of a protocol version (CASSANDRA-11464)
 * NullPointerExpception when reading/compacting table (CASSANDRA-11988)
 * Fix problem with undeleteable rows on upgrade to new sstable format (CASSANDRA-12144)
<<<<<<< HEAD
 * Fix potential bad messaging service message for paged range reads
   within mixed-version 3.x clusters (CASSANDRA-12249)
=======
>>>>>>> a033f516
 * Fix paging logic for deleted partitions with static columns (CASSANDRA-12107)
 * Wait until the message is being send to decide which serializer must be used (CASSANDRA-11393)
 * Fix migration of static thrift column names with non-text comparators (CASSANDRA-12147)
 * Fix upgrading sparse tables that are incorrectly marked as dense (CASSANDRA-11315)
 * Fix reverse queries ignoring range tombstones (CASSANDRA-11733)
 * Avoid potential race when rebuilding CFMetaData (CASSANDRA-12098)
 * Avoid missing sstables when getting the canonical sstables (CASSANDRA-11996)
 * Always select the live sstables when getting sstables in bounds (CASSANDRA-11944)
 * Fix column ordering of results with static columns for Thrift requests in
   a mixed 2.x/3.x cluster, also fix potential non-resolved duplication of
   those static columns in query results (CASSANDRA-12123)
 * Avoid digest mismatch with empty but static rows (CASSANDRA-12090)
 * Fix EOF exception when altering column type (CASSANDRA-11820)
<<<<<<< HEAD
 * Fix potential race in schema during new table creation (CASSANDRA-12083)
 * cqlsh: fix error handling in rare COPY FROM failure scenario (CASSANDRA-12070)
 * Disable autocompaction during drain (CASSANDRA-11878)
 * Add a metrics timer to MemtablePool and use it to track time spent blocked on memory in MemtableAllocator (CASSANDRA-11327)
 * Fix upgrading schema with super columns with non-text subcomparators (CASSANDRA-12023)
 * Add TimeWindowCompactionStrategy (CASSANDRA-9666)
=======
>>>>>>> a033f516
 * Fix JsonTransformer output of partition with deletion info (CASSANDRA-12418)
 * Fix NPE in SSTableLoader when specifying partial directory path (CASSANDRA-12609)
Merged from 2.2:
 * Add local address entry in PropertyFileSnitch (CASSANDRA-11332)
 * cqlsh copy: fix missing counter values (CASSANDRA-12476)
 * Move migration tasks to non-periodic queue, assure flush executor shutdown after non-periodic executor (CASSANDRA-12251)
 * cqlsh copy: fixed possible race in initializing feeding thread (CASSANDRA-11701)
 * Only set broadcast_rpc_address on Ec2MultiRegionSnitch if it's not set (CASSANDRA-11357)
 * Update StorageProxy range metrics for timeouts, failures and unavailables (CASSANDRA-9507)
 * Add Sigar to classes included in clientutil.jar (CASSANDRA-11635)
 * Add decay to histograms and timers used for metrics (CASSANDRA-11752)
 * Fix hanging stream session (CASSANDRA-10992)
 * Fix INSERT JSON, fromJson() support of smallint, tinyint types (CASSANDRA-12371)
 * Restore JVM metric export for metric reporters (CASSANDRA-12312)
 * Release sstables of failed stream sessions only when outgoing transfers are finished (CASSANDRA-11345)
 * Wait for tracing events before returning response and query at same consistency level client side (CASSANDRA-11465)
 * cqlsh copyutil should get host metadata by connected address (CASSANDRA-11979)
 * Fixed cqlshlib.test.remove_test_db (CASSANDRA-12214)
 * Synchronize ThriftServer::stop() (CASSANDRA-12105)
 * Use dedicated thread for JMX notifications (CASSANDRA-12146)
 * Improve streaming synchronization and fault tolerance (CASSANDRA-11414)
 * MemoryUtil.getShort() should return an unsigned short also for architectures not supporting unaligned memory accesses (CASSANDRA-11973)
Merged from 2.1:
 * Fix queries with empty ByteBuffer values in clustering column restrictions (CASSANDRA-12127)
 * Disable passing control to post-flush after flush failure to prevent data loss (CASSANDRA-11828)
 * Allow STCS-in-L0 compactions to reduce scope with LCS (CASSANDRA-12040)
 * cannot use cql since upgrading python to 2.7.11+ (CASSANDRA-11850)
 * Fix filtering on clustering columns when 2i is used (CASSANDRA-11907)


3.0.8
 * Fix potential race in schema during new table creation (CASSANDRA-12083)
 * cqlsh: fix error handling in rare COPY FROM failure scenario (CASSANDRA-12070)
 * Disable autocompaction during drain (CASSANDRA-11878)
 * Add a metrics timer to MemtablePool and use it to track time spent blocked on memory in MemtableAllocator (CASSANDRA-11327)
 * Fix upgrading schema with super columns with non-text subcomparators (CASSANDRA-12023)
 * Add TimeWindowCompactionStrategy (CASSANDRA-9666)
Merged from 2.2:
 * Allow nodetool info to run with readonly JMX access (CASSANDRA-11755)
 * Validate bloom_filter_fp_chance against lowest supported
   value when the table is created (CASSANDRA-11920)
 * Don't send erroneous NEW_NODE notifications on restart (CASSANDRA-11038)
 * StorageService shutdown hook should use a volatile variable (CASSANDRA-11984)
Merged from 2.1:
<<<<<<< HEAD
 * Add system property to set the max number of native transport requests in queue (CASSANDRA-11363)
 * Fix queries with empty ByteBuffer values in clustering column restrictions (CASSANDRA-12127)
 * Disable passing control to post-flush after flush failure to prevent data loss (CASSANDRA-11828)
 * Allow STCS-in-L0 compactions to reduce scope with LCS (CASSANDRA-12040)
 * cannot use cql since upgrading python to 2.7.11+ (CASSANDRA-11850)
 * Fix filtering on clustering columns when 2i is used (CASSANDRA-11907)
=======
>>>>>>> a033f516
 * Avoid stalling paxos when the paxos state expires (CASSANDRA-12043)
 * Remove finished incoming streaming connections from MessagingService (CASSANDRA-11854)
 * Don't try to get sstables for non-repairing column families (CASSANDRA-12077)
 * Avoid marking too many sstables as repaired (CASSANDRA-11696)
 * Prevent select statements with clustering key > 64k (CASSANDRA-11882)
 * Fix clock skew corrupting other nodes with paxos (CASSANDRA-11991)
 * Remove distinction between non-existing static columns and existing but null in LWTs (CASSANDRA-9842)
 * Cache local ranges when calculating repair neighbors (CASSANDRA-11934)
 * Allow LWT operation on static column with only partition keys (CASSANDRA-10532)
 * Create interval tree over canonical sstables to avoid missing sstables during streaming (CASSANDRA-11886)
 * cqlsh COPY FROM: shutdown parent cluster after forking, to avoid corrupting SSL connections (CASSANDRA-11749)


<<<<<<< HEAD
3.7
 * Support multiple folders for user defined compaction tasks (CASSANDRA-11765)
 * Fix race in CompactionStrategyManager's pause/resume (CASSANDRA-11922)
Merged from 3.0:
=======
3.0.7
>>>>>>> a033f516
 * Fix legacy serialization of Thrift-generated non-compound range tombstones
   when communicating with 2.x nodes (CASSANDRA-11930)
 * Fix Directories instantiations where CFS.initialDirectories should be used (CASSANDRA-11849)
 * Avoid referencing DatabaseDescriptor in AbstractType (CASSANDRA-11912)
<<<<<<< HEAD
 * Don't use static dataDirectories field in Directories instances (CASSANDRA-11647)
=======
>>>>>>> a033f516
 * Fix sstables not being protected from removal during index build (CASSANDRA-11905)
 * cqlsh: Suppress stack trace from Read/WriteFailures (CASSANDRA-11032)
 * Remove unneeded code to repair index summaries that have
   been improperly down-sampled (CASSANDRA-11127)
 * Avoid WriteTimeoutExceptions during commit log replay due to materialized
   view lock contention (CASSANDRA-11891)
 * Prevent OOM failures on SSTable corruption, improve tests for corruption detection (CASSANDRA-9530)
 * Use CFS.initialDirectories when clearing snapshots (CASSANDRA-11705)
 * Allow compaction strategies to disable early open (CASSANDRA-11754)
 * Refactor Materialized View code (CASSANDRA-11475)
 * Update Java Driver (CASSANDRA-11615)
Merged from 2.2:
 * Persist local metadata earlier in startup sequence (CASSANDRA-11742)
 * cqlsh: fix tab completion for case-sensitive identifiers (CASSANDRA-11664)
 * Avoid showing estimated key as -1 in tablestats (CASSANDRA-11587)
 * Fix possible race condition in CommitLog.recover (CASSANDRA-11743)
 * Enable client encryption in sstableloader with cli options (CASSANDRA-11708)
 * Possible memory leak in NIODataInputStream (CASSANDRA-11867)
 * Add seconds to cqlsh tracing session duration (CASSANDRA-11753)
<<<<<<< HEAD
 * Fix commit log replay after out-of-order flush completion (CASSANDRA-9669)
 * Prohibit Reversed Counter type as part of the PK (CASSANDRA-9395)
=======
 * Prohibit Reversed Counter type as part of the PK (CASSANDRA-9395)
Merged from 2.1:
 * cqlsh: apply current keyspace to source command (CASSANDRA-11152)
 * Backport CASSANDRA-11578 (CASSANDRA-11750)
 * Clear out parent repair session if repair coordinator dies (CASSANDRA-11824)
 * Set default streaming_socket_timeout_in_ms to 24 hours (CASSANDRA-11840)
 * Do not consider local node a valid source during replace (CASSANDRA-11848)
 * Add message dropped tasks to nodetool netstats (CASSANDRA-11855)
 * Avoid holding SSTableReaders for duration of incremental repair (CASSANDRA-11739)


3.0.6
 * Disallow creating view with a static column (CASSANDRA-11602)
 * Reduce the amount of object allocations caused by the getFunctions methods (CASSANDRA-11593)
 * Potential error replaying commitlog with smallint/tinyint/date/time types (CASSANDRA-11618)
 * Fix queries with filtering on counter columns (CASSANDRA-11629)
 * Improve tombstone printing in sstabledump (CASSANDRA-11655)
 * Fix paging for range queries where all clustering columns are specified (CASSANDRA-11669)
 * Don't require HEAP_NEW_SIZE to be set when using G1 (CASSANDRA-11600)
 * Fix sstabledump not showing cells after tombstone marker (CASSANDRA-11654)
 * Ignore all LocalStrategy keyspaces for streaming and other related
   operations (CASSANDRA-11627)
 * Ensure columnfilter covers indexed columns for thrift 2i queries (CASSANDRA-11523)
 * Only open one sstable scanner per sstable (CASSANDRA-11412)
 * Option to specify ProtocolVersion in cassandra-stress (CASSANDRA-11410)
 * ArithmeticException in avgFunctionForDecimal (CASSANDRA-11485)
 * LogAwareFileLister should only use OLD sstable files in current folder to determine disk consistency (CASSANDRA-11470)
 * Notify indexers of expired rows during compaction (CASSANDRA-11329)
 * Properly respond with ProtocolError when a v1/v2 native protocol
   header is received (CASSANDRA-11464)
 * Validate that num_tokens and initial_token are consistent with one another (CASSANDRA-10120)
Merged from 2.2:
 * Fix commit log replay after out-of-order flush completion (CASSANDRA-9669)
>>>>>>> a033f516
 * cqlsh: correctly handle non-ascii chars in error messages (CASSANDRA-11626)
Merged from 2.1:
 * Run CommitLog tests with different compression settings (CASSANDRA-9039)
 * cqlsh: apply current keyspace to source command (CASSANDRA-11152)
 * Clear out parent repair session if repair coordinator dies (CASSANDRA-11824)
 * Set default streaming_socket_timeout_in_ms to 24 hours (CASSANDRA-11840)
 * Do not consider local node a valid source during replace (CASSANDRA-11848)
 * Add message dropped tasks to nodetool netstats (CASSANDRA-11855)
 * Avoid holding SSTableReaders for duration of incremental repair (CASSANDRA-11739)


3.6
 * Correctly migrate schema for frozen UDTs during 2.x -> 3.x upgrades
   (does not affect any released versions) (CASSANDRA-11613)
 * Allow server startup if JMX is configured directly (CASSANDRA-11725)
 * Prevent direct memory OOM on buffer pool allocations (CASSANDRA-11710)
 * Enhanced Compaction Logging (CASSANDRA-10805)
 * Make prepared statement cache size configurable (CASSANDRA-11555)
 * Integrated JMX authentication and authorization (CASSANDRA-10091)
 * Add units to stress ouput (CASSANDRA-11352)
 * Fix PER PARTITION LIMIT for single and multi partitions queries (CASSANDRA-11603)
 * Add uncompressed chunk cache for RandomAccessReader (CASSANDRA-5863)
 * Clarify ClusteringPrefix hierarchy (CASSANDRA-11213)
 * Always perform collision check before joining ring (CASSANDRA-10134)
 * SSTableWriter output discrepancy (CASSANDRA-11646)
 * Fix potential timeout in NativeTransportService.testConcurrentDestroys (CASSANDRA-10756)
 * Support large partitions on the 3.0 sstable format (CASSANDRA-11206,11763)
 * Add support to rebuild from specific range (CASSANDRA-10406)
 * Optimize the overlapping lookup by calculating all the
   bounds in advance (CASSANDRA-11571)
 * Support json/yaml output in nodetool tablestats (CASSANDRA-5977)
 * (stress) Add datacenter option to -node options (CASSANDRA-11591)
 * Fix handling of empty slices (CASSANDRA-11513)
 * Make number of cores used by cqlsh COPY visible to testing code (CASSANDRA-11437)
 * Allow filtering on clustering columns for queries without secondary indexes (CASSANDRA-11310)
 * Refactor Restriction hierarchy (CASSANDRA-11354)
 * Eliminate allocations in R/W path (CASSANDRA-11421)
 * Update Netty to 4.0.36 (CASSANDRA-11567)
 * Fix PER PARTITION LIMIT for queries requiring post-query ordering (CASSANDRA-11556)
 * Allow instantiation of UDTs and tuples in UDFs (CASSANDRA-10818)
 * Support UDT in CQLSSTableWriter (CASSANDRA-10624)
 * Support for non-frozen user-defined types, updating
   individual fields of user-defined types (CASSANDRA-7423)
 * Make LZ4 compression level configurable (CASSANDRA-11051)
 * Allow per-partition LIMIT clause in CQL (CASSANDRA-7017)
 * Make custom filtering more extensible with UserExpression (CASSANDRA-11295)
 * Improve field-checking and error reporting in cassandra.yaml (CASSANDRA-10649)
 * Print CAS stats in nodetool proxyhistograms (CASSANDRA-11507)
 * More user friendly error when providing an invalid token to nodetool (CASSANDRA-9348)
 * Add static column support to SASI index (CASSANDRA-11183)
 * Support EQ/PREFIX queries in SASI CONTAINS mode without tokenization (CASSANDRA-11434)
 * Support LIKE operator in prepared statements (CASSANDRA-11456)
 * Add a command to see if a Materialized View has finished building (CASSANDRA-9967)
 * Log endpoint and port associated with streaming operation (CASSANDRA-8777)
 * Print sensible units for all log messages (CASSANDRA-9692)
 * Upgrade Netty to version 4.0.34 (CASSANDRA-11096)
 * Break the CQL grammar into separate Parser and Lexer (CASSANDRA-11372)
 * Compress only inter-dc traffic by default (CASSANDRA-8888)
 * Add metrics to track write amplification (CASSANDRA-11420)
 * cassandra-stress: cannot handle "value-less" tables (CASSANDRA-7739)
 * Add/drop multiple columns in one ALTER TABLE statement (CASSANDRA-10411)
 * Add require_endpoint_verification opt for internode encryption (CASSANDRA-9220)
 * Add auto import java.util for UDF code block (CASSANDRA-11392)
 * Add --hex-format option to nodetool getsstables (CASSANDRA-11337)
 * sstablemetadata should print sstable min/max token (CASSANDRA-7159)
 * Do not wrap CassandraException in TriggerExecutor (CASSANDRA-9421)
 * COPY TO should have higher double precision (CASSANDRA-11255)
 * Stress should exit with non-zero status after failure (CASSANDRA-10340)
 * Add client to cqlsh SHOW_SESSION (CASSANDRA-8958)
 * Fix nodetool tablestats keyspace level metrics (CASSANDRA-11226)
 * Store repair options in parent_repair_history (CASSANDRA-11244)
 * Print current leveling in sstableofflinerelevel (CASSANDRA-9588)
 * Change repair message for keyspaces with RF 1 (CASSANDRA-11203)
 * Remove hard-coded SSL cipher suites and protocols (CASSANDRA-10508)
 * Improve concurrency in CompactionStrategyManager (CASSANDRA-10099)
 * (cqlsh) interpret CQL type for formatting blobs (CASSANDRA-11274)
 * Refuse to start and print txn log information in case of disk
   corruption (CASSANDRA-10112)
 * Resolve some eclipse-warnings (CASSANDRA-11086)
 * (cqlsh) Show static columns in a different color (CASSANDRA-11059)
 * Allow to remove TTLs on table with default_time_to_live (CASSANDRA-11207)
Merged from 3.0:
 * Disallow creating view with a static column (CASSANDRA-11602)
 * Reduce the amount of object allocations caused by the getFunctions methods (CASSANDRA-11593)
 * Potential error replaying commitlog with smallint/tinyint/date/time types (CASSANDRA-11618)
 * Fix queries with filtering on counter columns (CASSANDRA-11629)
 * Improve tombstone printing in sstabledump (CASSANDRA-11655)
 * Fix paging for range queries where all clustering columns are specified (CASSANDRA-11669)
 * Don't require HEAP_NEW_SIZE to be set when using G1 (CASSANDRA-11600)
 * Fix sstabledump not showing cells after tombstone marker (CASSANDRA-11654)
 * Ignore all LocalStrategy keyspaces for streaming and other related
   operations (CASSANDRA-11627)
 * Ensure columnfilter covers indexed columns for thrift 2i queries (CASSANDRA-11523)
 * Only open one sstable scanner per sstable (CASSANDRA-11412)
 * Option to specify ProtocolVersion in cassandra-stress (CASSANDRA-11410)
 * ArithmeticException in avgFunctionForDecimal (CASSANDRA-11485)
 * LogAwareFileLister should only use OLD sstable files in current folder to determine disk consistency (CASSANDRA-11470)
 * Notify indexers of expired rows during compaction (CASSANDRA-11329)
 * Properly respond with ProtocolError when a v1/v2 native protocol
   header is received (CASSANDRA-11464)
 * Validate that num_tokens and initial_token are consistent with one another (CASSANDRA-10120)
Merged from 2.2:
 * Exit JVM if JMX server fails to startup (CASSANDRA-11540)
 * Produce a heap dump when exiting on OOM (CASSANDRA-9861)
 * Restore ability to filter on clustering columns when using a 2i (CASSANDRA-11510)
 * JSON datetime formatting needs timezone (CASSANDRA-11137)
 * Fix is_dense recalculation for Thrift-updated tables (CASSANDRA-11502)
 * Remove unnescessary file existence check during anticompaction (CASSANDRA-11660)
 * Add missing files to debian packages (CASSANDRA-11642)
 * Avoid calling Iterables::concat in loops during ModificationStatement::getFunctions (CASSANDRA-11621)
 * cqlsh: COPY FROM should use regular inserts for single statement batches and
   report errors correctly if workers processes crash on initialization (CASSANDRA-11474)
 * Always close cluster with connection in CqlRecordWriter (CASSANDRA-11553)
 * Allow only DISTINCT queries with partition keys restrictions (CASSANDRA-11339)
 * CqlConfigHelper no longer requires both a keystore and truststore to work (CASSANDRA-11532)
 * Make deprecated repair methods backward-compatible with previous notification service (CASSANDRA-11430)
 * IncomingStreamingConnection version check message wrong (CASSANDRA-11462)
Merged from 2.1:
 * Support mlockall on IBM POWER arch (CASSANDRA-11576)
 * Add option to disable use of severity in DynamicEndpointSnitch (CASSANDRA-11737)
 * cqlsh COPY FROM fails for null values with non-prepared statements (CASSANDRA-11631)
 * Make cython optional in pylib/setup.py (CASSANDRA-11630)
 * Change order of directory searching for cassandra.in.sh to favor local one (CASSANDRA-11628)
 * cqlsh COPY FROM fails with []{} chars in UDT/tuple fields/values (CASSANDRA-11633)
 * clqsh: COPY FROM throws TypeError with Cython extensions enabled (CASSANDRA-11574)
 * cqlsh: COPY FROM ignores NULL values in conversion (CASSANDRA-11549)
 * Validate levels when building LeveledScanner to avoid overlaps with orphaned sstables (CASSANDRA-9935)


<<<<<<< HEAD
3.5
 * StaticTokenTreeBuilder should respect posibility of duplicate tokens (CASSANDRA-11525)
 * Correctly fix potential assertion error during compaction (CASSANDRA-11353)
 * Avoid index segment stitching in RAM which lead to OOM on big SSTable files (CASSANDRA-11383)
 * Fix clustering and row filters for LIKE queries on clustering columns (CASSANDRA-11397)
Merged from 3.0:
=======
3.0.5
>>>>>>> a033f516
 * Fix rare NPE on schema upgrade from 2.x to 3.x (CASSANDRA-10943)
 * Improve backoff policy for cqlsh COPY FROM (CASSANDRA-11320)
 * Improve IF NOT EXISTS check in CREATE INDEX (CASSANDRA-11131)
 * Upgrade ohc to 0.4.3
 * Enable SO_REUSEADDR for JMX RMI server sockets (CASSANDRA-11093)
 * Allocate merkletrees with the correct size (CASSANDRA-11390)
 * Support streaming pre-3.0 sstables (CASSANDRA-10990)
<<<<<<< HEAD
 * Add backpressure to compressed or encrypted commit log (CASSANDRA-10971)
=======
 * Add backpressure to compressed commit log (CASSANDRA-10971)
>>>>>>> a033f516
 * SSTableExport supports secondary index tables (CASSANDRA-11330)
 * Fix sstabledump to include missing info in debug output (CASSANDRA-11321)
 * Establish and implement canonical bulk reading workload(s) (CASSANDRA-10331)
 * Fix paging for IN queries on tables without clustering columns (CASSANDRA-11208)
 * Remove recursive call from CompositesSearcher (CASSANDRA-11304)
 * Fix filtering on non-primary key columns for queries without index (CASSANDRA-6377)
 * Fix sstableloader fail when using materialized view (CASSANDRA-11275)
Merged from 2.2:
 * DatabaseDescriptor should log stacktrace in case of Eception during seed provider creation (CASSANDRA-11312)
 * Use canonical path for directory in SSTable descriptor (CASSANDRA-10587)
 * Add cassandra-stress keystore option (CASSANDRA-9325)
 * Dont mark sstables as repairing with sub range repairs (CASSANDRA-11451)
 * Notify when sstables change after cancelling compaction (CASSANDRA-11373)
 * cqlsh: COPY FROM should check that explicit column names are valid (CASSANDRA-11333)
 * Add -Dcassandra.start_gossip startup option (CASSANDRA-10809)
 * Fix UTF8Validator.validate() for modified UTF-8 (CASSANDRA-10748)
 * Clarify that now() function is calculated on the coordinator node in CQL documentation (CASSANDRA-10900)
 * Fix bloom filter sizing with LCS (CASSANDRA-11344)
 * (cqlsh) Fix error when result is 0 rows with EXPAND ON (CASSANDRA-11092)
 * Add missing newline at end of bin/cqlsh (CASSANDRA-11325)
 * Unresolved hostname leads to replace being ignored (CASSANDRA-11210)
 * Only log yaml config once, at startup (CASSANDRA-11217)
 * Reference leak with parallel repairs on the same table (CASSANDRA-11215)
Merged from 2.1:
 * Add a -j parameter to scrub/cleanup/upgradesstables to state how
   many threads to use (CASSANDRA-11179)
<<<<<<< HEAD
 * COPY FROM on large datasets: fix progress report and debug performance (CASSANDRA-11053)
 * InvalidateKeys should have a weak ref to key cache (CASSANDRA-11176)


3.4
 * (cqlsh) add cqlshrc option to always connect using ssl (CASSANDRA-10458)
 * Cleanup a few resource warnings (CASSANDRA-11085)
 * Allow custom tracing implementations (CASSANDRA-10392)
 * Extract LoaderOptions to be able to be used from outside (CASSANDRA-10637)
 * fix OnDiskIndexTest to properly treat empty ranges (CASSANDRA-11205)
 * fix TrackerTest to handle new notifications (CASSANDRA-11178)
 * add SASI validation for partitioner and complex columns (CASSANDRA-11169)
 * Add caching of encrypted credentials in PasswordAuthenticator (CASSANDRA-7715)
 * fix SASI memtable switching on flush (CASSANDRA-11159)
 * Remove duplicate offline compaction tracking (CASSANDRA-11148)
 * fix EQ semantics of analyzed SASI indexes (CASSANDRA-11130)
 * Support long name output for nodetool commands (CASSANDRA-7950)
 * Encrypted hints (CASSANDRA-11040)
 * SASI index options validation (CASSANDRA-11136)
 * Optimize disk seek using min/max column name meta data when the LIMIT clause is used
   (CASSANDRA-8180)
 * Add LIKE support to CQL3 (CASSANDRA-11067)
 * Generic Java UDF types (CASSANDRA-10819)
 * cqlsh: Include sub-second precision in timestamps by default (CASSANDRA-10428)
 * Set javac encoding to utf-8 (CASSANDRA-11077)
 * Integrate SASI index into Cassandra (CASSANDRA-10661)
 * Add --skip-flush option to nodetool snapshot
 * Skip values for non-queried columns (CASSANDRA-10657)
 * Add support for secondary indexes on static columns (CASSANDRA-8103)
 * CommitLogUpgradeTestMaker creates broken commit logs (CASSANDRA-11051)
 * Add metric for number of dropped mutations (CASSANDRA-10866)
 * Simplify row cache invalidation code (CASSANDRA-10396)
 * Support user-defined compaction through nodetool (CASSANDRA-10660)
 * Stripe view locks by key and table ID to reduce contention (CASSANDRA-10981)
 * Add nodetool gettimeout and settimeout commands (CASSANDRA-10953)
 * Add 3.0 metadata to sstablemetadata output (CASSANDRA-10838)
Merged from 3.0:
=======
 * Backport CASSANDRA-10679 (CASSANDRA-9598)
 * InvalidateKeys should have a weak ref to key cache (CASSANDRA-11176)
 * COPY FROM on large datasets: fix progress report and debug performance (CASSANDRA-11053)

3.0.4
 * Preserve order for preferred SSL cipher suites (CASSANDRA-11164)
>>>>>>> a033f516
 * MV should only query complex columns included in the view (CASSANDRA-11069)
 * Failed aggregate creation breaks server permanently (CASSANDRA-11064)
 * Add sstabledump tool (CASSANDRA-7464)
 * Introduce backpressure for hints (CASSANDRA-10972)
 * Fix ClusteringPrefix not being able to read tombstone range boundaries (CASSANDRA-11158)
 * Prevent logging in sandboxed state (CASSANDRA-11033)
 * Disallow drop/alter operations of UDTs used by UDAs (CASSANDRA-10721)
 * Add query time validation method on Index (CASSANDRA-11043)
 * Avoid potential AssertionError in mixed version cluster (CASSANDRA-11128)
 * Properly handle hinted handoff after topology changes (CASSANDRA-5902)
 * AssertionError when listing sstable files on inconsistent disk state (CASSANDRA-11156)
 * Fix wrong rack counting and invalid conditions check for TokenAllocation
   (CASSANDRA-11139)
 * Avoid creating empty hint files (CASSANDRA-11090)
 * Fix leak detection strong reference loop using weak reference (CASSANDRA-11120)
 * Configurie BatchlogManager to stop delayed tasks on shutdown (CASSANDRA-11062)
 * Hadoop integration is incompatible with Cassandra Driver 3.0.0 (CASSANDRA-11001)
 * Add dropped_columns to the list of schema table so it gets handled
   properly (CASSANDRA-11050)
 * Fix NPE when using forceRepairRangeAsync without DC (CASSANDRA-11239)
Merged from 2.2:
<<<<<<< HEAD
 * Preserve order for preferred SSL cipher suites (CASSANDRA-11164)
=======
>>>>>>> a033f516
 * Range.compareTo() violates the contract of Comparable (CASSANDRA-11216)
 * Avoid NPE when serializing ErrorMessage with null message (CASSANDRA-11167)
 * Replacing an aggregate with a new version doesn't reset INITCOND (CASSANDRA-10840)
 * (cqlsh) cqlsh cannot be called through symlink (CASSANDRA-11037)
 * fix ohc and java-driver pom dependencies in build.xml (CASSANDRA-10793)
 * Protect from keyspace dropped during repair (CASSANDRA-11065)
 * Handle adding fields to a UDT in SELECT JSON and toJson() (CASSANDRA-11146)
 * Better error message for cleanup (CASSANDRA-10991)
 * cqlsh pg-style-strings broken if line ends with ';' (CASSANDRA-11123)
 * Always persist upsampled index summaries (CASSANDRA-10512)
 * (cqlsh) Fix inconsistent auto-complete (CASSANDRA-10733)
 * Make SELECT JSON and toJson() threadsafe (CASSANDRA-11048)
 * Fix SELECT on tuple relations for mixed ASC/DESC clustering order (CASSANDRA-7281)
 * Use cloned TokenMetadata in size estimates to avoid race against membership check
   (CASSANDRA-10736)
 * (cqlsh) Support utf-8/cp65001 encoding on Windows (CASSANDRA-11030)
 * Fix paging on DISTINCT queries repeats result when first row in partition changes
   (CASSANDRA-10010)
<<<<<<< HEAD
 * (cqlsh) Support timezone conversion using pytz (CASSANDRA-10397)
=======
>>>>>>> a033f516
 * cqlsh: change default encoding to UTF-8 (CASSANDRA-11124)
Merged from 2.1:
 * Checking if an unlogged batch is local is inefficient (CASSANDRA-11529)
 * Fix out-of-space error treatment in memtable flushing (CASSANDRA-11448).
 * Don't do defragmentation if reading from repaired sstables (CASSANDRA-10342)
 * Fix streaming_socket_timeout_in_ms not enforced (CASSANDRA-11286)
 * Avoid dropping message too quickly due to missing unit conversion (CASSANDRA-11302)
 * Don't remove FailureDetector history on removeEndpoint (CASSANDRA-10371)
 * Only notify if repair status changed (CASSANDRA-11172)
 * Use logback setting for 'cassandra -v' command (CASSANDRA-10767)
 * Fix sstableloader to unthrottle streaming by default (CASSANDRA-9714)
 * Fix incorrect warning in 'nodetool status' (CASSANDRA-10176)
 * Properly release sstable ref when doing offline scrub (CASSANDRA-10697)
 * Improve nodetool status performance for large cluster (CASSANDRA-7238)
 * Gossiper#isEnabled is not thread safe (CASSANDRA-11116)
 * Avoid major compaction mixing repaired and unrepaired sstables in DTCS (CASSANDRA-11113)
 * Make it clear what DTCS timestamp_resolution is used for (CASSANDRA-11041)
<<<<<<< HEAD
 * (cqlsh) Display milliseconds when datetime overflows (CASSANDRA-10625)


3.3
 * Avoid infinite loop if owned range is smaller than number of
   data dirs (CASSANDRA-11034)
 * Avoid bootstrap hanging when existing nodes have no data to stream (CASSANDRA-11010)
Merged from 3.0:
=======
 * (cqlsh) Support timezone conversion using pytz (CASSANDRA-10397)
 * (cqlsh) Display milliseconds when datetime overflows (CASSANDRA-10625)


3.0.3
>>>>>>> a033f516
 * Remove double initialization of newly added tables (CASSANDRA-11027)
 * Filter keys searcher results by target range (CASSANDRA-11104)
 * Fix deserialization of legacy read commands (CASSANDRA-11087)
 * Fix incorrect computation of deletion time in sstable metadata (CASSANDRA-11102)
 * Avoid memory leak when collecting sstable metadata (CASSANDRA-11026)
 * Mutations do not block for completion under view lock contention (CASSANDRA-10779)
 * Invalidate legacy schema tables when unloading them (CASSANDRA-11071)
 * (cqlsh) handle INSERT and UPDATE statements with LWT conditions correctly
   (CASSANDRA-11003)
 * Fix DISTINCT queries in mixed version clusters (CASSANDRA-10762)
 * Migrate build status for indexes along with legacy schema (CASSANDRA-11046)
 * Ensure SSTables for legacy KEYS indexes can be read (CASSANDRA-11045)
 * Added support for IBM zSystems architecture (CASSANDRA-11054)
 * Update CQL documentation (CASSANDRA-10899)
 * Check the column name, not cell name, for dropped columns when reading
   legacy sstables (CASSANDRA-11018)
 * Don't attempt to index clustering values of static rows (CASSANDRA-11021)
 * Remove checksum files after replaying hints (CASSANDRA-10947)
 * Support passing base table metadata to custom 2i validation (CASSANDRA-10924)
 * Ensure stale index entries are purged during reads (CASSANDRA-11013)
<<<<<<< HEAD
 * (cqlsh) Also apply --connect-timeout to control connection
   timeout (CASSANDRA-10959)
=======
>>>>>>> a033f516
 * Fix AssertionError when removing from list using UPDATE (CASSANDRA-10954)
 * Fix UnsupportedOperationException when reading old sstable with range
   tombstone (CASSANDRA-10743)
 * MV should use the maximum timestamp of the primary key (CASSANDRA-10910)
 * Fix potential assertion error during compaction (CASSANDRA-10944)
<<<<<<< HEAD
=======
 * Fix counting of received sstables in streaming (CASSANDRA-10949)
 * Implement hints compression (CASSANDRA-9428)
 * Fix potential assertion error when reading static columns (CASSANDRA-10903)
 * Avoid NoSuchElementException when executing empty batch (CASSANDRA-10711)
 * Avoid building PartitionUpdate in toString (CASSANDRA-10897)
 * Reduce heap spent when receiving many SSTables (CASSANDRA-10797)
 * Add back support for 3rd party auth providers to bulk loader (CASSANDRA-10873)
 * Eliminate the dependency on jgrapht for UDT resolution (CASSANDRA-10653)
 * (Hadoop) Close Clusters and Sessions in Hadoop Input/Output classes (CASSANDRA-10837)
 * Fix sstableloader not working with upper case keyspace name (CASSANDRA-10806)
>>>>>>> a033f516
Merged from 2.2:
 * maxPurgeableTimestamp needs to check memtables too (CASSANDRA-9949)
 * Apply change to compaction throughput in real time (CASSANDRA-10025)
 * (cqlsh) encode input correctly when saving history
 * Fix potential NPE on ORDER BY queries with IN (CASSANDRA-10955)
 * Start L0 STCS-compactions even if there is a L0 -> L1 compaction
   going (CASSANDRA-10979)
 * Make UUID LSB unique per process (CASSANDRA-7925)
 * Avoid NPE when performing sstable tasks (scrub etc.) (CASSANDRA-10980)
 * Make sure client gets tombstone overwhelmed warning (CASSANDRA-9465)
 * Fix error streaming section more than 2GB (CASSANDRA-10961)
 * Histogram buckets exposed in jmx are sorted incorrectly (CASSANDRA-10975)
 * Enable GC logging by default (CASSANDRA-10140)
 * Optimize pending range computation (CASSANDRA-9258)
 * Skip commit log and saved cache directories in SSTable version startup check (CASSANDRA-10902)
 * drop/alter user should be case sensitive (CASSANDRA-10817)
<<<<<<< HEAD
=======
 * jemalloc detection fails due to quoting issues in regexv (CASSANDRA-10946)
 * (cqlsh) show correct column names for empty result sets (CASSANDRA-9813)
 * Add new types to Stress (CASSANDRA-9556)
 * Add property to allow listening on broadcast interface (CASSANDRA-9748)
 * Fix regression in split size on CqlInputFormat (CASSANDRA-10835)
 * Better handling of SSL connection errors inter-node (CASSANDRA-10816)
 * Disable reloading of GossipingPropertyFileSnitch (CASSANDRA-9474)
 * Verify tables in pseudo-system keyspaces at startup (CASSANDRA-10761)
 * (cqlsh) encode input correctly when saving history
>>>>>>> a033f516
Merged from 2.1:
 * test_bulk_round_trip_blogposts is failing occasionally (CASSANDRA-10938)
 * Fix isJoined return true only after becoming cluster member (CASANDRA-11007)
 * Fix bad gossip generation seen in long-running clusters (CASSANDRA-10969)
 * Avoid NPE when incremental repair fails (CASSANDRA-10909)
 * Unmark sstables compacting once they are done in cleanup/scrub/upgradesstables (CASSANDRA-10829)
 * Allow simultaneous bootstrapping with strict consistency when no vnodes are used (CASSANDRA-11005)
 * Log a message when major compaction does not result in a single file (CASSANDRA-10847)
 * (cqlsh) fix cqlsh_copy_tests when vnodes are disabled (CASSANDRA-10997)
 * (cqlsh) Add request timeout option to cqlsh (CASSANDRA-10686)
 * Avoid AssertionError while submitting hint with LWT (CASSANDRA-10477)
 * If CompactionMetadata is not in stats file, use index summary instead (CASSANDRA-10676)
 * Retry sending gossip syn multiple times during shadow round (CASSANDRA-8072)
 * Fix pending range calculation during moves (CASSANDRA-10887)
 * Sane default (200Mbps) for inter-DC streaming througput (CASSANDRA-8708)



3.2
 * Make sure tokens don't exist in several data directories (CASSANDRA-6696)
 * Add requireAuthorization method to IAuthorizer (CASSANDRA-10852)
 * Move static JVM options to conf/jvm.options file (CASSANDRA-10494)
 * Fix CassandraVersion to accept x.y version string (CASSANDRA-10931)
 * Add forceUserDefinedCleanup to allow more flexible cleanup (CASSANDRA-10708)
 * (cqlsh) allow setting TTL with COPY (CASSANDRA-9494)
 * Fix counting of received sstables in streaming (CASSANDRA-10949)
 * Implement hints compression (CASSANDRA-9428)
 * Fix potential assertion error when reading static columns (CASSANDRA-10903)
 * Fix EstimatedHistogram creation in nodetool tablehistograms (CASSANDRA-10859)
 * Establish bootstrap stream sessions sequentially (CASSANDRA-6992)
 * Sort compactionhistory output by timestamp (CASSANDRA-10464)
 * More efficient BTree removal (CASSANDRA-9991)
 * Make tablehistograms accept the same syntax as tablestats (CASSANDRA-10149)
 * Group pending compactions based on table (CASSANDRA-10718)
 * Add compressor name in sstablemetadata output (CASSANDRA-9879)
 * Fix type casting for counter columns (CASSANDRA-10824)
 * Prevent running Cassandra as root (CASSANDRA-8142)
 * bound maximum in-flight commit log replay mutation bytes to 64 megabytes (CASSANDRA-8639)
 * Normalize all scripts (CASSANDRA-10679)
 * Make compression ratio much more accurate (CASSANDRA-10225)
 * Optimize building of Clustering object when only one is created (CASSANDRA-10409)
 * Make index building pluggable (CASSANDRA-10681)
 * Add sstable flush observer (CASSANDRA-10678)
 * Improve NTS endpoints calculation (CASSANDRA-10200)
 * Improve performance of the folderSize function (CASSANDRA-10677)
 * Add support for type casting in selection clause (CASSANDRA-10310)
 * Added graphing option to cassandra-stress (CASSANDRA-7918)
 * Abort in-progress queries that time out (CASSANDRA-7392)
 * Add transparent data encryption core classes (CASSANDRA-9945)
Merged from 3.0:
 * Better handling of SSL connection errors inter-node (CASSANDRA-10816)
 * Avoid NoSuchElementException when executing empty batch (CASSANDRA-10711)
 * Avoid building PartitionUpdate in toString (CASSANDRA-10897)
 * Reduce heap spent when receiving many SSTables (CASSANDRA-10797)
 * Add back support for 3rd party auth providers to bulk loader (CASSANDRA-10873)
 * Eliminate the dependency on jgrapht for UDT resolution (CASSANDRA-10653)
 * (Hadoop) Close Clusters and Sessions in Hadoop Input/Output classes (CASSANDRA-10837)
 * Fix sstableloader not working with upper case keyspace name (CASSANDRA-10806)
Merged from 2.2:
 * jemalloc detection fails due to quoting issues in regexv (CASSANDRA-10946)
 * (cqlsh) show correct column names for empty result sets (CASSANDRA-9813)
 * Add new types to Stress (CASSANDRA-9556)
 * Add property to allow listening on broadcast interface (CASSANDRA-9748)
Merged from 2.1:
 * Match cassandra-loader options in COPY FROM (CASSANDRA-9303)
 * Fix binding to any address in CqlBulkRecordWriter (CASSANDRA-9309)
 * cqlsh fails to decode utf-8 characters for text typed columns (CASSANDRA-10875)
 * Log error when stream session fails (CASSANDRA-9294)
 * Fix bugs in commit log archiving startup behavior (CASSANDRA-10593)
 * (cqlsh) further optimise COPY FROM (CASSANDRA-9302)
 * Allow CREATE TABLE WITH ID (CASSANDRA-9179)
 * Make Stress compiles within eclipse (CASSANDRA-10807)
 * Cassandra Daemon should print JVM arguments (CASSANDRA-10764)
 * Allow cancellation of index summary redistribution (CASSANDRA-8805)


<<<<<<< HEAD
3.1.1
Merged from 3.0:
  * Fix upgrade data loss due to range tombstone deleting more data than then should
    (CASSANDRA-10822)


3.1
Merged from 3.0:
=======
3.0.2
 * Fix upgrade data loss due to range tombstone deleting more data than then should
   (CASSANDRA-10822)


3.0.1
>>>>>>> a033f516
 * Avoid MV race during node decommission (CASSANDRA-10674)
 * Disable reloading of GossipingPropertyFileSnitch (CASSANDRA-9474)
 * Handle single-column deletions correction in materialized views
   when the column is part of the view primary key (CASSANDRA-10796)
 * Fix issue with datadir migration on upgrade (CASSANDRA-10788)
 * Fix bug with range tombstones on reverse queries and test coverage for
   AbstractBTreePartition (CASSANDRA-10059)
 * Remove 64k limit on collection elements (CASSANDRA-10374)
 * Remove unclear Indexer.indexes() method (CASSANDRA-10690)
 * Fix NPE on stream read error (CASSANDRA-10771)
 * Normalize cqlsh DESC output (CASSANDRA-10431)
 * Rejects partition range deletions when columns are specified (CASSANDRA-10739)
 * Fix error when saving cached key for old format sstable (CASSANDRA-10778)
 * Invalidate prepared statements on DROP INDEX (CASSANDRA-10758)
 * Fix SELECT statement with IN restrictions on partition key,
   ORDER BY and LIMIT (CASSANDRA-10729)
 * Improve stress performance over 1k threads (CASSANDRA-7217)
 * Wait for migration responses to complete before bootstrapping (CASSANDRA-10731)
 * Unable to create a function with argument of type Inet (CASSANDRA-10741)
 * Fix backward incompatibiliy in CqlInputFormat (CASSANDRA-10717)
 * Correctly preserve deletion info on updated rows when notifying indexers
   of single-row deletions (CASSANDRA-10694)
 * Notify indexers of partition delete during cleanup (CASSANDRA-10685)
 * Keep the file open in trySkipCache (CASSANDRA-10669)
 * Updated trigger example (CASSANDRA-10257)
Merged from 2.2:
 * Verify tables in pseudo-system keyspaces at startup (CASSANDRA-10761)
 * Fix IllegalArgumentException in DataOutputBuffer.reallocate for large buffers (CASSANDRA-10592)
 * Show CQL help in cqlsh in web browser (CASSANDRA-7225)
 * Serialize on disk the proper SSTable compression ratio (CASSANDRA-10775)
 * Reject index queries while the index is building (CASSANDRA-8505)
 * CQL.textile syntax incorrectly includes optional keyspace for aggregate SFUNC and FINALFUNC (CASSANDRA-10747)
 * Fix JSON update with prepared statements (CASSANDRA-10631)
 * Don't do anticompaction after subrange repair (CASSANDRA-10422)
 * Fix SimpleDateType type compatibility (CASSANDRA-10027)
 * (Hadoop) fix splits calculation (CASSANDRA-10640)
 * (Hadoop) ensure that Cluster instances are always closed (CASSANDRA-10058)
Merged from 2.1:
 * Fix Stress profile parsing on Windows (CASSANDRA-10808)
 * Fix incremental repair hang when replica is down (CASSANDRA-10288)
 * Optimize the way we check if a token is repaired in anticompaction (CASSANDRA-10768)
 * Add proper error handling to stream receiver (CASSANDRA-10774)
 * Warn or fail when changing cluster topology live (CASSANDRA-10243)
 * Status command in debian/ubuntu init script doesn't work (CASSANDRA-10213)
 * Some DROP ... IF EXISTS incorrectly result in exceptions on non-existing KS (CASSANDRA-10658)
 * DeletionTime.compareTo wrong in rare cases (CASSANDRA-10749)
 * Force encoding when computing statement ids (CASSANDRA-10755)
 * Properly reject counters as map keys (CASSANDRA-10760)
 * Fix the sstable-needs-cleanup check (CASSANDRA-10740)
 * (cqlsh) Print column names before COPY operation (CASSANDRA-8935)
 * Fix CompressedInputStream for proper cleanup (CASSANDRA-10012)
 * (cqlsh) Support counters in COPY commands (CASSANDRA-9043)
 * Try next replica if not possible to connect to primary replica on
   ColumnFamilyRecordReader (CASSANDRA-2388)
 * Limit window size in DTCS (CASSANDRA-10280)
 * sstableloader does not use MAX_HEAP_SIZE env parameter (CASSANDRA-10188)
 * (cqlsh) Improve COPY TO performance and error handling (CASSANDRA-9304)
 * Create compression chunk for sending file only (CASSANDRA-10680)
 * Forbid compact clustering column type changes in ALTER TABLE (CASSANDRA-8879)
 * Reject incremental repair with subrange repair (CASSANDRA-10422)
 * Add a nodetool command to refresh size_estimates (CASSANDRA-9579)
 * Invalidate cache after stream receive task is completed (CASSANDRA-10341)
 * Reject counter writes in CQLSSTableWriter (CASSANDRA-10258)
 * Remove superfluous COUNTER_MUTATION stage mapping (CASSANDRA-10605)


3.0
 * Fix AssertionError while flushing memtable due to materialized views
   incorrectly inserting empty rows (CASSANDRA-10614)
 * Store UDA initcond as CQL literal in the schema table, instead of a blob (CASSANDRA-10650)
 * Don't use -1 for the position of partition key in schema (CASSANDRA-10491)
 * Fix distinct queries in mixed version cluster (CASSANDRA-10573)
 * Skip sstable on clustering in names query (CASSANDRA-10571)
 * Remove value skipping as it breaks read-repair (CASSANDRA-10655)
 * Fix bootstrapping with MVs (CASSANDRA-10621)
 * Make sure EACH_QUORUM reads are using NTS (CASSANDRA-10584)
 * Fix MV replica filtering for non-NetworkTopologyStrategy (CASSANDRA-10634)
 * (Hadoop) fix CIF describeSplits() not handling 0 size estimates (CASSANDRA-10600)
 * Fix reading of legacy sstables (CASSANDRA-10590)
 * Use CQL type names in schema metadata tables (CASSANDRA-10365)
 * Guard batchlog replay against integer division by zero (CASSANDRA-9223)
 * Fix bug when adding a column to thrift with the same name than a primary key (CASSANDRA-10608)
 * Add client address argument to IAuthenticator::newSaslNegotiator (CASSANDRA-8068)
 * Fix implementation of LegacyLayout.LegacyBoundComparator (CASSANDRA-10602)
 * Don't use 'names query' read path for counters (CASSANDRA-10572)
 * Fix backward compatibility for counters (CASSANDRA-10470)
 * Remove memory_allocator paramter from cassandra.yaml (CASSANDRA-10581,10628)
 * Execute the metadata reload task of all registered indexes on CFS::reload (CASSANDRA-10604)
 * Fix thrift cas operations with defined columns (CASSANDRA-10576)
 * Fix PartitionUpdate.operationCount()for updates with static column operations (CASSANDRA-10606)
 * Fix thrift get() queries with defined columns (CASSANDRA-10586)
 * Fix marking of indexes as built and removed (CASSANDRA-10601)
 * Skip initialization of non-registered 2i instances, remove Index::getIndexName (CASSANDRA-10595)
 * Fix batches on multiple tables (CASSANDRA-10554)
 * Ensure compaction options are validated when updating KeyspaceMetadata (CASSANDRA-10569)
 * Flatten Iterator Transformation Hierarchy (CASSANDRA-9975)
 * Remove token generator (CASSANDRA-5261)
 * RolesCache should not be created for any authenticator that does not requireAuthentication (CASSANDRA-10562)
 * Fix LogTransaction checking only a single directory for files (CASSANDRA-10421)
 * Fix handling of range tombstones when reading old format sstables (CASSANDRA-10360)
 * Aggregate with Initial Condition fails with C* 3.0 (CASSANDRA-10367)
Merged from 2.2:
 * (cqlsh) show partial trace if incomplete after max_trace_wait (CASSANDRA-7645)
 * Use most up-to-date version of schema for system tables (CASSANDRA-10652)
 * Deprecate memory_allocator in cassandra.yaml (CASSANDRA-10581,10628)
 * Expose phi values from failure detector via JMX and tweak debug
   and trace logging (CASSANDRA-9526)
 * Fix IllegalArgumentException in DataOutputBuffer.reallocate for large buffers (CASSANDRA-10592)
Merged from 2.1:
 * Shutdown compaction in drain to prevent leak (CASSANDRA-10079)
 * (cqlsh) fix COPY using wrong variable name for time_format (CASSANDRA-10633)
 * Do not run SizeEstimatesRecorder if a node is not a member of the ring (CASSANDRA-9912)
 * Improve handling of dead nodes in gossip (CASSANDRA-10298)
 * Fix logback-tools.xml incorrectly configured for outputing to System.err
   (CASSANDRA-9937)
 * Fix streaming to catch exception so retry not fail (CASSANDRA-10557)
 * Add validation method to PerRowSecondaryIndex (CASSANDRA-10092)
 * Support encrypted and plain traffic on the same port (CASSANDRA-10559)
 * Do STCS in DTCS windows (CASSANDRA-10276)
 * Avoid repetition of JVM_OPTS in debian package (CASSANDRA-10251)
 * Fix potential NPE from handling result of SIM.highestSelectivityIndex (CASSANDRA-10550)
 * Fix paging issues with partitions containing only static columns data (CASSANDRA-10381)
 * Fix conditions on static columns (CASSANDRA-10264)
 * AssertionError: attempted to delete non-existing file CommitLog (CASSANDRA-10377)
 * Fix sorting for queries with an IN condition on partition key columns (CASSANDRA-10363)


3.0-rc2
 * Fix SELECT DISTINCT queries between 2.2.2 nodes and 3.0 nodes (CASSANDRA-10473)
 * Remove circular references in SegmentedFile (CASSANDRA-10543)
 * Ensure validation of indexed values only occurs once per-partition (CASSANDRA-10536)
 * Fix handling of static columns for range tombstones in thrift (CASSANDRA-10174)
 * Support empty ColumnFilter for backward compatility on empty IN (CASSANDRA-10471)
 * Remove Pig support (CASSANDRA-10542)
 * Fix LogFile throws Exception when assertion is disabled (CASSANDRA-10522)
 * Revert CASSANDRA-7486, make CMS default GC, move GC config to
   conf/jvm.options (CASSANDRA-10403)
 * Fix TeeingAppender causing some logs to be truncated/empty (CASSANDRA-10447)
 * Allow EACH_QUORUM for reads (CASSANDRA-9602)
 * Fix potential ClassCastException while upgrading (CASSANDRA-10468)
 * Fix NPE in MVs on update (CASSANDRA-10503)
 * Only include modified cell data in indexing deltas (CASSANDRA-10438)
 * Do not load keyspace when creating sstable writer (CASSANDRA-10443)
 * If node is not yet gossiping write all MV updates to batchlog only (CASSANDRA-10413)
 * Re-populate token metadata after commit log recovery (CASSANDRA-10293)
 * Provide additional metrics for materialized views (CASSANDRA-10323)
 * Flush system schema tables after local schema changes (CASSANDRA-10429)
Merged from 2.2:
 * Reduce contention getting instances of CompositeType (CASSANDRA-10433)
 * Fix the regression when using LIMIT with aggregates (CASSANDRA-10487)
 * Avoid NoClassDefFoundError during DataDescriptor initialization on windows (CASSANDRA-10412)
 * Preserve case of quoted Role & User names (CASSANDRA-10394)
 * cqlsh pg-style-strings broken (CASSANDRA-10484)
 * cqlsh prompt includes name of keyspace after failed `use` statement (CASSANDRA-10369)
Merged from 2.1:
 * (cqlsh) Distinguish negative and positive infinity in output (CASSANDRA-10523)
 * (cqlsh) allow custom time_format for COPY TO (CASSANDRA-8970)
 * Don't allow startup if the node's rack has changed (CASSANDRA-10242)
 * (cqlsh) show partial trace if incomplete after max_trace_wait (CASSANDRA-7645)
 * Allow LOCAL_JMX to be easily overridden (CASSANDRA-10275)
 * Mark nodes as dead even if they've already left (CASSANDRA-10205)


3.0.0-rc1
 * Fix mixed version read request compatibility for compact static tables
   (CASSANDRA-10373)
 * Fix paging of DISTINCT with static and IN (CASSANDRA-10354)
 * Allow MATERIALIZED VIEW's SELECT statement to restrict primary key
   columns (CASSANDRA-9664)
 * Move crc_check_chance out of compression options (CASSANDRA-9839)
 * Fix descending iteration past end of BTreeSearchIterator (CASSANDRA-10301)
 * Transfer hints to a different node on decommission (CASSANDRA-10198)
 * Check partition keys for CAS operations during stmt validation (CASSANDRA-10338)
 * Add custom query expressions to SELECT (CASSANDRA-10217)
 * Fix minor bugs in MV handling (CASSANDRA-10362)
 * Allow custom indexes with 0,1 or multiple target columns (CASSANDRA-10124)
 * Improve MV schema representation (CASSANDRA-9921)
 * Add flag to enable/disable coordinator batchlog for MV writes (CASSANDRA-10230)
 * Update cqlsh COPY for new internal driver serialization interface (CASSANDRA-10318)
 * Give index implementations more control over rebuild operations (CASSANDRA-10312)
 * Update index file format (CASSANDRA-10314)
 * Add "shadowable" row tombstones to deal with mv timestamp issues (CASSANDRA-10261)
 * CFS.loadNewSSTables() broken for pre-3.0 sstables
 * Cache selected index in read command to reduce lookups (CASSANDRA-10215)
 * Small optimizations of sstable index serialization (CASSANDRA-10232)
 * Support for both encrypted and unencrypted native transport connections (CASSANDRA-9590)
Merged from 2.2:
 * Configurable page size in cqlsh (CASSANDRA-9855)
 * Defer default role manager setup until all nodes are on 2.2+ (CASSANDRA-9761)
 * Handle missing RoleManager in config after upgrade to 2.2 (CASSANDRA-10209)
Merged from 2.1:
 * Bulk Loader API could not tolerate even node failure (CASSANDRA-10347)
 * Avoid misleading pushed notifications when multiple nodes
   share an rpc_address (CASSANDRA-10052)
 * Fix dropping undroppable when message queue is full (CASSANDRA-10113)
 * Fix potential ClassCastException during paging (CASSANDRA-10352)
 * Prevent ALTER TYPE from creating circular references (CASSANDRA-10339)
 * Fix cache handling of 2i and base tables (CASSANDRA-10155, 10359)
 * Fix NPE in nodetool compactionhistory (CASSANDRA-9758)
 * (Pig) support BulkOutputFormat as a URL parameter (CASSANDRA-7410)
 * BATCH statement is broken in cqlsh (CASSANDRA-10272)
 * (cqlsh) Make cqlsh PEP8 Compliant (CASSANDRA-10066)
 * (cqlsh) Fix error when starting cqlsh with --debug (CASSANDRA-10282)
 * Scrub, Cleanup and Upgrade do not unmark compacting until all operations
   have completed, regardless of the occurence of exceptions (CASSANDRA-10274)


3.0.0-beta2
 * Fix columns returned by AbstractBtreePartitions (CASSANDRA-10220)
 * Fix backward compatibility issue due to AbstractBounds serialization bug (CASSANDRA-9857)
 * Fix startup error when upgrading nodes (CASSANDRA-10136)
 * Base table PRIMARY KEY can be assumed to be NOT NULL in MV creation (CASSANDRA-10147)
 * Improve batchlog write patch (CASSANDRA-9673)
 * Re-apply MaterializedView updates on commitlog replay (CASSANDRA-10164)
 * Require AbstractType.isByteOrderComparable declaration in constructor (CASSANDRA-9901)
 * Avoid digest mismatch on upgrade to 3.0 (CASSANDRA-9554)
 * Fix Materialized View builder when adding multiple MVs (CASSANDRA-10156)
 * Choose better poolingOptions for protocol v4 in cassandra-stress (CASSANDRA-10182)
 * Fix LWW bug affecting Materialized Views (CASSANDRA-10197)
 * Ensures frozen sets and maps are always sorted (CASSANDRA-10162)
 * Don't deadlock when flushing CFS backed custom indexes (CASSANDRA-10181)
 * Fix double flushing of secondary index tables (CASSANDRA-10180)
 * Fix incorrect handling of range tombstones in thrift (CASSANDRA-10046)
 * Only use batchlog when paired materialized view replica is remote (CASSANDRA-10061)
 * Reuse TemporalRow when updating multiple MaterializedViews (CASSANDRA-10060)
 * Validate gc_grace_seconds for batchlog writes and MVs (CASSANDRA-9917)
 * Fix sstablerepairedset (CASSANDRA-10132)
Merged from 2.2:
 * Cancel transaction for sstables we wont redistribute index summary
   for (CASSANDRA-10270)
 * Retry snapshot deletion after compaction and gc on Windows (CASSANDRA-10222)
 * Fix failure to start with space in directory path on Windows (CASSANDRA-10239)
 * Fix repair hang when snapshot failed (CASSANDRA-10057)
 * Fall back to 1/4 commitlog volume for commitlog_total_space on small disks
   (CASSANDRA-10199)
Merged from 2.1:
 * Added configurable warning threshold for GC duration (CASSANDRA-8907)
 * Fix handling of streaming EOF (CASSANDRA-10206)
 * Only check KeyCache when it is enabled
 * Change streaming_socket_timeout_in_ms default to 1 hour (CASSANDRA-8611)
 * (cqlsh) update list of CQL keywords (CASSANDRA-9232)
 * Add nodetool gettraceprobability command (CASSANDRA-10234)
Merged from 2.0:
 * Fix rare race where older gossip states can be shadowed (CASSANDRA-10366)
 * Fix consolidating racks violating the RF contract (CASSANDRA-10238)
 * Disallow decommission when node is in drained state (CASSANDRA-8741)


2.2.1
 * Fix race during construction of commit log (CASSANDRA-10049)
 * Fix LeveledCompactionStrategyTest (CASSANDRA-9757)
 * Fix broken UnbufferedDataOutputStreamPlus.writeUTF (CASSANDRA-10203)
 * (cqlsh) default load-from-file encoding to utf-8 (CASSANDRA-9898)
 * Avoid returning Permission.NONE when failing to query users table (CASSANDRA-10168)
 * (cqlsh) add CLEAR command (CASSANDRA-10086)
 * Support string literals as Role names for compatibility (CASSANDRA-10135)
Merged from 2.1:
 * Only check KeyCache when it is enabled
 * Change streaming_socket_timeout_in_ms default to 1 hour (CASSANDRA-8611)
 * (cqlsh) update list of CQL keywords (CASSANDRA-9232)


3.0.0-beta1
 * Redesign secondary index API (CASSANDRA-9459, 7771, 9041)
 * Fix throwing ReadFailure instead of ReadTimeout on range queries (CASSANDRA-10125)
 * Rewrite hinted handoff (CASSANDRA-6230)
 * Fix query on static compact tables (CASSANDRA-10093)
 * Fix race during construction of commit log (CASSANDRA-10049)
 * Add option to only purge repaired tombstones (CASSANDRA-6434)
 * Change authorization handling for MVs (CASSANDRA-9927)
 * Add custom JMX enabled executor for UDF sandbox (CASSANDRA-10026)
 * Fix row deletion bug for Materialized Views (CASSANDRA-10014)
 * Support mixed-version clusters with Cassandra 2.1 and 2.2 (CASSANDRA-9704)
 * Fix multiple slices on RowSearchers (CASSANDRA-10002)
 * Fix bug in merging of collections (CASSANDRA-10001)
 * Optimize batchlog replay to avoid full scans (CASSANDRA-7237)
 * Repair improvements when using vnodes (CASSANDRA-5220)
 * Disable scripted UDFs by default (CASSANDRA-9889)
 * Bytecode inspection for Java-UDFs (CASSANDRA-9890)
 * Use byte to serialize MT hash length (CASSANDRA-9792)
 * Replace usage of Adler32 with CRC32 (CASSANDRA-8684)
 * Fix migration to new format from 2.1 SSTable (CASSANDRA-10006)
 * SequentialWriter should extend BufferedDataOutputStreamPlus (CASSANDRA-9500)
 * Use the same repairedAt timestamp within incremental repair session (CASSANDRA-9111)
Merged from 2.2:
 * Allow count(*) and count(1) to be use as normal aggregation (CASSANDRA-10114)
 * An NPE is thrown if the column name is unknown for an IN relation (CASSANDRA-10043)
 * Apply commit_failure_policy to more errors on startup (CASSANDRA-9749)
 * Fix histogram overflow exception (CASSANDRA-9973)
 * Route gossip messages over dedicated socket (CASSANDRA-9237)
 * Add checksum to saved cache files (CASSANDRA-9265)
 * Log warning when using an aggregate without partition key (CASSANDRA-9737)
Merged from 2.1:
 * (cqlsh) Allow encoding to be set through command line (CASSANDRA-10004)
 * Add new JMX methods to change local compaction strategy (CASSANDRA-9965)
 * Write hints for paxos commits (CASSANDRA-7342)
 * (cqlsh) Fix timestamps before 1970 on Windows, always
   use UTC for timestamp display (CASSANDRA-10000)
 * (cqlsh) Avoid overwriting new config file with old config
   when both exist (CASSANDRA-9777)
 * Release snapshot selfRef when doing snapshot repair (CASSANDRA-9998)
 * Cannot replace token does not exist - DN node removed as Fat Client (CASSANDRA-9871)
Merged from 2.0:
 * Don't cast expected bf size to an int (CASSANDRA-9959)
 * Make getFullyExpiredSSTables less expensive (CASSANDRA-9882)


3.0.0-alpha1
 * Implement proper sandboxing for UDFs (CASSANDRA-9402)
 * Simplify (and unify) cleanup of compaction leftovers (CASSANDRA-7066)
 * Allow extra schema definitions in cassandra-stress yaml (CASSANDRA-9850)
 * Metrics should use up to date nomenclature (CASSANDRA-9448)
 * Change CREATE/ALTER TABLE syntax for compression (CASSANDRA-8384)
 * Cleanup crc and adler code for java 8 (CASSANDRA-9650)
 * Storage engine refactor (CASSANDRA-8099, 9743, 9746, 9759, 9781, 9808, 9825,
   9848, 9705, 9859, 9867, 9874, 9828, 9801)
 * Update Guava to 18.0 (CASSANDRA-9653)
 * Bloom filter false positive ratio is not honoured (CASSANDRA-8413)
 * New option for cassandra-stress to leave a ratio of columns null (CASSANDRA-9522)
 * Change hinted_handoff_enabled yaml setting, JMX (CASSANDRA-9035)
 * Add algorithmic token allocation (CASSANDRA-7032)
 * Add nodetool command to replay batchlog (CASSANDRA-9547)
 * Make file buffer cache independent of paths being read (CASSANDRA-8897)
 * Remove deprecated legacy Hadoop code (CASSANDRA-9353)
 * Decommissioned nodes will not rejoin the cluster (CASSANDRA-8801)
 * Change gossip stabilization to use endpoit size (CASSANDRA-9401)
 * Change default garbage collector to G1 (CASSANDRA-7486)
 * Populate TokenMetadata early during startup (CASSANDRA-9317)
 * Undeprecate cache recentHitRate (CASSANDRA-6591)
 * Add support for selectively varint encoding fields (CASSANDRA-9499, 9865)
 * Materialized Views (CASSANDRA-6477)
Merged from 2.2:
 * Avoid grouping sstables for anticompaction with DTCS (CASSANDRA-9900)
 * UDF / UDA execution time in trace (CASSANDRA-9723)
 * Fix broken internode SSL (CASSANDRA-9884)
Merged from 2.1:
 * Add new JMX methods to change local compaction strategy (CASSANDRA-9965)
 * Fix handling of enable/disable autocompaction (CASSANDRA-9899)
 * Add consistency level to tracing ouput (CASSANDRA-9827)
 * Remove repair snapshot leftover on startup (CASSANDRA-7357)
 * Use random nodes for batch log when only 2 racks (CASSANDRA-8735)
 * Ensure atomicity inside thrift and stream session (CASSANDRA-7757)
 * Fix nodetool info error when the node is not joined (CASSANDRA-9031)
Merged from 2.0:
 * Log when messages are dropped due to cross_node_timeout (CASSANDRA-9793)
 * Don't track hotness when opening from snapshot for validation (CASSANDRA-9382)


2.2.0
 * Allow the selection of columns together with aggregates (CASSANDRA-9767)
 * Fix cqlsh copy methods and other windows specific issues (CASSANDRA-9795)
 * Don't wrap byte arrays in SequentialWriter (CASSANDRA-9797)
 * sum() and avg() functions missing for smallint and tinyint types (CASSANDRA-9671)
 * Revert CASSANDRA-9542 (allow native functions in UDA) (CASSANDRA-9771)
Merged from 2.1:
 * Fix MarshalException when upgrading superColumn family (CASSANDRA-9582)
 * Fix broken logging for "empty" flushes in Memtable (CASSANDRA-9837)
 * Handle corrupt files on startup (CASSANDRA-9686)
 * Fix clientutil jar and tests (CASSANDRA-9760)
 * (cqlsh) Allow the SSL protocol version to be specified through the
    config file or environment variables (CASSANDRA-9544)
Merged from 2.0:
 * Add tool to find why expired sstables are not getting dropped (CASSANDRA-10015)
 * Remove erroneous pending HH tasks from tpstats/jmx (CASSANDRA-9129)
 * Don't cast expected bf size to an int (CASSANDRA-9959)
 * checkForEndpointCollision fails for legitimate collisions (CASSANDRA-9765)
 * Complete CASSANDRA-8448 fix (CASSANDRA-9519)
 * Don't include auth credentials in debug log (CASSANDRA-9682)
 * Can't transition from write survey to normal mode (CASSANDRA-9740)
 * Scrub (recover) sstables even when -Index.db is missing (CASSANDRA-9591)
 * Fix growing pending background compaction (CASSANDRA-9662)


2.2.0-rc2
 * Re-enable memory-mapped I/O on Windows (CASSANDRA-9658)
 * Warn when an extra-large partition is compacted (CASSANDRA-9643)
 * (cqlsh) Allow setting the initial connection timeout (CASSANDRA-9601)
 * BulkLoader has --transport-factory option but does not use it (CASSANDRA-9675)
 * Allow JMX over SSL directly from nodetool (CASSANDRA-9090)
 * Update cqlsh for UDFs (CASSANDRA-7556)
 * Change Windows kernel default timer resolution (CASSANDRA-9634)
 * Deprected sstable2json and json2sstable (CASSANDRA-9618)
 * Allow native functions in user-defined aggregates (CASSANDRA-9542)
 * Don't repair system_distributed by default (CASSANDRA-9621)
 * Fix mixing min, max, and count aggregates for blob type (CASSANRA-9622)
 * Rename class for DATE type in Java driver (CASSANDRA-9563)
 * Duplicate compilation of UDFs on coordinator (CASSANDRA-9475)
 * Fix connection leak in CqlRecordWriter (CASSANDRA-9576)
 * Mlockall before opening system sstables & remove boot_without_jna option (CASSANDRA-9573)
 * Add functions to convert timeuuid to date or time, deprecate dateOf and unixTimestampOf (CASSANDRA-9229)
 * Make sure we cancel non-compacting sstables from LifecycleTransaction (CASSANDRA-9566)
 * Fix deprecated repair JMX API (CASSANDRA-9570)
 * Add logback metrics (CASSANDRA-9378)
 * Update and refactor ant test/test-compression to run the tests in parallel (CASSANDRA-9583)
 * Fix upgrading to new directory for secondary index (CASSANDRA-9687)
Merged from 2.1:
 * (cqlsh) Fix bad check for CQL compatibility when DESCRIBE'ing
   COMPACT STORAGE tables with no clustering columns
 * Eliminate strong self-reference chains in sstable ref tidiers (CASSANDRA-9656)
 * Ensure StreamSession uses canonical sstable reader instances (CASSANDRA-9700)
 * Ensure memtable book keeping is not corrupted in the event we shrink usage (CASSANDRA-9681)
 * Update internal python driver for cqlsh (CASSANDRA-9064)
 * Fix IndexOutOfBoundsException when inserting tuple with too many
   elements using the string literal notation (CASSANDRA-9559)
 * Enable describe on indices (CASSANDRA-7814)
 * Fix incorrect result for IN queries where column not found (CASSANDRA-9540)
 * ColumnFamilyStore.selectAndReference may block during compaction (CASSANDRA-9637)
 * Fix bug in cardinality check when compacting (CASSANDRA-9580)
 * Fix memory leak in Ref due to ConcurrentLinkedQueue.remove() behaviour (CASSANDRA-9549)
 * Make rebuild only run one at a time (CASSANDRA-9119)
Merged from 2.0:
 * Avoid NPE in AuthSuccess#decode (CASSANDRA-9727)
 * Add listen_address to system.local (CASSANDRA-9603)
 * Bug fixes to resultset metadata construction (CASSANDRA-9636)
 * Fix setting 'durable_writes' in ALTER KEYSPACE (CASSANDRA-9560)
 * Avoids ballot clash in Paxos (CASSANDRA-9649)
 * Improve trace messages for RR (CASSANDRA-9479)
 * Fix suboptimal secondary index selection when restricted
   clustering column is also indexed (CASSANDRA-9631)
 * (cqlsh) Add min_threshold to DTCS option autocomplete (CASSANDRA-9385)
 * Fix error message when attempting to create an index on a column
   in a COMPACT STORAGE table with clustering columns (CASSANDRA-9527)
 * 'WITH WITH' in alter keyspace statements causes NPE (CASSANDRA-9565)
 * Expose some internals of SelectStatement for inspection (CASSANDRA-9532)
 * ArrivalWindow should use primitives (CASSANDRA-9496)
 * Periodically submit background compaction tasks (CASSANDRA-9592)
 * Set HAS_MORE_PAGES flag to false when PagingState is null (CASSANDRA-9571)


2.2.0-rc1
 * Compressed commit log should measure compressed space used (CASSANDRA-9095)
 * Fix comparison bug in CassandraRoleManager#collectRoles (CASSANDRA-9551)
 * Add tinyint,smallint,time,date support for UDFs (CASSANDRA-9400)
 * Deprecates SSTableSimpleWriter and SSTableSimpleUnsortedWriter (CASSANDRA-9546)
 * Empty INITCOND treated as null in aggregate (CASSANDRA-9457)
 * Remove use of Cell in Thrift MapReduce classes (CASSANDRA-8609)
 * Integrate pre-release Java Driver 2.2-rc1, custom build (CASSANDRA-9493)
 * Clean up gossiper logic for old versions (CASSANDRA-9370)
 * Fix custom payload coding/decoding to match the spec (CASSANDRA-9515)
 * ant test-all results incomplete when parsed (CASSANDRA-9463)
 * Disallow frozen<> types in function arguments and return types for
   clarity (CASSANDRA-9411)
 * Static Analysis to warn on unsafe use of Autocloseable instances (CASSANDRA-9431)
 * Update commitlog archiving examples now that commitlog segments are
   not recycled (CASSANDRA-9350)
 * Extend Transactional API to sstable lifecycle management (CASSANDRA-8568)
 * (cqlsh) Add support for native protocol 4 (CASSANDRA-9399)
 * Ensure that UDF and UDAs are keyspace-isolated (CASSANDRA-9409)
 * Revert CASSANDRA-7807 (tracing completion client notifications) (CASSANDRA-9429)
 * Add ability to stop compaction by ID (CASSANDRA-7207)
 * Let CassandraVersion handle SNAPSHOT version (CASSANDRA-9438)
Merged from 2.1:
 * (cqlsh) Fix using COPY through SOURCE or -f (CASSANDRA-9083)
 * Fix occasional lack of `system` keyspace in schema tables (CASSANDRA-8487)
 * Use ProtocolError code instead of ServerError code for native protocol
   error responses to unsupported protocol versions (CASSANDRA-9451)
 * Default commitlog_sync_batch_window_in_ms changed to 2ms (CASSANDRA-9504)
 * Fix empty partition assertion in unsorted sstable writing tools (CASSANDRA-9071)
 * Ensure truncate without snapshot cannot produce corrupt responses (CASSANDRA-9388)
 * Consistent error message when a table mixes counter and non-counter
   columns (CASSANDRA-9492)
 * Avoid getting unreadable keys during anticompaction (CASSANDRA-9508)
 * (cqlsh) Better float precision by default (CASSANDRA-9224)
 * Improve estimated row count (CASSANDRA-9107)
 * Optimize range tombstone memory footprint (CASSANDRA-8603)
 * Use configured gcgs in anticompaction (CASSANDRA-9397)
Merged from 2.0:
 * Don't accumulate more range than necessary in RangeTombstone.Tracker (CASSANDRA-9486)
 * Add broadcast and rpc addresses to system.local (CASSANDRA-9436)
 * Always mark sstable suspect when corrupted (CASSANDRA-9478)
 * Add database users and permissions to CQL3 documentation (CASSANDRA-7558)
 * Allow JVM_OPTS to be passed to standalone tools (CASSANDRA-5969)
 * Fix bad condition in RangeTombstoneList (CASSANDRA-9485)
 * Fix potential StackOverflow when setting CrcCheckChance over JMX (CASSANDRA-9488)
 * Fix null static columns in pages after the first, paged reversed
   queries (CASSANDRA-8502)
 * Fix counting cache serialization in request metrics (CASSANDRA-9466)
 * Add option not to validate atoms during scrub (CASSANDRA-9406)


2.2.0-beta1
 * Introduce Transactional API for internal state changes (CASSANDRA-8984)
 * Add a flag in cassandra.yaml to enable UDFs (CASSANDRA-9404)
 * Better support of null for UDF (CASSANDRA-8374)
 * Use ecj instead of javassist for UDFs (CASSANDRA-8241)
 * faster async logback configuration for tests (CASSANDRA-9376)
 * Add `smallint` and `tinyint` data types (CASSANDRA-8951)
 * Avoid thrift schema creation when native driver is used in stress tool (CASSANDRA-9374)
 * Make Functions.declared thread-safe
 * Add client warnings to native protocol v4 (CASSANDRA-8930)
 * Allow roles cache to be invalidated (CASSANDRA-8967)
 * Upgrade Snappy (CASSANDRA-9063)
 * Don't start Thrift rpc by default (CASSANDRA-9319)
 * Only stream from unrepaired sstables with incremental repair (CASSANDRA-8267)
 * Aggregate UDFs allow SFUNC return type to differ from STYPE if FFUNC specified (CASSANDRA-9321)
 * Remove Thrift dependencies in bundled tools (CASSANDRA-8358)
 * Disable memory mapping of hsperfdata file for JVM statistics (CASSANDRA-9242)
 * Add pre-startup checks to detect potential incompatibilities (CASSANDRA-8049)
 * Distinguish between null and unset in protocol v4 (CASSANDRA-7304)
 * Add user/role permissions for user-defined functions (CASSANDRA-7557)
 * Allow cassandra config to be updated to restart daemon without unloading classes (CASSANDRA-9046)
 * Don't initialize compaction writer before checking if iter is empty (CASSANDRA-9117)
 * Don't execute any functions at prepare-time (CASSANDRA-9037)
 * Share file handles between all instances of a SegmentedFile (CASSANDRA-8893)
 * Make it possible to major compact LCS (CASSANDRA-7272)
 * Make FunctionExecutionException extend RequestExecutionException
   (CASSANDRA-9055)
 * Add support for SELECT JSON, INSERT JSON syntax and new toJson(), fromJson()
   functions (CASSANDRA-7970)
 * Optimise max purgeable timestamp calculation in compaction (CASSANDRA-8920)
 * Constrain internode message buffer sizes, and improve IO class hierarchy (CASSANDRA-8670)
 * New tool added to validate all sstables in a node (CASSANDRA-5791)
 * Push notification when tracing completes for an operation (CASSANDRA-7807)
 * Delay "node up" and "node added" notifications until native protocol server is started (CASSANDRA-8236)
 * Compressed Commit Log (CASSANDRA-6809)
 * Optimise IntervalTree (CASSANDRA-8988)
 * Add a key-value payload for third party usage (CASSANDRA-8553, 9212)
 * Bump metrics-reporter-config dependency for metrics 3.0 (CASSANDRA-8149)
 * Partition intra-cluster message streams by size, not type (CASSANDRA-8789)
 * Add WriteFailureException to native protocol, notify coordinator of
   write failures (CASSANDRA-8592)
 * Convert SequentialWriter to nio (CASSANDRA-8709)
 * Add role based access control (CASSANDRA-7653, 8650, 7216, 8760, 8849, 8761, 8850)
 * Record client ip address in tracing sessions (CASSANDRA-8162)
 * Indicate partition key columns in response metadata for prepared
   statements (CASSANDRA-7660)
 * Merge UUIDType and TimeUUIDType parse logic (CASSANDRA-8759)
 * Avoid memory allocation when searching index summary (CASSANDRA-8793)
 * Optimise (Time)?UUIDType Comparisons (CASSANDRA-8730)
 * Make CRC32Ex into a separate maven dependency (CASSANDRA-8836)
 * Use preloaded jemalloc w/ Unsafe (CASSANDRA-8714, 9197)
 * Avoid accessing partitioner through StorageProxy (CASSANDRA-8244, 8268)
 * Upgrade Metrics library and remove depricated metrics (CASSANDRA-5657)
 * Serializing Row cache alternative, fully off heap (CASSANDRA-7438)
 * Duplicate rows returned when in clause has repeated values (CASSANDRA-6706)
 * Make CassandraException unchecked, extend RuntimeException (CASSANDRA-8560)
 * Support direct buffer decompression for reads (CASSANDRA-8464)
 * DirectByteBuffer compatible LZ4 methods (CASSANDRA-7039)
 * Group sstables for anticompaction correctly (CASSANDRA-8578)
 * Add ReadFailureException to native protocol, respond
   immediately when replicas encounter errors while handling
   a read request (CASSANDRA-7886)
 * Switch CommitLogSegment from RandomAccessFile to nio (CASSANDRA-8308)
 * Allow mixing token and partition key restrictions (CASSANDRA-7016)
 * Support index key/value entries on map collections (CASSANDRA-8473)
 * Modernize schema tables (CASSANDRA-8261)
 * Support for user-defined aggregation functions (CASSANDRA-8053)
 * Fix NPE in SelectStatement with empty IN values (CASSANDRA-8419)
 * Refactor SelectStatement, return IN results in natural order instead
   of IN value list order and ignore duplicate values in partition key IN restrictions (CASSANDRA-7981)
 * Support UDTs, tuples, and collections in user-defined
   functions (CASSANDRA-7563)
 * Fix aggregate fn results on empty selection, result column name,
   and cqlsh parsing (CASSANDRA-8229)
 * Mark sstables as repaired after full repair (CASSANDRA-7586)
 * Extend Descriptor to include a format value and refactor reader/writer
   APIs (CASSANDRA-7443)
 * Integrate JMH for microbenchmarks (CASSANDRA-8151)
 * Keep sstable levels when bootstrapping (CASSANDRA-7460)
 * Add Sigar library and perform basic OS settings check on startup (CASSANDRA-7838)
 * Support for aggregation functions (CASSANDRA-4914)
 * Remove cassandra-cli (CASSANDRA-7920)
 * Accept dollar quoted strings in CQL (CASSANDRA-7769)
 * Make assassinate a first class command (CASSANDRA-7935)
 * Support IN clause on any partition key column (CASSANDRA-7855)
 * Support IN clause on any clustering column (CASSANDRA-4762)
 * Improve compaction logging (CASSANDRA-7818)
 * Remove YamlFileNetworkTopologySnitch (CASSANDRA-7917)
 * Do anticompaction in groups (CASSANDRA-6851)
 * Support user-defined functions (CASSANDRA-7395, 7526, 7562, 7740, 7781, 7929,
   7924, 7812, 8063, 7813, 7708)
 * Permit configurable timestamps with cassandra-stress (CASSANDRA-7416)
 * Move sstable RandomAccessReader to nio2, which allows using the
   FILE_SHARE_DELETE flag on Windows (CASSANDRA-4050)
 * Remove CQL2 (CASSANDRA-5918)
 * Optimize fetching multiple cells by name (CASSANDRA-6933)
 * Allow compilation in java 8 (CASSANDRA-7028)
 * Make incremental repair default (CASSANDRA-7250)
 * Enable code coverage thru JaCoCo (CASSANDRA-7226)
 * Switch external naming of 'column families' to 'tables' (CASSANDRA-4369)
 * Shorten SSTable path (CASSANDRA-6962)
 * Use unsafe mutations for most unit tests (CASSANDRA-6969)
 * Fix race condition during calculation of pending ranges (CASSANDRA-7390)
 * Fail on very large batch sizes (CASSANDRA-8011)
 * Improve concurrency of repair (CASSANDRA-6455, 8208, 9145)
 * Select optimal CRC32 implementation at runtime (CASSANDRA-8614)
 * Evaluate MurmurHash of Token once per query (CASSANDRA-7096)
 * Generalize progress reporting (CASSANDRA-8901)
 * Resumable bootstrap streaming (CASSANDRA-8838, CASSANDRA-8942)
 * Allow scrub for secondary index (CASSANDRA-5174)
 * Save repair data to system table (CASSANDRA-5839)
 * fix nodetool names that reference column families (CASSANDRA-8872)
 Merged from 2.1:
 * Warn on misuse of unlogged batches (CASSANDRA-9282)
 * Failure detector detects and ignores local pauses (CASSANDRA-9183)
 * Add utility class to support for rate limiting a given log statement (CASSANDRA-9029)
 * Add missing consistency levels to cassandra-stess (CASSANDRA-9361)
 * Fix commitlog getCompletedTasks to not increment (CASSANDRA-9339)
 * Fix for harmless exceptions logged as ERROR (CASSANDRA-8564)
 * Delete processed sstables in sstablesplit/sstableupgrade (CASSANDRA-8606)
 * Improve sstable exclusion from partition tombstones (CASSANDRA-9298)
 * Validate the indexed column rather than the cell's contents for 2i (CASSANDRA-9057)
 * Add support for top-k custom 2i queries (CASSANDRA-8717)
 * Fix error when dropping table during compaction (CASSANDRA-9251)
 * cassandra-stress supports validation operations over user profiles (CASSANDRA-8773)
 * Add support for rate limiting log messages (CASSANDRA-9029)
 * Log the partition key with tombstone warnings (CASSANDRA-8561)
 * Reduce runWithCompactionsDisabled poll interval to 1ms (CASSANDRA-9271)
 * Fix PITR commitlog replay (CASSANDRA-9195)
 * GCInspector logs very different times (CASSANDRA-9124)
 * Fix deleting from an empty list (CASSANDRA-9198)
 * Update tuple and collection types that use a user-defined type when that UDT
   is modified (CASSANDRA-9148, CASSANDRA-9192)
 * Use higher timeout for prepair and snapshot in repair (CASSANDRA-9261)
 * Fix anticompaction blocking ANTI_ENTROPY stage (CASSANDRA-9151)
 * Repair waits for anticompaction to finish (CASSANDRA-9097)
 * Fix streaming not holding ref when stream error (CASSANDRA-9295)
 * Fix canonical view returning early opened SSTables (CASSANDRA-9396)
Merged from 2.0:
 * (cqlsh) Add LOGIN command to switch users (CASSANDRA-7212)
 * Clone SliceQueryFilter in AbstractReadCommand implementations (CASSANDRA-8940)
 * Push correct protocol notification for DROP INDEX (CASSANDRA-9310)
 * token-generator - generated tokens too long (CASSANDRA-9300)
 * Fix counting of tombstones for TombstoneOverwhelmingException (CASSANDRA-9299)
 * Fix ReconnectableSnitch reconnecting to peers during upgrade (CASSANDRA-6702)
 * Include keyspace and table name in error log for collections over the size
   limit (CASSANDRA-9286)
 * Avoid potential overlap in LCS with single-partition sstables (CASSANDRA-9322)
 * Log warning message when a table is queried before the schema has fully
   propagated (CASSANDRA-9136)
 * Overload SecondaryIndex#indexes to accept the column definition (CASSANDRA-9314)
 * (cqlsh) Add SERIAL and LOCAL_SERIAL consistency levels (CASSANDRA-8051)
 * Fix index selection during rebuild with certain table layouts (CASSANDRA-9281)
 * Fix partition-level-delete-only workload accounting (CASSANDRA-9194)
 * Allow scrub to handle corrupted compressed chunks (CASSANDRA-9140)
 * Fix assertion error when resetlocalschema is run during repair (CASSANDRA-9249)
 * Disable single sstable tombstone compactions for DTCS by default (CASSANDRA-9234)
 * IncomingTcpConnection thread is not named (CASSANDRA-9262)
 * Close incoming connections when MessagingService is stopped (CASSANDRA-9238)
 * Fix streaming hang when retrying (CASSANDRA-9132)


2.1.5
 * Re-add deprecated cold_reads_to_omit param for backwards compat (CASSANDRA-9203)
 * Make anticompaction visible in compactionstats (CASSANDRA-9098)
 * Improve nodetool getendpoints documentation about the partition
   key parameter (CASSANDRA-6458)
 * Don't check other keyspaces for schema changes when an user-defined
   type is altered (CASSANDRA-9187)
 * Add generate-idea-files target to build.xml (CASSANDRA-9123)
 * Allow takeColumnFamilySnapshot to take a list of tables (CASSANDRA-8348)
 * Limit major sstable operations to their canonical representation (CASSANDRA-8669)
 * cqlsh: Add tests for INSERT and UPDATE tab completion (CASSANDRA-9125)
 * cqlsh: quote column names when needed in COPY FROM inserts (CASSANDRA-9080)
 * Do not load read meter for offline operations (CASSANDRA-9082)
 * cqlsh: Make CompositeType data readable (CASSANDRA-8919)
 * cqlsh: Fix display of triggers (CASSANDRA-9081)
 * Fix NullPointerException when deleting or setting an element by index on
   a null list collection (CASSANDRA-9077)
 * Buffer bloom filter serialization (CASSANDRA-9066)
 * Fix anti-compaction target bloom filter size (CASSANDRA-9060)
 * Make FROZEN and TUPLE unreserved keywords in CQL (CASSANDRA-9047)
 * Prevent AssertionError from SizeEstimatesRecorder (CASSANDRA-9034)
 * Avoid overwriting index summaries for sstables with an older format that
   does not support downsampling; rebuild summaries on startup when this
   is detected (CASSANDRA-8993)
 * Fix potential data loss in CompressedSequentialWriter (CASSANDRA-8949)
 * Make PasswordAuthenticator number of hashing rounds configurable (CASSANDRA-8085)
 * Fix AssertionError when binding nested collections in DELETE (CASSANDRA-8900)
 * Check for overlap with non-early sstables in LCS (CASSANDRA-8739)
 * Only calculate max purgable timestamp if we have to (CASSANDRA-8914)
 * (cqlsh) Greatly improve performance of COPY FROM (CASSANDRA-8225)
 * IndexSummary effectiveIndexInterval is now a guideline, not a rule (CASSANDRA-8993)
 * Use correct bounds for page cache eviction of compressed files (CASSANDRA-8746)
 * SSTableScanner enforces its bounds (CASSANDRA-8946)
 * Cleanup cell equality (CASSANDRA-8947)
 * Introduce intra-cluster message coalescing (CASSANDRA-8692)
 * DatabaseDescriptor throws NPE when rpc_interface is used (CASSANDRA-8839)
 * Don't check if an sstable is live for offline compactions (CASSANDRA-8841)
 * Don't set clientMode in SSTableLoader (CASSANDRA-8238)
 * Fix SSTableRewriter with disabled early open (CASSANDRA-8535)
 * Fix cassandra-stress so it respects the CL passed in user mode (CASSANDRA-8948)
 * Fix rare NPE in ColumnDefinition#hasIndexOption() (CASSANDRA-8786)
 * cassandra-stress reports per-operation statistics, plus misc (CASSANDRA-8769)
 * Add SimpleDate (cql date) and Time (cql time) types (CASSANDRA-7523)
 * Use long for key count in cfstats (CASSANDRA-8913)
 * Make SSTableRewriter.abort() more robust to failure (CASSANDRA-8832)
 * Remove cold_reads_to_omit from STCS (CASSANDRA-8860)
 * Make EstimatedHistogram#percentile() use ceil instead of floor (CASSANDRA-8883)
 * Fix top partitions reporting wrong cardinality (CASSANDRA-8834)
 * Fix rare NPE in KeyCacheSerializer (CASSANDRA-8067)
 * Pick sstables for validation as late as possible inc repairs (CASSANDRA-8366)
 * Fix commitlog getPendingTasks to not increment (CASSANDRA-8862)
 * Fix parallelism adjustment in range and secondary index queries
   when the first fetch does not satisfy the limit (CASSANDRA-8856)
 * Check if the filtered sstables is non-empty in STCS (CASSANDRA-8843)
 * Upgrade java-driver used for cassandra-stress (CASSANDRA-8842)
 * Fix CommitLog.forceRecycleAllSegments() memory access error (CASSANDRA-8812)
 * Improve assertions in Memory (CASSANDRA-8792)
 * Fix SSTableRewriter cleanup (CASSANDRA-8802)
 * Introduce SafeMemory for CompressionMetadata.Writer (CASSANDRA-8758)
 * 'nodetool info' prints exception against older node (CASSANDRA-8796)
 * Ensure SSTableReader.last corresponds exactly with the file end (CASSANDRA-8750)
 * Make SSTableWriter.openEarly more robust and obvious (CASSANDRA-8747)
 * Enforce SSTableReader.first/last (CASSANDRA-8744)
 * Cleanup SegmentedFile API (CASSANDRA-8749)
 * Avoid overlap with early compaction replacement (CASSANDRA-8683)
 * Safer Resource Management++ (CASSANDRA-8707)
 * Write partition size estimates into a system table (CASSANDRA-7688)
 * cqlsh: Fix keys() and full() collection indexes in DESCRIBE output
   (CASSANDRA-8154)
 * Show progress of streaming in nodetool netstats (CASSANDRA-8886)
 * IndexSummaryBuilder utilises offheap memory, and shares data between
   each IndexSummary opened from it (CASSANDRA-8757)
 * markCompacting only succeeds if the exact SSTableReader instances being
   marked are in the live set (CASSANDRA-8689)
 * cassandra-stress support for varint (CASSANDRA-8882)
 * Fix Adler32 digest for compressed sstables (CASSANDRA-8778)
 * Add nodetool statushandoff/statusbackup (CASSANDRA-8912)
 * Use stdout for progress and stats in sstableloader (CASSANDRA-8982)
 * Correctly identify 2i datadir from older versions (CASSANDRA-9116)
Merged from 2.0:
 * Ignore gossip SYNs after shutdown (CASSANDRA-9238)
 * Avoid overflow when calculating max sstable size in LCS (CASSANDRA-9235)
 * Make sstable blacklisting work with compression (CASSANDRA-9138)
 * Do not attempt to rebuild indexes if no index accepts any column (CASSANDRA-9196)
 * Don't initiate snitch reconnection for dead states (CASSANDRA-7292)
 * Fix ArrayIndexOutOfBoundsException in CQLSSTableWriter (CASSANDRA-8978)
 * Add shutdown gossip state to prevent timeouts during rolling restarts (CASSANDRA-8336)
 * Fix running with java.net.preferIPv6Addresses=true (CASSANDRA-9137)
 * Fix failed bootstrap/replace attempts being persisted in system.peers (CASSANDRA-9180)
 * Flush system.IndexInfo after marking index built (CASSANDRA-9128)
 * Fix updates to min/max_compaction_threshold through cassandra-cli
   (CASSANDRA-8102)
 * Don't include tmp files when doing offline relevel (CASSANDRA-9088)
 * Use the proper CAS WriteType when finishing a previous round during Paxos
   preparation (CASSANDRA-8672)
 * Avoid race in cancelling compactions (CASSANDRA-9070)
 * More aggressive check for expired sstables in DTCS (CASSANDRA-8359)
 * Fix ignored index_interval change in ALTER TABLE statements (CASSANDRA-7976)
 * Do more aggressive compaction in old time windows in DTCS (CASSANDRA-8360)
 * java.lang.AssertionError when reading saved cache (CASSANDRA-8740)
 * "disk full" when running cleanup (CASSANDRA-9036)
 * Lower logging level from ERROR to DEBUG when a scheduled schema pull
   cannot be completed due to a node being down (CASSANDRA-9032)
 * Fix MOVED_NODE client event (CASSANDRA-8516)
 * Allow overriding MAX_OUTSTANDING_REPLAY_COUNT (CASSANDRA-7533)
 * Fix malformed JMX ObjectName containing IPv6 addresses (CASSANDRA-9027)
 * (cqlsh) Allow increasing CSV field size limit through
   cqlshrc config option (CASSANDRA-8934)
 * Stop logging range tombstones when exceeding the threshold
   (CASSANDRA-8559)
 * Fix NullPointerException when nodetool getendpoints is run
   against invalid keyspaces or tables (CASSANDRA-8950)
 * Allow specifying the tmp dir (CASSANDRA-7712)
 * Improve compaction estimated tasks estimation (CASSANDRA-8904)
 * Fix duplicate up/down messages sent to native clients (CASSANDRA-7816)
 * Expose commit log archive status via JMX (CASSANDRA-8734)
 * Provide better exceptions for invalid replication strategy parameters
   (CASSANDRA-8909)
 * Fix regression in mixed single and multi-column relation support for
   SELECT statements (CASSANDRA-8613)
 * Add ability to limit number of native connections (CASSANDRA-8086)
 * Fix CQLSSTableWriter throwing exception and spawning threads
   (CASSANDRA-8808)
 * Fix MT mismatch between empty and GC-able data (CASSANDRA-8979)
 * Fix incorrect validation when snapshotting single table (CASSANDRA-8056)
 * Add offline tool to relevel sstables (CASSANDRA-8301)
 * Preserve stream ID for more protocol errors (CASSANDRA-8848)
 * Fix combining token() function with multi-column relations on
   clustering columns (CASSANDRA-8797)
 * Make CFS.markReferenced() resistant to bad refcounting (CASSANDRA-8829)
 * Fix StreamTransferTask abort/complete bad refcounting (CASSANDRA-8815)
 * Fix AssertionError when querying a DESC clustering ordered
   table with ASC ordering and paging (CASSANDRA-8767)
 * AssertionError: "Memory was freed" when running cleanup (CASSANDRA-8716)
 * Make it possible to set max_sstable_age to fractional days (CASSANDRA-8406)
 * Fix some multi-column relations with indexes on some clustering
   columns (CASSANDRA-8275)
 * Fix memory leak in SSTableSimple*Writer and SSTableReader.validate()
   (CASSANDRA-8748)
 * Throw OOM if allocating memory fails to return a valid pointer (CASSANDRA-8726)
 * Fix SSTableSimpleUnsortedWriter ConcurrentModificationException (CASSANDRA-8619)
 * 'nodetool info' prints exception against older node (CASSANDRA-8796)
 * Ensure SSTableSimpleUnsortedWriter.close() terminates if
   disk writer has crashed (CASSANDRA-8807)


2.1.4
 * Bind JMX to localhost unless explicitly configured otherwise (CASSANDRA-9085)


2.1.3
 * Fix HSHA/offheap_objects corruption (CASSANDRA-8719)
 * Upgrade libthrift to 0.9.2 (CASSANDRA-8685)
 * Don't use the shared ref in sstableloader (CASSANDRA-8704)
 * Purge internal prepared statements if related tables or
   keyspaces are dropped (CASSANDRA-8693)
 * (cqlsh) Handle unicode BOM at start of files (CASSANDRA-8638)
 * Stop compactions before exiting offline tools (CASSANDRA-8623)
 * Update tools/stress/README.txt to match current behaviour (CASSANDRA-7933)
 * Fix schema from Thrift conversion with empty metadata (CASSANDRA-8695)
 * Safer Resource Management (CASSANDRA-7705)
 * Make sure we compact highly overlapping cold sstables with
   STCS (CASSANDRA-8635)
 * rpc_interface and listen_interface generate NPE on startup when specified
   interface doesn't exist (CASSANDRA-8677)
 * Fix ArrayIndexOutOfBoundsException in nodetool cfhistograms (CASSANDRA-8514)
 * Switch from yammer metrics for nodetool cf/proxy histograms (CASSANDRA-8662)
 * Make sure we don't add tmplink files to the compaction
   strategy (CASSANDRA-8580)
 * (cqlsh) Handle maps with blob keys (CASSANDRA-8372)
 * (cqlsh) Handle DynamicCompositeType schemas correctly (CASSANDRA-8563)
 * Duplicate rows returned when in clause has repeated values (CASSANDRA-6706)
 * Add tooling to detect hot partitions (CASSANDRA-7974)
 * Fix cassandra-stress user-mode truncation of partition generation (CASSANDRA-8608)
 * Only stream from unrepaired sstables during inc repair (CASSANDRA-8267)
 * Don't allow starting multiple inc repairs on the same sstables (CASSANDRA-8316)
 * Invalidate prepared BATCH statements when related tables
   or keyspaces are dropped (CASSANDRA-8652)
 * Fix missing results in secondary index queries on collections
   with ALLOW FILTERING (CASSANDRA-8421)
 * Expose EstimatedHistogram metrics for range slices (CASSANDRA-8627)
 * (cqlsh) Escape clqshrc passwords properly (CASSANDRA-8618)
 * Fix NPE when passing wrong argument in ALTER TABLE statement (CASSANDRA-8355)
 * Pig: Refactor and deprecate CqlStorage (CASSANDRA-8599)
 * Don't reuse the same cleanup strategy for all sstables (CASSANDRA-8537)
 * Fix case-sensitivity of index name on CREATE and DROP INDEX
   statements (CASSANDRA-8365)
 * Better detection/logging for corruption in compressed sstables (CASSANDRA-8192)
 * Use the correct repairedAt value when closing writer (CASSANDRA-8570)
 * (cqlsh) Handle a schema mismatch being detected on startup (CASSANDRA-8512)
 * Properly calculate expected write size during compaction (CASSANDRA-8532)
 * Invalidate affected prepared statements when a table's columns
   are altered (CASSANDRA-7910)
 * Stress - user defined writes should populate sequentally (CASSANDRA-8524)
 * Fix regression in SSTableRewriter causing some rows to become unreadable
   during compaction (CASSANDRA-8429)
 * Run major compactions for repaired/unrepaired in parallel (CASSANDRA-8510)
 * (cqlsh) Fix compression options in DESCRIBE TABLE output when compression
   is disabled (CASSANDRA-8288)
 * (cqlsh) Fix DESCRIBE output after keyspaces are altered (CASSANDRA-7623)
 * Make sure we set lastCompactedKey correctly (CASSANDRA-8463)
 * (cqlsh) Fix output of CONSISTENCY command (CASSANDRA-8507)
 * (cqlsh) Fixed the handling of LIST statements (CASSANDRA-8370)
 * Make sstablescrub check leveled manifest again (CASSANDRA-8432)
 * Check first/last keys in sstable when giving out positions (CASSANDRA-8458)
 * Disable mmap on Windows (CASSANDRA-6993)
 * Add missing ConsistencyLevels to cassandra-stress (CASSANDRA-8253)
 * Add auth support to cassandra-stress (CASSANDRA-7985)
 * Fix ArrayIndexOutOfBoundsException when generating error message
   for some CQL syntax errors (CASSANDRA-8455)
 * Scale memtable slab allocation logarithmically (CASSANDRA-7882)
 * cassandra-stress simultaneous inserts over same seed (CASSANDRA-7964)
 * Reduce cassandra-stress sampling memory requirements (CASSANDRA-7926)
 * Ensure memtable flush cannot expire commit log entries from its future (CASSANDRA-8383)
 * Make read "defrag" async to reclaim memtables (CASSANDRA-8459)
 * Remove tmplink files for offline compactions (CASSANDRA-8321)
 * Reduce maxHintsInProgress (CASSANDRA-8415)
 * BTree updates may call provided update function twice (CASSANDRA-8018)
 * Release sstable references after anticompaction (CASSANDRA-8386)
 * Handle abort() in SSTableRewriter properly (CASSANDRA-8320)
 * Centralize shared executors (CASSANDRA-8055)
 * Fix filtering for CONTAINS (KEY) relations on frozen collection
   clustering columns when the query is restricted to a single
   partition (CASSANDRA-8203)
 * Do more aggressive entire-sstable TTL expiry checks (CASSANDRA-8243)
 * Add more log info if readMeter is null (CASSANDRA-8238)
 * add check of the system wall clock time at startup (CASSANDRA-8305)
 * Support for frozen collections (CASSANDRA-7859)
 * Fix overflow on histogram computation (CASSANDRA-8028)
 * Have paxos reuse the timestamp generation of normal queries (CASSANDRA-7801)
 * Fix incremental repair not remove parent session on remote (CASSANDRA-8291)
 * Improve JBOD disk utilization (CASSANDRA-7386)
 * Log failed host when preparing incremental repair (CASSANDRA-8228)
 * Force config client mode in CQLSSTableWriter (CASSANDRA-8281)
 * Fix sstableupgrade throws exception (CASSANDRA-8688)
 * Fix hang when repairing empty keyspace (CASSANDRA-8694)
Merged from 2.0:
 * Fix IllegalArgumentException in dynamic snitch (CASSANDRA-8448)
 * Add support for UPDATE ... IF EXISTS (CASSANDRA-8610)
 * Fix reversal of list prepends (CASSANDRA-8733)
 * Prevent non-zero default_time_to_live on tables with counters
   (CASSANDRA-8678)
 * Fix SSTableSimpleUnsortedWriter ConcurrentModificationException
   (CASSANDRA-8619)
 * Round up time deltas lower than 1ms in BulkLoader (CASSANDRA-8645)
 * Add batch remove iterator to ABSC (CASSANDRA-8414, 8666)
 * Round up time deltas lower than 1ms in BulkLoader (CASSANDRA-8645)
 * Fix isClientMode check in Keyspace (CASSANDRA-8687)
 * Use more efficient slice size for querying internal secondary
   index tables (CASSANDRA-8550)
 * Fix potentially returning deleted rows with range tombstone (CASSANDRA-8558)
 * Check for available disk space before starting a compaction (CASSANDRA-8562)
 * Fix DISTINCT queries with LIMITs or paging when some partitions
   contain only tombstones (CASSANDRA-8490)
 * Introduce background cache refreshing to permissions cache
   (CASSANDRA-8194)
 * Fix race condition in StreamTransferTask that could lead to
   infinite loops and premature sstable deletion (CASSANDRA-7704)
 * Add an extra version check to MigrationTask (CASSANDRA-8462)
 * Ensure SSTableWriter cleans up properly after failure (CASSANDRA-8499)
 * Increase bf true positive count on key cache hit (CASSANDRA-8525)
 * Move MeteredFlusher to its own thread (CASSANDRA-8485)
 * Fix non-distinct results in DISTNCT queries on static columns when
   paging is enabled (CASSANDRA-8087)
 * Move all hints related tasks to hints internal executor (CASSANDRA-8285)
 * Fix paging for multi-partition IN queries (CASSANDRA-8408)
 * Fix MOVED_NODE topology event never being emitted when a node
   moves its token (CASSANDRA-8373)
 * Fix validation of indexes in COMPACT tables (CASSANDRA-8156)
 * Avoid StackOverflowError when a large list of IN values
   is used for a clustering column (CASSANDRA-8410)
 * Fix NPE when writetime() or ttl() calls are wrapped by
   another function call (CASSANDRA-8451)
 * Fix NPE after dropping a keyspace (CASSANDRA-8332)
 * Fix error message on read repair timeouts (CASSANDRA-7947)
 * Default DTCS base_time_seconds changed to 60 (CASSANDRA-8417)
 * Refuse Paxos operation with more than one pending endpoint (CASSANDRA-8346, 8640)
 * Throw correct exception when trying to bind a keyspace or table
   name (CASSANDRA-6952)
 * Make HHOM.compact synchronized (CASSANDRA-8416)
 * cancel latency-sampling task when CF is dropped (CASSANDRA-8401)
 * don't block SocketThread for MessagingService (CASSANDRA-8188)
 * Increase quarantine delay on replacement (CASSANDRA-8260)
 * Expose off-heap memory usage stats (CASSANDRA-7897)
 * Ignore Paxos commits for truncated tables (CASSANDRA-7538)
 * Validate size of indexed column values (CASSANDRA-8280)
 * Make LCS split compaction results over all data directories (CASSANDRA-8329)
 * Fix some failing queries that use multi-column relations
   on COMPACT STORAGE tables (CASSANDRA-8264)
 * Fix InvalidRequestException with ORDER BY (CASSANDRA-8286)
 * Disable SSLv3 for POODLE (CASSANDRA-8265)
 * Fix millisecond timestamps in Tracing (CASSANDRA-8297)
 * Include keyspace name in error message when there are insufficient
   live nodes to stream from (CASSANDRA-8221)
 * Avoid overlap in L1 when L0 contains many nonoverlapping
   sstables (CASSANDRA-8211)
 * Improve PropertyFileSnitch logging (CASSANDRA-8183)
 * Add DC-aware sequential repair (CASSANDRA-8193)
 * Use live sstables in snapshot repair if possible (CASSANDRA-8312)
 * Fix hints serialized size calculation (CASSANDRA-8587)


2.1.2
 * (cqlsh) parse_for_table_meta errors out on queries with undefined
   grammars (CASSANDRA-8262)
 * (cqlsh) Fix SELECT ... TOKEN() function broken in C* 2.1.1 (CASSANDRA-8258)
 * Fix Cassandra crash when running on JDK8 update 40 (CASSANDRA-8209)
 * Optimize partitioner tokens (CASSANDRA-8230)
 * Improve compaction of repaired/unrepaired sstables (CASSANDRA-8004)
 * Make cache serializers pluggable (CASSANDRA-8096)
 * Fix issues with CONTAINS (KEY) queries on secondary indexes
   (CASSANDRA-8147)
 * Fix read-rate tracking of sstables for some queries (CASSANDRA-8239)
 * Fix default timestamp in QueryOptions (CASSANDRA-8246)
 * Set socket timeout when reading remote version (CASSANDRA-8188)
 * Refactor how we track live size (CASSANDRA-7852)
 * Make sure unfinished compaction files are removed (CASSANDRA-8124)
 * Fix shutdown when run as Windows service (CASSANDRA-8136)
 * Fix DESCRIBE TABLE with custom indexes (CASSANDRA-8031)
 * Fix race in RecoveryManagerTest (CASSANDRA-8176)
 * Avoid IllegalArgumentException while sorting sstables in
   IndexSummaryManager (CASSANDRA-8182)
 * Shutdown JVM on file descriptor exhaustion (CASSANDRA-7579)
 * Add 'die' policy for commit log and disk failure (CASSANDRA-7927)
 * Fix installing as service on Windows (CASSANDRA-8115)
 * Fix CREATE TABLE for CQL2 (CASSANDRA-8144)
 * Avoid boxing in ColumnStats min/max trackers (CASSANDRA-8109)
Merged from 2.0:
 * Correctly handle non-text column names in cql3 (CASSANDRA-8178)
 * Fix deletion for indexes on primary key columns (CASSANDRA-8206)
 * Add 'nodetool statusgossip' (CASSANDRA-8125)
 * Improve client notification that nodes are ready for requests (CASSANDRA-7510)
 * Handle negative timestamp in writetime method (CASSANDRA-8139)
 * Pig: Remove errant LIMIT clause in CqlNativeStorage (CASSANDRA-8166)
 * Throw ConfigurationException when hsha is used with the default
   rpc_max_threads setting of 'unlimited' (CASSANDRA-8116)
 * Allow concurrent writing of the same table in the same JVM using
   CQLSSTableWriter (CASSANDRA-7463)
 * Fix totalDiskSpaceUsed calculation (CASSANDRA-8205)


2.1.1
 * Fix spin loop in AtomicSortedColumns (CASSANDRA-7546)
 * Dont notify when replacing tmplink files (CASSANDRA-8157)
 * Fix validation with multiple CONTAINS clause (CASSANDRA-8131)
 * Fix validation of collections in TriggerExecutor (CASSANDRA-8146)
 * Fix IllegalArgumentException when a list of IN values containing tuples
   is passed as a single arg to a prepared statement with the v1 or v2
   protocol (CASSANDRA-8062)
 * Fix ClassCastException in DISTINCT query on static columns with
   query paging (CASSANDRA-8108)
 * Fix NPE on null nested UDT inside a set (CASSANDRA-8105)
 * Fix exception when querying secondary index on set items or map keys
   when some clustering columns are specified (CASSANDRA-8073)
 * Send proper error response when there is an error during native
   protocol message decode (CASSANDRA-8118)
 * Gossip should ignore generation numbers too far in the future (CASSANDRA-8113)
 * Fix NPE when creating a table with frozen sets, lists (CASSANDRA-8104)
 * Fix high memory use due to tracking reads on incrementally opened sstable
   readers (CASSANDRA-8066)
 * Fix EXECUTE request with skipMetadata=false returning no metadata
   (CASSANDRA-8054)
 * Allow concurrent use of CQLBulkOutputFormat (CASSANDRA-7776)
 * Shutdown JVM on OOM (CASSANDRA-7507)
 * Upgrade netty version and enable epoll event loop (CASSANDRA-7761)
 * Don't duplicate sstables smaller than split size when using
   the sstablesplitter tool (CASSANDRA-7616)
 * Avoid re-parsing already prepared statements (CASSANDRA-7923)
 * Fix some Thrift slice deletions and updates of COMPACT STORAGE
   tables with some clustering columns omitted (CASSANDRA-7990)
 * Fix filtering for CONTAINS on sets (CASSANDRA-8033)
 * Properly track added size (CASSANDRA-7239)
 * Allow compilation in java 8 (CASSANDRA-7208)
 * Fix Assertion error on RangeTombstoneList diff (CASSANDRA-8013)
 * Release references to overlapping sstables during compaction (CASSANDRA-7819)
 * Send notification when opening compaction results early (CASSANDRA-8034)
 * Make native server start block until properly bound (CASSANDRA-7885)
 * (cqlsh) Fix IPv6 support (CASSANDRA-7988)
 * Ignore fat clients when checking for endpoint collision (CASSANDRA-7939)
 * Make sstablerepairedset take a list of files (CASSANDRA-7995)
 * (cqlsh) Tab completeion for indexes on map keys (CASSANDRA-7972)
 * (cqlsh) Fix UDT field selection in select clause (CASSANDRA-7891)
 * Fix resource leak in event of corrupt sstable
 * (cqlsh) Add command line option for cqlshrc file path (CASSANDRA-7131)
 * Provide visibility into prepared statements churn (CASSANDRA-7921, CASSANDRA-7930)
 * Invalidate prepared statements when their keyspace or table is
   dropped (CASSANDRA-7566)
 * cassandra-stress: fix support for NetworkTopologyStrategy (CASSANDRA-7945)
 * Fix saving caches when a table is dropped (CASSANDRA-7784)
 * Add better error checking of new stress profile (CASSANDRA-7716)
 * Use ThreadLocalRandom and remove FBUtilities.threadLocalRandom (CASSANDRA-7934)
 * Prevent operator mistakes due to simultaneous bootstrap (CASSANDRA-7069)
 * cassandra-stress supports whitelist mode for node config (CASSANDRA-7658)
 * GCInspector more closely tracks GC; cassandra-stress and nodetool report it (CASSANDRA-7916)
 * nodetool won't output bogus ownership info without a keyspace (CASSANDRA-7173)
 * Add human readable option to nodetool commands (CASSANDRA-5433)
 * Don't try to set repairedAt on old sstables (CASSANDRA-7913)
 * Add metrics for tracking PreparedStatement use (CASSANDRA-7719)
 * (cqlsh) tab-completion for triggers (CASSANDRA-7824)
 * (cqlsh) Support for query paging (CASSANDRA-7514)
 * (cqlsh) Show progress of COPY operations (CASSANDRA-7789)
 * Add syntax to remove multiple elements from a map (CASSANDRA-6599)
 * Support non-equals conditions in lightweight transactions (CASSANDRA-6839)
 * Add IF [NOT] EXISTS to create/drop triggers (CASSANDRA-7606)
 * (cqlsh) Display the current logged-in user (CASSANDRA-7785)
 * (cqlsh) Don't ignore CTRL-C during COPY FROM execution (CASSANDRA-7815)
 * (cqlsh) Order UDTs according to cross-type dependencies in DESCRIBE
   output (CASSANDRA-7659)
 * (cqlsh) Fix handling of CAS statement results (CASSANDRA-7671)
 * (cqlsh) COPY TO/FROM improvements (CASSANDRA-7405)
 * Support list index operations with conditions (CASSANDRA-7499)
 * Add max live/tombstoned cells to nodetool cfstats output (CASSANDRA-7731)
 * Validate IPv6 wildcard addresses properly (CASSANDRA-7680)
 * (cqlsh) Error when tracing query (CASSANDRA-7613)
 * Avoid IOOBE when building SyntaxError message snippet (CASSANDRA-7569)
 * SSTableExport uses correct validator to create string representation of partition
   keys (CASSANDRA-7498)
 * Avoid NPEs when receiving type changes for an unknown keyspace (CASSANDRA-7689)
 * Add support for custom 2i validation (CASSANDRA-7575)
 * Pig support for hadoop CqlInputFormat (CASSANDRA-6454)
 * Add duration mode to cassandra-stress (CASSANDRA-7468)
 * Add listen_interface and rpc_interface options (CASSANDRA-7417)
 * Improve schema merge performance (CASSANDRA-7444)
 * Adjust MT depth based on # of partition validating (CASSANDRA-5263)
 * Optimise NativeCell comparisons (CASSANDRA-6755)
 * Configurable client timeout for cqlsh (CASSANDRA-7516)
 * Include snippet of CQL query near syntax error in messages (CASSANDRA-7111)
 * Make repair -pr work with -local (CASSANDRA-7450)
 * Fix error in sstableloader with -cph > 1 (CASSANDRA-8007)
 * Fix snapshot repair error on indexed tables (CASSANDRA-8020)
 * Do not exit nodetool repair when receiving JMX NOTIF_LOST (CASSANDRA-7909)
 * Stream to private IP when available (CASSANDRA-8084)
Merged from 2.0:
 * Reject conditions on DELETE unless full PK is given (CASSANDRA-6430)
 * Properly reject the token function DELETE (CASSANDRA-7747)
 * Force batchlog replay before decommissioning a node (CASSANDRA-7446)
 * Fix hint replay with many accumulated expired hints (CASSANDRA-6998)
 * Fix duplicate results in DISTINCT queries on static columns with query
   paging (CASSANDRA-8108)
 * Add DateTieredCompactionStrategy (CASSANDRA-6602)
 * Properly validate ascii and utf8 string literals in CQL queries (CASSANDRA-8101)
 * (cqlsh) Fix autocompletion for alter keyspace (CASSANDRA-8021)
 * Create backup directories for commitlog archiving during startup (CASSANDRA-8111)
 * Reduce totalBlockFor() for LOCAL_* consistency levels (CASSANDRA-8058)
 * Fix merging schemas with re-dropped keyspaces (CASSANDRA-7256)
 * Fix counters in supercolumns during live upgrades from 1.2 (CASSANDRA-7188)
 * Notify DT subscribers when a column family is truncated (CASSANDRA-8088)
 * Add sanity check of $JAVA on startup (CASSANDRA-7676)
 * Schedule fat client schema pull on join (CASSANDRA-7993)
 * Don't reset nodes' versions when closing IncomingTcpConnections
   (CASSANDRA-7734)
 * Record the real messaging version in all cases in OutboundTcpConnection
   (CASSANDRA-8057)
 * SSL does not work in cassandra-cli (CASSANDRA-7899)
 * Fix potential exception when using ReversedType in DynamicCompositeType
   (CASSANDRA-7898)
 * Better validation of collection values (CASSANDRA-7833)
 * Track min/max timestamps correctly (CASSANDRA-7969)
 * Fix possible overflow while sorting CL segments for replay (CASSANDRA-7992)
 * Increase nodetool Xmx (CASSANDRA-7956)
 * Archive any commitlog segments present at startup (CASSANDRA-6904)
 * CrcCheckChance should adjust based on live CFMetadata not
   sstable metadata (CASSANDRA-7978)
 * token() should only accept columns in the partitioning
   key order (CASSANDRA-6075)
 * Add method to invalidate permission cache via JMX (CASSANDRA-7977)
 * Allow propagating multiple gossip states atomically (CASSANDRA-6125)
 * Log exceptions related to unclean native protocol client disconnects
   at DEBUG or INFO (CASSANDRA-7849)
 * Allow permissions cache to be set via JMX (CASSANDRA-7698)
 * Include schema_triggers CF in readable system resources (CASSANDRA-7967)
 * Fix RowIndexEntry to report correct serializedSize (CASSANDRA-7948)
 * Make CQLSSTableWriter sync within partitions (CASSANDRA-7360)
 * Potentially use non-local replicas in CqlConfigHelper (CASSANDRA-7906)
 * Explicitly disallow mixing multi-column and single-column
   relations on clustering columns (CASSANDRA-7711)
 * Better error message when condition is set on PK column (CASSANDRA-7804)
 * Don't send schema change responses and events for no-op DDL
   statements (CASSANDRA-7600)
 * (Hadoop) fix cluster initialisation for a split fetching (CASSANDRA-7774)
 * Throw InvalidRequestException when queries contain relations on entire
   collection columns (CASSANDRA-7506)
 * (cqlsh) enable CTRL-R history search with libedit (CASSANDRA-7577)
 * (Hadoop) allow ACFRW to limit nodes to local DC (CASSANDRA-7252)
 * (cqlsh) cqlsh should automatically disable tracing when selecting
   from system_traces (CASSANDRA-7641)
 * (Hadoop) Add CqlOutputFormat (CASSANDRA-6927)
 * Don't depend on cassandra config for nodetool ring (CASSANDRA-7508)
 * (cqlsh) Fix failing cqlsh formatting tests (CASSANDRA-7703)
 * Fix IncompatibleClassChangeError from hadoop2 (CASSANDRA-7229)
 * Add 'nodetool sethintedhandoffthrottlekb' (CASSANDRA-7635)
 * (cqlsh) Add tab-completion for CREATE/DROP USER IF [NOT] EXISTS (CASSANDRA-7611)
 * Catch errors when the JVM pulls the rug out from GCInspector (CASSANDRA-5345)
 * cqlsh fails when version number parts are not int (CASSANDRA-7524)
 * Fix NPE when table dropped during streaming (CASSANDRA-7946)
 * Fix wrong progress when streaming uncompressed (CASSANDRA-7878)
 * Fix possible infinite loop in creating repair range (CASSANDRA-7983)
 * Fix unit in nodetool for streaming throughput (CASSANDRA-7375)
Merged from 1.2:
 * Don't index tombstones (CASSANDRA-7828)
 * Improve PasswordAuthenticator default super user setup (CASSANDRA-7788)


2.1.0
 * (cqlsh) Removed "ALTER TYPE <name> RENAME TO <name>" from tab-completion
   (CASSANDRA-7895)
 * Fixed IllegalStateException in anticompaction (CASSANDRA-7892)
 * cqlsh: DESCRIBE support for frozen UDTs, tuples (CASSANDRA-7863)
 * Avoid exposing internal classes over JMX (CASSANDRA-7879)
 * Add null check for keys when freezing collection (CASSANDRA-7869)
 * Improve stress workload realism (CASSANDRA-7519)
Merged from 2.0:
 * Configure system.paxos with LeveledCompactionStrategy (CASSANDRA-7753)
 * Fix ALTER clustering column type from DateType to TimestampType when
   using DESC clustering order (CASSANRDA-7797)
 * Throw EOFException if we run out of chunks in compressed datafile
   (CASSANDRA-7664)
 * Fix PRSI handling of CQL3 row markers for row cleanup (CASSANDRA-7787)
 * Fix dropping collection when it's the last regular column (CASSANDRA-7744)
 * Make StreamReceiveTask thread safe and gc friendly (CASSANDRA-7795)
 * Validate empty cell names from counter updates (CASSANDRA-7798)
Merged from 1.2:
 * Don't allow compacted sstables to be marked as compacting (CASSANDRA-7145)
 * Track expired tombstones (CASSANDRA-7810)


2.1.0-rc7
 * Add frozen keyword and require UDT to be frozen (CASSANDRA-7857)
 * Track added sstable size correctly (CASSANDRA-7239)
 * (cqlsh) Fix case insensitivity (CASSANDRA-7834)
 * Fix failure to stream ranges when moving (CASSANDRA-7836)
 * Correctly remove tmplink files (CASSANDRA-7803)
 * (cqlsh) Fix column name formatting for functions, CAS operations,
   and UDT field selections (CASSANDRA-7806)
 * (cqlsh) Fix COPY FROM handling of null/empty primary key
   values (CASSANDRA-7792)
 * Fix ordering of static cells (CASSANDRA-7763)
Merged from 2.0:
 * Forbid re-adding dropped counter columns (CASSANDRA-7831)
 * Fix CFMetaData#isThriftCompatible() for PK-only tables (CASSANDRA-7832)
 * Always reject inequality on the partition key without token()
   (CASSANDRA-7722)
 * Always send Paxos commit to all replicas (CASSANDRA-7479)
 * Make disruptor_thrift_server invocation pool configurable (CASSANDRA-7594)
 * Make repair no-op when RF=1 (CASSANDRA-7864)


2.1.0-rc6
 * Fix OOM issue from netty caching over time (CASSANDRA-7743)
 * json2sstable couldn't import JSON for CQL table (CASSANDRA-7477)
 * Invalidate all caches on table drop (CASSANDRA-7561)
 * Skip strict endpoint selection for ranges if RF == nodes (CASSANRA-7765)
 * Fix Thrift range filtering without 2ary index lookups (CASSANDRA-7741)
 * Add tracing entries about concurrent range requests (CASSANDRA-7599)
 * (cqlsh) Fix DESCRIBE for NTS keyspaces (CASSANDRA-7729)
 * Remove netty buffer ref-counting (CASSANDRA-7735)
 * Pass mutated cf to index updater for use by PRSI (CASSANDRA-7742)
 * Include stress yaml example in release and deb (CASSANDRA-7717)
 * workaround for netty issue causing corrupted data off the wire (CASSANDRA-7695)
 * cqlsh DESC CLUSTER fails retrieving ring information (CASSANDRA-7687)
 * Fix binding null values inside UDT (CASSANDRA-7685)
 * Fix UDT field selection with empty fields (CASSANDRA-7670)
 * Bogus deserialization of static cells from sstable (CASSANDRA-7684)
 * Fix NPE on compaction leftover cleanup for dropped table (CASSANDRA-7770)
Merged from 2.0:
 * Fix race condition in StreamTransferTask that could lead to
   infinite loops and premature sstable deletion (CASSANDRA-7704)
 * (cqlsh) Wait up to 10 sec for a tracing session (CASSANDRA-7222)
 * Fix NPE in FileCacheService.sizeInBytes (CASSANDRA-7756)
 * Remove duplicates from StorageService.getJoiningNodes (CASSANDRA-7478)
 * Clone token map outside of hot gossip loops (CASSANDRA-7758)
 * Fix MS expiring map timeout for Paxos messages (CASSANDRA-7752)
 * Do not flush on truncate if durable_writes is false (CASSANDRA-7750)
 * Give CRR a default input_cql Statement (CASSANDRA-7226)
 * Better error message when adding a collection with the same name
   than a previously dropped one (CASSANDRA-6276)
 * Fix validation when adding static columns (CASSANDRA-7730)
 * (Thrift) fix range deletion of supercolumns (CASSANDRA-7733)
 * Fix potential AssertionError in RangeTombstoneList (CASSANDRA-7700)
 * Validate arguments of blobAs* functions (CASSANDRA-7707)
 * Fix potential AssertionError with 2ndary indexes (CASSANDRA-6612)
 * Avoid logging CompactionInterrupted at ERROR (CASSANDRA-7694)
 * Minor leak in sstable2jon (CASSANDRA-7709)
 * Add cassandra.auto_bootstrap system property (CASSANDRA-7650)
 * Update java driver (for hadoop) (CASSANDRA-7618)
 * Remove CqlPagingRecordReader/CqlPagingInputFormat (CASSANDRA-7570)
 * Support connecting to ipv6 jmx with nodetool (CASSANDRA-7669)


2.1.0-rc5
 * Reject counters inside user types (CASSANDRA-7672)
 * Switch to notification-based GCInspector (CASSANDRA-7638)
 * (cqlsh) Handle nulls in UDTs and tuples correctly (CASSANDRA-7656)
 * Don't use strict consistency when replacing (CASSANDRA-7568)
 * Fix min/max cell name collection on 2.0 SSTables with range
   tombstones (CASSANDRA-7593)
 * Tolerate min/max cell names of different lengths (CASSANDRA-7651)
 * Filter cached results correctly (CASSANDRA-7636)
 * Fix tracing on the new SEPExecutor (CASSANDRA-7644)
 * Remove shuffle and taketoken (CASSANDRA-7601)
 * Clean up Windows batch scripts (CASSANDRA-7619)
 * Fix native protocol drop user type notification (CASSANDRA-7571)
 * Give read access to system.schema_usertypes to all authenticated users
   (CASSANDRA-7578)
 * (cqlsh) Fix cqlsh display when zero rows are returned (CASSANDRA-7580)
 * Get java version correctly when JAVA_TOOL_OPTIONS is set (CASSANDRA-7572)
 * Fix NPE when dropping index from non-existent keyspace, AssertionError when
   dropping non-existent index with IF EXISTS (CASSANDRA-7590)
 * Fix sstablelevelresetter hang (CASSANDRA-7614)
 * (cqlsh) Fix deserialization of blobs (CASSANDRA-7603)
 * Use "keyspace updated" schema change message for UDT changes in v1 and
   v2 protocols (CASSANDRA-7617)
 * Fix tracing of range slices and secondary index lookups that are local
   to the coordinator (CASSANDRA-7599)
 * Set -Dcassandra.storagedir for all tool shell scripts (CASSANDRA-7587)
 * Don't swap max/min col names when mutating sstable metadata (CASSANDRA-7596)
 * (cqlsh) Correctly handle paged result sets (CASSANDRA-7625)
 * (cqlsh) Improve waiting for a trace to complete (CASSANDRA-7626)
 * Fix tracing of concurrent range slices and 2ary index queries (CASSANDRA-7626)
 * Fix scrub against collection type (CASSANDRA-7665)
Merged from 2.0:
 * Set gc_grace_seconds to seven days for system schema tables (CASSANDRA-7668)
 * SimpleSeedProvider no longer caches seeds forever (CASSANDRA-7663)
 * Always flush on truncate (CASSANDRA-7511)
 * Fix ReversedType(DateType) mapping to native protocol (CASSANDRA-7576)
 * Always merge ranges owned by a single node (CASSANDRA-6930)
 * Track max/min timestamps for range tombstones (CASSANDRA-7647)
 * Fix NPE when listing saved caches dir (CASSANDRA-7632)


2.1.0-rc4
 * Fix word count hadoop example (CASSANDRA-7200)
 * Updated memtable_cleanup_threshold and memtable_flush_writers defaults
   (CASSANDRA-7551)
 * (Windows) fix startup when WMI memory query fails (CASSANDRA-7505)
 * Anti-compaction proceeds if any part of the repair failed (CASSANDRA-7521)
 * Add missing table name to DROP INDEX responses and notifications (CASSANDRA-7539)
 * Bump CQL version to 3.2.0 and update CQL documentation (CASSANDRA-7527)
 * Fix configuration error message when running nodetool ring (CASSANDRA-7508)
 * Support conditional updates, tuple type, and the v3 protocol in cqlsh (CASSANDRA-7509)
 * Handle queries on multiple secondary index types (CASSANDRA-7525)
 * Fix cqlsh authentication with v3 native protocol (CASSANDRA-7564)
 * Fix NPE when unknown prepared statement ID is used (CASSANDRA-7454)
Merged from 2.0:
 * (Windows) force range-based repair to non-sequential mode (CASSANDRA-7541)
 * Fix range merging when DES scores are zero (CASSANDRA-7535)
 * Warn when SSL certificates have expired (CASSANDRA-7528)
 * Fix error when doing reversed queries with static columns (CASSANDRA-7490)
Merged from 1.2:
 * Set correct stream ID on responses when non-Exception Throwables
   are thrown while handling native protocol messages (CASSANDRA-7470)


2.1.0-rc3
 * Consider expiry when reconciling otherwise equal cells (CASSANDRA-7403)
 * Introduce CQL support for stress tool (CASSANDRA-6146)
 * Fix ClassCastException processing expired messages (CASSANDRA-7496)
 * Fix prepared marker for collections inside UDT (CASSANDRA-7472)
 * Remove left-over populate_io_cache_on_flush and replicate_on_write
   uses (CASSANDRA-7493)
 * (Windows) handle spaces in path names (CASSANDRA-7451)
 * Ensure writes have completed after dropping a table, before recycling
   commit log segments (CASSANDRA-7437)
 * Remove left-over rows_per_partition_to_cache (CASSANDRA-7493)
 * Fix error when CONTAINS is used with a bind marker (CASSANDRA-7502)
 * Properly reject unknown UDT field (CASSANDRA-7484)
Merged from 2.0:
 * Fix CC#collectTimeOrderedData() tombstone optimisations (CASSANDRA-7394)
 * Support DISTINCT for static columns and fix behaviour when DISTINC is
   not use (CASSANDRA-7305).
 * Workaround JVM NPE on JMX bind failure (CASSANDRA-7254)
 * Fix race in FileCacheService RemovalListener (CASSANDRA-7278)
 * Fix inconsistent use of consistencyForCommit that allowed LOCAL_QUORUM
   operations to incorrect become full QUORUM (CASSANDRA-7345)
 * Properly handle unrecognized opcodes and flags (CASSANDRA-7440)
 * (Hadoop) close CqlRecordWriter clients when finished (CASSANDRA-7459)
 * Commit disk failure policy (CASSANDRA-7429)
 * Make sure high level sstables get compacted (CASSANDRA-7414)
 * Fix AssertionError when using empty clustering columns and static columns
   (CASSANDRA-7455)
 * Add option to disable STCS in L0 (CASSANDRA-6621)
 * Upgrade to snappy-java 1.0.5.2 (CASSANDRA-7476)


2.1.0-rc2
 * Fix heap size calculation for CompoundSparseCellName and
   CompoundSparseCellName.WithCollection (CASSANDRA-7421)
 * Allow counter mutations in UNLOGGED batches (CASSANDRA-7351)
 * Modify reconcile logic to always pick a tombstone over a counter cell
   (CASSANDRA-7346)
 * Avoid incremental compaction on Windows (CASSANDRA-7365)
 * Fix exception when querying a composite-keyed table with a collection index
   (CASSANDRA-7372)
 * Use node's host id in place of counter ids (CASSANDRA-7366)
 * Fix error when doing reversed queries with static columns (CASSANDRA-7490)
 * Backport CASSANDRA-6747 (CASSANDRA-7560)
 * Track max/min timestamps for range tombstones (CASSANDRA-7647)
 * Fix NPE when listing saved caches dir (CASSANDRA-7632)
 * Fix sstableloader unable to connect encrypted node (CASSANDRA-7585)
Merged from 1.2:
 * Clone token map outside of hot gossip loops (CASSANDRA-7758)
 * Add stop method to EmbeddedCassandraService (CASSANDRA-7595)
 * Support connecting to ipv6 jmx with nodetool (CASSANDRA-7669)
 * Set gc_grace_seconds to seven days for system schema tables (CASSANDRA-7668)
 * SimpleSeedProvider no longer caches seeds forever (CASSANDRA-7663)
 * Set correct stream ID on responses when non-Exception Throwables
   are thrown while handling native protocol messages (CASSANDRA-7470)
 * Fix row size miscalculation in LazilyCompactedRow (CASSANDRA-7543)
 * Fix race in background compaction check (CASSANDRA-7745)
 * Don't clear out range tombstones during compaction (CASSANDRA-7808)


2.1.0-rc1
 * Revert flush directory (CASSANDRA-6357)
 * More efficient executor service for fast operations (CASSANDRA-4718)
 * Move less common tools into a new cassandra-tools package (CASSANDRA-7160)
 * Support more concurrent requests in native protocol (CASSANDRA-7231)
 * Add tab-completion to debian nodetool packaging (CASSANDRA-6421)
 * Change concurrent_compactors defaults (CASSANDRA-7139)
 * Add PowerShell Windows launch scripts (CASSANDRA-7001)
 * Make commitlog archive+restore more robust (CASSANDRA-6974)
 * Fix marking commitlogsegments clean (CASSANDRA-6959)
 * Add snapshot "manifest" describing files included (CASSANDRA-6326)
 * Parallel streaming for sstableloader (CASSANDRA-3668)
 * Fix bugs in supercolumns handling (CASSANDRA-7138)
 * Fix ClassClassException on composite dense tables (CASSANDRA-7112)
 * Cleanup and optimize collation and slice iterators (CASSANDRA-7107)
 * Upgrade NBHM lib (CASSANDRA-7128)
 * Optimize netty server (CASSANDRA-6861)
 * Fix repair hang when given CF does not exist (CASSANDRA-7189)
 * Allow c* to be shutdown in an embedded mode (CASSANDRA-5635)
 * Add server side batching to native transport (CASSANDRA-5663)
 * Make batchlog replay asynchronous (CASSANDRA-6134)
 * remove unused classes (CASSANDRA-7197)
 * Limit user types to the keyspace they are defined in (CASSANDRA-6643)
 * Add validate method to CollectionType (CASSANDRA-7208)
 * New serialization format for UDT values (CASSANDRA-7209, CASSANDRA-7261)
 * Fix nodetool netstats (CASSANDRA-7270)
 * Fix potential ClassCastException in HintedHandoffManager (CASSANDRA-7284)
 * Use prepared statements internally (CASSANDRA-6975)
 * Fix broken paging state with prepared statement (CASSANDRA-7120)
 * Fix IllegalArgumentException in CqlStorage (CASSANDRA-7287)
 * Allow nulls/non-existant fields in UDT (CASSANDRA-7206)
 * Add Thrift MultiSliceRequest (CASSANDRA-6757, CASSANDRA-7027)
 * Handle overlapping MultiSlices (CASSANDRA-7279)
 * Fix DataOutputTest on Windows (CASSANDRA-7265)
 * Embedded sets in user defined data-types are not updating (CASSANDRA-7267)
 * Add tuple type to CQL/native protocol (CASSANDRA-7248)
 * Fix CqlPagingRecordReader on tables with few rows (CASSANDRA-7322)
Merged from 2.0:
 * Copy compaction options to make sure they are reloaded (CASSANDRA-7290)
 * Add option to do more aggressive tombstone compactions (CASSANDRA-6563)
 * Don't try to compact already-compacting files in HHOM (CASSANDRA-7288)
 * Always reallocate buffers in HSHA (CASSANDRA-6285)
 * (Hadoop) support authentication in CqlRecordReader (CASSANDRA-7221)
 * (Hadoop) Close java driver Cluster in CQLRR.close (CASSANDRA-7228)
 * Warn when 'USING TIMESTAMP' is used on a CAS BATCH (CASSANDRA-7067)
 * return all cpu values from BackgroundActivityMonitor.readAndCompute (CASSANDRA-7183)
 * Correctly delete scheduled range xfers (CASSANDRA-7143)
 * return all cpu values from BackgroundActivityMonitor.readAndCompute (CASSANDRA-7183)
 * reduce garbage creation in calculatePendingRanges (CASSANDRA-7191)
 * fix c* launch issues on Russian os's due to output of linux 'free' cmd (CASSANDRA-6162)
 * Fix disabling autocompaction (CASSANDRA-7187)
 * Fix potential NumberFormatException when deserializing IntegerType (CASSANDRA-7088)
 * cqlsh can't tab-complete disabling compaction (CASSANDRA-7185)
 * cqlsh: Accept and execute CQL statement(s) from command-line parameter (CASSANDRA-7172)
 * Fix IllegalStateException in CqlPagingRecordReader (CASSANDRA-7198)
 * Fix the InvertedIndex trigger example (CASSANDRA-7211)
 * Add --resolve-ip option to 'nodetool ring' (CASSANDRA-7210)
 * reduce garbage on codec flag deserialization (CASSANDRA-7244)
 * Fix duplicated error messages on directory creation error at startup (CASSANDRA-5818)
 * Proper null handle for IF with map element access (CASSANDRA-7155)
 * Improve compaction visibility (CASSANDRA-7242)
 * Correctly delete scheduled range xfers (CASSANDRA-7143)
 * Make batchlog replica selection rack-aware (CASSANDRA-6551)
 * Fix CFMetaData#getColumnDefinitionFromColumnName() (CASSANDRA-7074)
 * Fix writetime/ttl functions for static columns (CASSANDRA-7081)
 * Suggest CTRL-C or semicolon after three blank lines in cqlsh (CASSANDRA-7142)
 * Fix 2ndary index queries with DESC clustering order (CASSANDRA-6950)
 * Invalid key cache entries on DROP (CASSANDRA-6525)
 * Fix flapping RecoveryManagerTest (CASSANDRA-7084)
 * Add missing iso8601 patterns for date strings (CASSANDRA-6973)
 * Support selecting multiple rows in a partition using IN (CASSANDRA-6875)
 * Add authentication support to shuffle (CASSANDRA-6484)
 * Swap local and global default read repair chances (CASSANDRA-7320)
 * Add conditional CREATE/DROP USER support (CASSANDRA-7264)
 * Cqlsh counts non-empty lines for "Blank lines" warning (CASSANDRA-7325)
Merged from 1.2:
 * Add Cloudstack snitch (CASSANDRA-7147)
 * Update system.peers correctly when relocating tokens (CASSANDRA-7126)
 * Add Google Compute Engine snitch (CASSANDRA-7132)
 * remove duplicate query for local tokens (CASSANDRA-7182)
 * exit CQLSH with error status code if script fails (CASSANDRA-6344)
 * Fix bug with some IN queries missig results (CASSANDRA-7105)
 * Fix availability validation for LOCAL_ONE CL (CASSANDRA-7319)
 * Hint streaming can cause decommission to fail (CASSANDRA-7219)


2.1.0-beta2
 * Increase default CL space to 8GB (CASSANDRA-7031)
 * Add range tombstones to read repair digests (CASSANDRA-6863)
 * Fix BTree.clear for large updates (CASSANDRA-6943)
 * Fail write instead of logging a warning when unable to append to CL
   (CASSANDRA-6764)
 * Eliminate possibility of CL segment appearing twice in active list
   (CASSANDRA-6557)
 * Apply DONTNEED fadvise to commitlog segments (CASSANDRA-6759)
 * Switch CRC component to Adler and include it for compressed sstables
   (CASSANDRA-4165)
 * Allow cassandra-stress to set compaction strategy options (CASSANDRA-6451)
 * Add broadcast_rpc_address option to cassandra.yaml (CASSANDRA-5899)
 * Auto reload GossipingPropertyFileSnitch config (CASSANDRA-5897)
 * Fix overflow of memtable_total_space_in_mb (CASSANDRA-6573)
 * Fix ABTC NPE and apply update function correctly (CASSANDRA-6692)
 * Allow nodetool to use a file or prompt for password (CASSANDRA-6660)
 * Fix AIOOBE when concurrently accessing ABSC (CASSANDRA-6742)
 * Fix assertion error in ALTER TYPE RENAME (CASSANDRA-6705)
 * Scrub should not always clear out repaired status (CASSANDRA-5351)
 * Improve handling of range tombstone for wide partitions (CASSANDRA-6446)
 * Fix ClassCastException for compact table with composites (CASSANDRA-6738)
 * Fix potentially repairing with wrong nodes (CASSANDRA-6808)
 * Change caching option syntax (CASSANDRA-6745)
 * Fix stress to do proper counter reads (CASSANDRA-6835)
 * Fix help message for stress counter_write (CASSANDRA-6824)
 * Fix stress smart Thrift client to pick servers correctly (CASSANDRA-6848)
 * Add logging levels (minimal, normal or verbose) to stress tool (CASSANDRA-6849)
 * Fix race condition in Batch CLE (CASSANDRA-6860)
 * Improve cleanup/scrub/upgradesstables failure handling (CASSANDRA-6774)
 * ByteBuffer write() methods for serializing sstables (CASSANDRA-6781)
 * Proper compare function for CollectionType (CASSANDRA-6783)
 * Update native server to Netty 4 (CASSANDRA-6236)
 * Fix off-by-one error in stress (CASSANDRA-6883)
 * Make OpOrder AutoCloseable (CASSANDRA-6901)
 * Remove sync repair JMX interface (CASSANDRA-6900)
 * Add multiple memory allocation options for memtables (CASSANDRA-6689, 6694)
 * Remove adjusted op rate from stress output (CASSANDRA-6921)
 * Add optimized CF.hasColumns() implementations (CASSANDRA-6941)
 * Serialize batchlog mutations with the version of the target node
   (CASSANDRA-6931)
 * Optimize CounterColumn#reconcile() (CASSANDRA-6953)
 * Properly remove 1.2 sstable support in 2.1 (CASSANDRA-6869)
 * Lock counter cells, not partitions (CASSANDRA-6880)
 * Track presence of legacy counter shards in sstables (CASSANDRA-6888)
 * Ensure safe resource cleanup when replacing sstables (CASSANDRA-6912)
 * Add failure handler to async callback (CASSANDRA-6747)
 * Fix AE when closing SSTable without releasing reference (CASSANDRA-7000)
 * Clean up IndexInfo on keyspace/table drops (CASSANDRA-6924)
 * Only snapshot relative SSTables when sequential repair (CASSANDRA-7024)
 * Require nodetool rebuild_index to specify index names (CASSANDRA-7038)
 * fix cassandra stress errors on reads with native protocol (CASSANDRA-7033)
 * Use OpOrder to guard sstable references for reads (CASSANDRA-6919)
 * Preemptive opening of compaction result (CASSANDRA-6916)
 * Multi-threaded scrub/cleanup/upgradesstables (CASSANDRA-5547)
 * Optimize cellname comparison (CASSANDRA-6934)
 * Native protocol v3 (CASSANDRA-6855)
 * Optimize Cell liveness checks and clean up Cell (CASSANDRA-7119)
 * Support consistent range movements (CASSANDRA-2434)
 * Display min timestamp in sstablemetadata viewer (CASSANDRA-6767)
Merged from 2.0:
 * Avoid race-prone second "scrub" of system keyspace (CASSANDRA-6797)
 * Pool CqlRecordWriter clients by inetaddress rather than Range
   (CASSANDRA-6665)
 * Fix compaction_history timestamps (CASSANDRA-6784)
 * Compare scores of full replica ordering in DES (CASSANDRA-6683)
 * fix CME in SessionInfo updateProgress affecting netstats (CASSANDRA-6577)
 * Allow repairing between specific replicas (CASSANDRA-6440)
 * Allow per-dc enabling of hints (CASSANDRA-6157)
 * Add compatibility for Hadoop 0.2.x (CASSANDRA-5201)
 * Fix EstimatedHistogram races (CASSANDRA-6682)
 * Failure detector correctly converts initial value to nanos (CASSANDRA-6658)
 * Add nodetool taketoken to relocate vnodes (CASSANDRA-4445)
 * Expose bulk loading progress over JMX (CASSANDRA-4757)
 * Correctly handle null with IF conditions and TTL (CASSANDRA-6623)
 * Account for range/row tombstones in tombstone drop
   time histogram (CASSANDRA-6522)
 * Stop CommitLogSegment.close() from calling sync() (CASSANDRA-6652)
 * Make commitlog failure handling configurable (CASSANDRA-6364)
 * Avoid overlaps in LCS (CASSANDRA-6688)
 * Improve support for paginating over composites (CASSANDRA-4851)
 * Fix count(*) queries in a mixed cluster (CASSANDRA-6707)
 * Improve repair tasks(snapshot, differencing) concurrency (CASSANDRA-6566)
 * Fix replaying pre-2.0 commit logs (CASSANDRA-6714)
 * Add static columns to CQL3 (CASSANDRA-6561)
 * Optimize single partition batch statements (CASSANDRA-6737)
 * Disallow post-query re-ordering when paging (CASSANDRA-6722)
 * Fix potential paging bug with deleted columns (CASSANDRA-6748)
 * Fix NPE on BulkLoader caused by losing StreamEvent (CASSANDRA-6636)
 * Fix truncating compression metadata (CASSANDRA-6791)
 * Add CMSClassUnloadingEnabled JVM option (CASSANDRA-6541)
 * Catch memtable flush exceptions during shutdown (CASSANDRA-6735)
 * Fix upgradesstables NPE for non-CF-based indexes (CASSANDRA-6645)
 * Fix UPDATE updating PRIMARY KEY columns implicitly (CASSANDRA-6782)
 * Fix IllegalArgumentException when updating from 1.2 with SuperColumns
   (CASSANDRA-6733)
 * FBUtilities.singleton() should use the CF comparator (CASSANDRA-6778)
 * Fix CQLSStableWriter.addRow(Map<String, Object>) (CASSANDRA-6526)
 * Fix HSHA server introducing corrupt data (CASSANDRA-6285)
 * Fix CAS conditions for COMPACT STORAGE tables (CASSANDRA-6813)
 * Starting threads in OutboundTcpConnectionPool constructor causes race conditions (CASSANDRA-7177)
 * Allow overriding cassandra-rackdc.properties file (CASSANDRA-7072)
 * Set JMX RMI port to 7199 (CASSANDRA-7087)
 * Use LOCAL_QUORUM for data reads at LOCAL_SERIAL (CASSANDRA-6939)
 * Log a warning for large batches (CASSANDRA-6487)
 * Put nodes in hibernate when join_ring is false (CASSANDRA-6961)
 * Avoid early loading of non-system keyspaces before compaction-leftovers
   cleanup at startup (CASSANDRA-6913)
 * Restrict Windows to parallel repairs (CASSANDRA-6907)
 * (Hadoop) Allow manually specifying start/end tokens in CFIF (CASSANDRA-6436)
 * Fix NPE in MeteredFlusher (CASSANDRA-6820)
 * Fix race processing range scan responses (CASSANDRA-6820)
 * Allow deleting snapshots from dropped keyspaces (CASSANDRA-6821)
 * Add uuid() function (CASSANDRA-6473)
 * Omit tombstones from schema digests (CASSANDRA-6862)
 * Include correct consistencyLevel in LWT timeout (CASSANDRA-6884)
 * Lower chances for losing new SSTables during nodetool refresh and
   ColumnFamilyStore.loadNewSSTables (CASSANDRA-6514)
 * Add support for DELETE ... IF EXISTS to CQL3 (CASSANDRA-5708)
 * Update hadoop_cql3_word_count example (CASSANDRA-6793)
 * Fix handling of RejectedExecution in sync Thrift server (CASSANDRA-6788)
 * Log more information when exceeding tombstone_warn_threshold (CASSANDRA-6865)
 * Fix truncate to not abort due to unreachable fat clients (CASSANDRA-6864)
 * Fix schema concurrency exceptions (CASSANDRA-6841)
 * Fix leaking validator FH in StreamWriter (CASSANDRA-6832)
 * Fix saving triggers to schema (CASSANDRA-6789)
 * Fix trigger mutations when base mutation list is immutable (CASSANDRA-6790)
 * Fix accounting in FileCacheService to allow re-using RAR (CASSANDRA-6838)
 * Fix static counter columns (CASSANDRA-6827)
 * Restore expiring->deleted (cell) compaction optimization (CASSANDRA-6844)
 * Fix CompactionManager.needsCleanup (CASSANDRA-6845)
 * Correctly compare BooleanType values other than 0 and 1 (CASSANDRA-6779)
 * Read message id as string from earlier versions (CASSANDRA-6840)
 * Properly use the Paxos consistency for (non-protocol) batch (CASSANDRA-6837)
 * Add paranoid disk failure option (CASSANDRA-6646)
 * Improve PerRowSecondaryIndex performance (CASSANDRA-6876)
 * Extend triggers to support CAS updates (CASSANDRA-6882)
 * Static columns with IF NOT EXISTS don't always work as expected (CASSANDRA-6873)
 * Fix paging with SELECT DISTINCT (CASSANDRA-6857)
 * Fix UnsupportedOperationException on CAS timeout (CASSANDRA-6923)
 * Improve MeteredFlusher handling of MF-unaffected column families
   (CASSANDRA-6867)
 * Add CqlRecordReader using native pagination (CASSANDRA-6311)
 * Add QueryHandler interface (CASSANDRA-6659)
 * Track liveRatio per-memtable, not per-CF (CASSANDRA-6945)
 * Make sure upgradesstables keeps sstable level (CASSANDRA-6958)
 * Fix LIMIT with static columns (CASSANDRA-6956)
 * Fix clash with CQL column name in thrift validation (CASSANDRA-6892)
 * Fix error with super columns in mixed 1.2-2.0 clusters (CASSANDRA-6966)
 * Fix bad skip of sstables on slice query with composite start/finish (CASSANDRA-6825)
 * Fix unintended update with conditional statement (CASSANDRA-6893)
 * Fix map element access in IF (CASSANDRA-6914)
 * Avoid costly range calculations for range queries on system keyspaces
   (CASSANDRA-6906)
 * Fix SSTable not released if stream session fails (CASSANDRA-6818)
 * Avoid build failure due to ANTLR timeout (CASSANDRA-6991)
 * Queries on compact tables can return more rows that requested (CASSANDRA-7052)
 * USING TIMESTAMP for batches does not work (CASSANDRA-7053)
 * Fix performance regression from CASSANDRA-5614 (CASSANDRA-6949)
 * Ensure that batchlog and hint timeouts do not produce hints (CASSANDRA-7058)
 * Merge groupable mutations in TriggerExecutor#execute() (CASSANDRA-7047)
 * Plug holes in resource release when wiring up StreamSession (CASSANDRA-7073)
 * Re-add parameter columns to tracing session (CASSANDRA-6942)
 * Preserves CQL metadata when updating table from thrift (CASSANDRA-6831)
Merged from 1.2:
 * Fix nodetool display with vnodes (CASSANDRA-7082)
 * Add UNLOGGED, COUNTER options to BATCH documentation (CASSANDRA-6816)
 * add extra SSL cipher suites (CASSANDRA-6613)
 * fix nodetool getsstables for blob PK (CASSANDRA-6803)
 * Fix BatchlogManager#deleteBatch() use of millisecond timestamps
   (CASSANDRA-6822)
 * Continue assassinating even if the endpoint vanishes (CASSANDRA-6787)
 * Schedule schema pulls on change (CASSANDRA-6971)
 * Non-droppable verbs shouldn't be dropped from OTC (CASSANDRA-6980)
 * Shutdown batchlog executor in SS#drain() (CASSANDRA-7025)
 * Fix batchlog to account for CF truncation records (CASSANDRA-6999)
 * Fix CQLSH parsing of functions and BLOB literals (CASSANDRA-7018)
 * Properly load trustore in the native protocol (CASSANDRA-6847)
 * Always clean up references in SerializingCache (CASSANDRA-6994)
 * Don't shut MessagingService down when replacing a node (CASSANDRA-6476)
 * fix npe when doing -Dcassandra.fd_initial_value_ms (CASSANDRA-6751)


2.1.0-beta1
 * Add flush directory distinct from compaction directories (CASSANDRA-6357)
 * Require JNA by default (CASSANDRA-6575)
 * add listsnapshots command to nodetool (CASSANDRA-5742)
 * Introduce AtomicBTreeColumns (CASSANDRA-6271, 6692)
 * Multithreaded commitlog (CASSANDRA-3578)
 * allocate fixed index summary memory pool and resample cold index summaries
   to use less memory (CASSANDRA-5519)
 * Removed multithreaded compaction (CASSANDRA-6142)
 * Parallelize fetching rows for low-cardinality indexes (CASSANDRA-1337)
 * change logging from log4j to logback (CASSANDRA-5883)
 * switch to LZ4 compression for internode communication (CASSANDRA-5887)
 * Stop using Thrift-generated Index* classes internally (CASSANDRA-5971)
 * Remove 1.2 network compatibility code (CASSANDRA-5960)
 * Remove leveled json manifest migration code (CASSANDRA-5996)
 * Remove CFDefinition (CASSANDRA-6253)
 * Use AtomicIntegerFieldUpdater in RefCountedMemory (CASSANDRA-6278)
 * User-defined types for CQL3 (CASSANDRA-5590)
 * Use of o.a.c.metrics in nodetool (CASSANDRA-5871, 6406)
 * Batch read from OTC's queue and cleanup (CASSANDRA-1632)
 * Secondary index support for collections (CASSANDRA-4511, 6383)
 * SSTable metadata(Stats.db) format change (CASSANDRA-6356)
 * Push composites support in the storage engine
   (CASSANDRA-5417, CASSANDRA-6520)
 * Add snapshot space used to cfstats (CASSANDRA-6231)
 * Add cardinality estimator for key count estimation (CASSANDRA-5906)
 * CF id is changed to be non-deterministic. Data dir/key cache are created
   uniquely for CF id (CASSANDRA-5202)
 * New counters implementation (CASSANDRA-6504)
 * Replace UnsortedColumns, EmptyColumns, TreeMapBackedSortedColumns with new
   ArrayBackedSortedColumns (CASSANDRA-6630, CASSANDRA-6662, CASSANDRA-6690)
 * Add option to use row cache with a given amount of rows (CASSANDRA-5357)
 * Avoid repairing already repaired data (CASSANDRA-5351)
 * Reject counter updates with USING TTL/TIMESTAMP (CASSANDRA-6649)
 * Replace index_interval with min/max_index_interval (CASSANDRA-6379)
 * Lift limitation that order by columns must be selected for IN queries (CASSANDRA-4911)


2.0.5
 * Reduce garbage generated by bloom filter lookups (CASSANDRA-6609)
 * Add ks.cf names to tombstone logging (CASSANDRA-6597)
 * Use LOCAL_QUORUM for LWT operations at LOCAL_SERIAL (CASSANDRA-6495)
 * Wait for gossip to settle before accepting client connections (CASSANDRA-4288)
 * Delete unfinished compaction incrementally (CASSANDRA-6086)
 * Allow specifying custom secondary index options in CQL3 (CASSANDRA-6480)
 * Improve replica pinning for cache efficiency in DES (CASSANDRA-6485)
 * Fix LOCAL_SERIAL from thrift (CASSANDRA-6584)
 * Don't special case received counts in CAS timeout exceptions (CASSANDRA-6595)
 * Add support for 2.1 global counter shards (CASSANDRA-6505)
 * Fix NPE when streaming connection is not yet established (CASSANDRA-6210)
 * Avoid rare duplicate read repair triggering (CASSANDRA-6606)
 * Fix paging discardFirst (CASSANDRA-6555)
 * Fix ArrayIndexOutOfBoundsException in 2ndary index query (CASSANDRA-6470)
 * Release sstables upon rebuilding 2i (CASSANDRA-6635)
 * Add AbstractCompactionStrategy.startup() method (CASSANDRA-6637)
 * SSTableScanner may skip rows during cleanup (CASSANDRA-6638)
 * sstables from stalled repair sessions can resurrect deleted data (CASSANDRA-6503)
 * Switch stress to use ITransportFactory (CASSANDRA-6641)
 * Fix IllegalArgumentException during prepare (CASSANDRA-6592)
 * Fix possible loss of 2ndary index entries during compaction (CASSANDRA-6517)
 * Fix direct Memory on architectures that do not support unaligned long access
   (CASSANDRA-6628)
 * Let scrub optionally skip broken counter partitions (CASSANDRA-5930)
Merged from 1.2:
 * fsync compression metadata (CASSANDRA-6531)
 * Validate CF existence on execution for prepared statement (CASSANDRA-6535)
 * Add ability to throttle batchlog replay (CASSANDRA-6550)
 * Fix executing LOCAL_QUORUM with SimpleStrategy (CASSANDRA-6545)
 * Avoid StackOverflow when using large IN queries (CASSANDRA-6567)
 * Nodetool upgradesstables includes secondary indexes (CASSANDRA-6598)
 * Paginate batchlog replay (CASSANDRA-6569)
 * skip blocking on streaming during drain (CASSANDRA-6603)
 * Improve error message when schema doesn't match loaded sstable (CASSANDRA-6262)
 * Add properties to adjust FD initial value and max interval (CASSANDRA-4375)
 * Fix preparing with batch and delete from collection (CASSANDRA-6607)
 * Fix ABSC reverse iterator's remove() method (CASSANDRA-6629)
 * Handle host ID conflicts properly (CASSANDRA-6615)
 * Move handling of migration event source to solve bootstrap race. (CASSANDRA-6648)
 * Make sure compaction throughput value doesn't overflow with int math (CASSANDRA-6647)


2.0.4
 * Allow removing snapshots of no-longer-existing CFs (CASSANDRA-6418)
 * add StorageService.stopDaemon() (CASSANDRA-4268)
 * add IRE for invalid CF supplied to get_count (CASSANDRA-5701)
 * add client encryption support to sstableloader (CASSANDRA-6378)
 * Fix accept() loop for SSL sockets post-shutdown (CASSANDRA-6468)
 * Fix size-tiered compaction in LCS L0 (CASSANDRA-6496)
 * Fix assertion failure in filterColdSSTables (CASSANDRA-6483)
 * Fix row tombstones in larger-than-memory compactions (CASSANDRA-6008)
 * Fix cleanup ClassCastException (CASSANDRA-6462)
 * Reduce gossip memory use by interning VersionedValue strings (CASSANDRA-6410)
 * Allow specifying datacenters to participate in a repair (CASSANDRA-6218)
 * Fix divide-by-zero in PCI (CASSANDRA-6403)
 * Fix setting last compacted key in the wrong level for LCS (CASSANDRA-6284)
 * Add millisecond precision formats to the timestamp parser (CASSANDRA-6395)
 * Expose a total memtable size metric for a CF (CASSANDRA-6391)
 * cqlsh: handle symlinks properly (CASSANDRA-6425)
 * Fix potential infinite loop when paging query with IN (CASSANDRA-6464)
 * Fix assertion error in AbstractQueryPager.discardFirst (CASSANDRA-6447)
 * Fix streaming older SSTable yields unnecessary tombstones (CASSANDRA-6527)
Merged from 1.2:
 * Improved error message on bad properties in DDL queries (CASSANDRA-6453)
 * Randomize batchlog candidates selection (CASSANDRA-6481)
 * Fix thundering herd on endpoint cache invalidation (CASSANDRA-6345, 6485)
 * Improve batchlog write performance with vnodes (CASSANDRA-6488)
 * cqlsh: quote single quotes in strings inside collections (CASSANDRA-6172)
 * Improve gossip performance for typical messages (CASSANDRA-6409)
 * Throw IRE if a prepared statement has more markers than supported
   (CASSANDRA-5598)
 * Expose Thread metrics for the native protocol server (CASSANDRA-6234)
 * Change snapshot response message verb to INTERNAL to avoid dropping it
   (CASSANDRA-6415)
 * Warn when collection read has > 65K elements (CASSANDRA-5428)
 * Fix cache persistence when both row and key cache are enabled
   (CASSANDRA-6413)
 * (Hadoop) add describe_local_ring (CASSANDRA-6268)
 * Fix handling of concurrent directory creation failure (CASSANDRA-6459)
 * Allow executing CREATE statements multiple times (CASSANDRA-6471)
 * Don't send confusing info with timeouts (CASSANDRA-6491)
 * Don't resubmit counter mutation runnables internally (CASSANDRA-6427)
 * Don't drop local mutations without a hint (CASSANDRA-6510)
 * Don't allow null max_hint_window_in_ms (CASSANDRA-6419)
 * Validate SliceRange start and finish lengths (CASSANDRA-6521)


2.0.3
 * Fix FD leak on slice read path (CASSANDRA-6275)
 * Cancel read meter task when closing SSTR (CASSANDRA-6358)
 * free off-heap IndexSummary during bulk (CASSANDRA-6359)
 * Recover from IOException in accept() thread (CASSANDRA-6349)
 * Improve Gossip tolerance of abnormally slow tasks (CASSANDRA-6338)
 * Fix trying to hint timed out counter writes (CASSANDRA-6322)
 * Allow restoring specific columnfamilies from archived CL (CASSANDRA-4809)
 * Avoid flushing compaction_history after each operation (CASSANDRA-6287)
 * Fix repair assertion error when tombstones expire (CASSANDRA-6277)
 * Skip loading corrupt key cache (CASSANDRA-6260)
 * Fixes for compacting larger-than-memory rows (CASSANDRA-6274)
 * Compact hottest sstables first and optionally omit coldest from
   compaction entirely (CASSANDRA-6109)
 * Fix modifying column_metadata from thrift (CASSANDRA-6182)
 * cqlsh: fix LIST USERS output (CASSANDRA-6242)
 * Add IRequestSink interface (CASSANDRA-6248)
 * Update memtable size while flushing (CASSANDRA-6249)
 * Provide hooks around CQL2/CQL3 statement execution (CASSANDRA-6252)
 * Require Permission.SELECT for CAS updates (CASSANDRA-6247)
 * New CQL-aware SSTableWriter (CASSANDRA-5894)
 * Reject CAS operation when the protocol v1 is used (CASSANDRA-6270)
 * Correctly throw error when frame too large (CASSANDRA-5981)
 * Fix serialization bug in PagedRange with 2ndary indexes (CASSANDRA-6299)
 * Fix CQL3 table validation in Thrift (CASSANDRA-6140)
 * Fix bug missing results with IN clauses (CASSANDRA-6327)
 * Fix paging with reversed slices (CASSANDRA-6343)
 * Set minTimestamp correctly to be able to drop expired sstables (CASSANDRA-6337)
 * Support NaN and Infinity as float literals (CASSANDRA-6003)
 * Remove RF from nodetool ring output (CASSANDRA-6289)
 * Fix attempting to flush empty rows (CASSANDRA-6374)
 * Fix potential out of bounds exception when paging (CASSANDRA-6333)
Merged from 1.2:
 * Optimize FD phi calculation (CASSANDRA-6386)
 * Improve initial FD phi estimate when starting up (CASSANDRA-6385)
 * Don't list CQL3 table in CLI describe even if named explicitely
   (CASSANDRA-5750)
 * Invalidate row cache when dropping CF (CASSANDRA-6351)
 * add non-jamm path for cached statements (CASSANDRA-6293)
 * add windows bat files for shell commands (CASSANDRA-6145)
 * Require logging in for Thrift CQL2/3 statement preparation (CASSANDRA-6254)
 * restrict max_num_tokens to 1536 (CASSANDRA-6267)
 * Nodetool gets default JMX port from cassandra-env.sh (CASSANDRA-6273)
 * make calculatePendingRanges asynchronous (CASSANDRA-6244)
 * Remove blocking flushes in gossip thread (CASSANDRA-6297)
 * Fix potential socket leak in connectionpool creation (CASSANDRA-6308)
 * Allow LOCAL_ONE/LOCAL_QUORUM to work with SimpleStrategy (CASSANDRA-6238)
 * cqlsh: handle 'null' as session duration (CASSANDRA-6317)
 * Fix json2sstable handling of range tombstones (CASSANDRA-6316)
 * Fix missing one row in reverse query (CASSANDRA-6330)
 * Fix reading expired row value from row cache (CASSANDRA-6325)
 * Fix AssertionError when doing set element deletion (CASSANDRA-6341)
 * Make CL code for the native protocol match the one in C* 2.0
   (CASSANDRA-6347)
 * Disallow altering CQL3 table from thrift (CASSANDRA-6370)
 * Fix size computation of prepared statement (CASSANDRA-6369)


2.0.2
 * Update FailureDetector to use nanontime (CASSANDRA-4925)
 * Fix FileCacheService regressions (CASSANDRA-6149)
 * Never return WriteTimeout for CL.ANY (CASSANDRA-6132)
 * Fix race conditions in bulk loader (CASSANDRA-6129)
 * Add configurable metrics reporting (CASSANDRA-4430)
 * drop queries exceeding a configurable number of tombstones (CASSANDRA-6117)
 * Track and persist sstable read activity (CASSANDRA-5515)
 * Fixes for speculative retry (CASSANDRA-5932, CASSANDRA-6194)
 * Improve memory usage of metadata min/max column names (CASSANDRA-6077)
 * Fix thrift validation refusing row markers on CQL3 tables (CASSANDRA-6081)
 * Fix insertion of collections with CAS (CASSANDRA-6069)
 * Correctly send metadata on SELECT COUNT (CASSANDRA-6080)
 * Track clients' remote addresses in ClientState (CASSANDRA-6070)
 * Create snapshot dir if it does not exist when migrating
   leveled manifest (CASSANDRA-6093)
 * make sequential nodetool repair the default (CASSANDRA-5950)
 * Add more hooks for compaction strategy implementations (CASSANDRA-6111)
 * Fix potential NPE on composite 2ndary indexes (CASSANDRA-6098)
 * Delete can potentially be skipped in batch (CASSANDRA-6115)
 * Allow alter keyspace on system_traces (CASSANDRA-6016)
 * Disallow empty column names in cql (CASSANDRA-6136)
 * Use Java7 file-handling APIs and fix file moving on Windows (CASSANDRA-5383)
 * Save compaction history to system keyspace (CASSANDRA-5078)
 * Fix NPE if StorageService.getOperationMode() is executed before full startup (CASSANDRA-6166)
 * CQL3: support pre-epoch longs for TimestampType (CASSANDRA-6212)
 * Add reloadtriggers command to nodetool (CASSANDRA-4949)
 * cqlsh: ignore empty 'value alias' in DESCRIBE (CASSANDRA-6139)
 * Fix sstable loader (CASSANDRA-6205)
 * Reject bootstrapping if the node already exists in gossip (CASSANDRA-5571)
 * Fix NPE while loading paxos state (CASSANDRA-6211)
 * cqlsh: add SHOW SESSION <tracing-session> command (CASSANDRA-6228)
Merged from 1.2:
 * (Hadoop) Require CFRR batchSize to be at least 2 (CASSANDRA-6114)
 * Add a warning for small LCS sstable size (CASSANDRA-6191)
 * Add ability to list specific KS/CF combinations in nodetool cfstats (CASSANDRA-4191)
 * Mark CF clean if a mutation raced the drop and got it marked dirty (CASSANDRA-5946)
 * Add a LOCAL_ONE consistency level (CASSANDRA-6202)
 * Limit CQL prepared statement cache by size instead of count (CASSANDRA-6107)
 * Tracing should log write failure rather than raw exceptions (CASSANDRA-6133)
 * lock access to TM.endpointToHostIdMap (CASSANDRA-6103)
 * Allow estimated memtable size to exceed slab allocator size (CASSANDRA-6078)
 * Start MeteredFlusher earlier to prevent OOM during CL replay (CASSANDRA-6087)
 * Avoid sending Truncate command to fat clients (CASSANDRA-6088)
 * Allow where clause conditions to be in parenthesis (CASSANDRA-6037)
 * Do not open non-ssl storage port if encryption option is all (CASSANDRA-3916)
 * Move batchlog replay to its own executor (CASSANDRA-6079)
 * Add tombstone debug threshold and histogram (CASSANDRA-6042, 6057)
 * Enable tcp keepalive on incoming connections (CASSANDRA-4053)
 * Fix fat client schema pull NPE (CASSANDRA-6089)
 * Fix memtable flushing for indexed tables (CASSANDRA-6112)
 * Fix skipping columns with multiple slices (CASSANDRA-6119)
 * Expose connected thrift + native client counts (CASSANDRA-5084)
 * Optimize auth setup (CASSANDRA-6122)
 * Trace index selection (CASSANDRA-6001)
 * Update sstablesPerReadHistogram to use biased sampling (CASSANDRA-6164)
 * Log UnknownColumnfamilyException when closing socket (CASSANDRA-5725)
 * Properly error out on CREATE INDEX for counters table (CASSANDRA-6160)
 * Handle JMX notification failure for repair (CASSANDRA-6097)
 * (Hadoop) Fetch no more than 128 splits in parallel (CASSANDRA-6169)
 * stress: add username/password authentication support (CASSANDRA-6068)
 * Fix indexed queries with row cache enabled on parent table (CASSANDRA-5732)
 * Fix compaction race during columnfamily drop (CASSANDRA-5957)
 * Fix validation of empty column names for compact tables (CASSANDRA-6152)
 * Skip replaying mutations that pass CRC but fail to deserialize (CASSANDRA-6183)
 * Rework token replacement to use replace_address (CASSANDRA-5916)
 * Fix altering column types (CASSANDRA-6185)
 * cqlsh: fix CREATE/ALTER WITH completion (CASSANDRA-6196)
 * add windows bat files for shell commands (CASSANDRA-6145)
 * Fix potential stack overflow during range tombstones insertion (CASSANDRA-6181)
 * (Hadoop) Make LOCAL_ONE the default consistency level (CASSANDRA-6214)


2.0.1
 * Fix bug that could allow reading deleted data temporarily (CASSANDRA-6025)
 * Improve memory use defaults (CASSANDRA-6059)
 * Make ThriftServer more easlly extensible (CASSANDRA-6058)
 * Remove Hadoop dependency from ITransportFactory (CASSANDRA-6062)
 * add file_cache_size_in_mb setting (CASSANDRA-5661)
 * Improve error message when yaml contains invalid properties (CASSANDRA-5958)
 * Improve leveled compaction's ability to find non-overlapping L0 compactions
   to work on concurrently (CASSANDRA-5921)
 * Notify indexer of columns shadowed by range tombstones (CASSANDRA-5614)
 * Log Merkle tree stats (CASSANDRA-2698)
 * Switch from crc32 to adler32 for compressed sstable checksums (CASSANDRA-5862)
 * Improve offheap memcpy performance (CASSANDRA-5884)
 * Use a range aware scanner for cleanup (CASSANDRA-2524)
 * Cleanup doesn't need to inspect sstables that contain only local data
   (CASSANDRA-5722)
 * Add ability for CQL3 to list partition keys (CASSANDRA-4536)
 * Improve native protocol serialization (CASSANDRA-5664)
 * Upgrade Thrift to 0.9.1 (CASSANDRA-5923)
 * Require superuser status for adding triggers (CASSANDRA-5963)
 * Make standalone scrubber handle old and new style leveled manifest
   (CASSANDRA-6005)
 * Fix paxos bugs (CASSANDRA-6012, 6013, 6023)
 * Fix paged ranges with multiple replicas (CASSANDRA-6004)
 * Fix potential AssertionError during tracing (CASSANDRA-6041)
 * Fix NPE in sstablesplit (CASSANDRA-6027)
 * Migrate pre-2.0 key/value/column aliases to system.schema_columns
   (CASSANDRA-6009)
 * Paging filter empty rows too agressively (CASSANDRA-6040)
 * Support variadic parameters for IN clauses (CASSANDRA-4210)
 * cqlsh: return the result of CAS writes (CASSANDRA-5796)
 * Fix validation of IN clauses with 2ndary indexes (CASSANDRA-6050)
 * Support named bind variables in CQL (CASSANDRA-6033)
Merged from 1.2:
 * Allow cache-keys-to-save to be set at runtime (CASSANDRA-5980)
 * Avoid second-guessing out-of-space state (CASSANDRA-5605)
 * Tuning knobs for dealing with large blobs and many CFs (CASSANDRA-5982)
 * (Hadoop) Fix CQLRW for thrift tables (CASSANDRA-6002)
 * Fix possible divide-by-zero in HHOM (CASSANDRA-5990)
 * Allow local batchlog writes for CL.ANY (CASSANDRA-5967)
 * Upgrade metrics-core to version 2.2.0 (CASSANDRA-5947)
 * Fix CqlRecordWriter with composite keys (CASSANDRA-5949)
 * Add snitch, schema version, cluster, partitioner to JMX (CASSANDRA-5881)
 * Allow disabling SlabAllocator (CASSANDRA-5935)
 * Make user-defined compaction JMX blocking (CASSANDRA-4952)
 * Fix streaming does not transfer wrapped range (CASSANDRA-5948)
 * Fix loading index summary containing empty key (CASSANDRA-5965)
 * Correctly handle limits in CompositesSearcher (CASSANDRA-5975)
 * Pig: handle CQL collections (CASSANDRA-5867)
 * Pass the updated cf to the PRSI index() method (CASSANDRA-5999)
 * Allow empty CQL3 batches (as no-op) (CASSANDRA-5994)
 * Support null in CQL3 functions (CASSANDRA-5910)
 * Replace the deprecated MapMaker with CacheLoader (CASSANDRA-6007)
 * Add SSTableDeletingNotification to DataTracker (CASSANDRA-6010)
 * Fix snapshots in use get deleted during snapshot repair (CASSANDRA-6011)
 * Move hints and exception count to o.a.c.metrics (CASSANDRA-6017)
 * Fix memory leak in snapshot repair (CASSANDRA-6047)
 * Fix sstable2sjon for CQL3 tables (CASSANDRA-5852)


2.0.0
 * Fix thrift validation when inserting into CQL3 tables (CASSANDRA-5138)
 * Fix periodic memtable flushing behavior with clean memtables (CASSANDRA-5931)
 * Fix dateOf() function for pre-2.0 timestamp columns (CASSANDRA-5928)
 * Fix SSTable unintentionally loads BF when opened for batch (CASSANDRA-5938)
 * Add stream session progress to JMX (CASSANDRA-4757)
 * Fix NPE during CAS operation (CASSANDRA-5925)
Merged from 1.2:
 * Fix getBloomFilterDiskSpaceUsed for AlwaysPresentFilter (CASSANDRA-5900)
 * Don't announce schema version until we've loaded the changes locally
   (CASSANDRA-5904)
 * Fix to support off heap bloom filters size greater than 2 GB (CASSANDRA-5903)
 * Properly handle parsing huge map and set literals (CASSANDRA-5893)


2.0.0-rc2
 * enable vnodes by default (CASSANDRA-5869)
 * fix CAS contention timeout (CASSANDRA-5830)
 * fix HsHa to respect max frame size (CASSANDRA-4573)
 * Fix (some) 2i on composite components omissions (CASSANDRA-5851)
 * cqlsh: add DESCRIBE FULL SCHEMA variant (CASSANDRA-5880)
Merged from 1.2:
 * Correctly validate sparse composite cells in scrub (CASSANDRA-5855)
 * Add KeyCacheHitRate metric to CF metrics (CASSANDRA-5868)
 * cqlsh: add support for multiline comments (CASSANDRA-5798)
 * Handle CQL3 SELECT duplicate IN restrictions on clustering columns
   (CASSANDRA-5856)


2.0.0-rc1
 * improve DecimalSerializer performance (CASSANDRA-5837)
 * fix potential spurious wakeup in AsyncOneResponse (CASSANDRA-5690)
 * fix schema-related trigger issues (CASSANDRA-5774)
 * Better validation when accessing CQL3 table from thrift (CASSANDRA-5138)
 * Fix assertion error during repair (CASSANDRA-5801)
 * Fix range tombstone bug (CASSANDRA-5805)
 * DC-local CAS (CASSANDRA-5797)
 * Add a native_protocol_version column to the system.local table (CASSANRDA-5819)
 * Use index_interval from cassandra.yaml when upgraded (CASSANDRA-5822)
 * Fix buffer underflow on socket close (CASSANDRA-5792)
Merged from 1.2:
 * Fix reading DeletionTime from 1.1-format sstables (CASSANDRA-5814)
 * cqlsh: add collections support to COPY (CASSANDRA-5698)
 * retry important messages for any IOException (CASSANDRA-5804)
 * Allow empty IN relations in SELECT/UPDATE/DELETE statements (CASSANDRA-5626)
 * cqlsh: fix crashing on Windows due to libedit detection (CASSANDRA-5812)
 * fix bulk-loading compressed sstables (CASSANDRA-5820)
 * (Hadoop) fix quoting in CqlPagingRecordReader and CqlRecordWriter
   (CASSANDRA-5824)
 * update default LCS sstable size to 160MB (CASSANDRA-5727)
 * Allow compacting 2Is via nodetool (CASSANDRA-5670)
 * Hex-encode non-String keys in OPP (CASSANDRA-5793)
 * nodetool history logging (CASSANDRA-5823)
 * (Hadoop) fix support for Thrift tables in CqlPagingRecordReader
   (CASSANDRA-5752)
 * add "all time blocked" to StatusLogger output (CASSANDRA-5825)
 * Future-proof inter-major-version schema migrations (CASSANDRA-5845)
 * (Hadoop) add CqlPagingRecordReader support for ReversedType in Thrift table
   (CASSANDRA-5718)
 * Add -no-snapshot option to scrub (CASSANDRA-5891)
 * Fix to support off heap bloom filters size greater than 2 GB (CASSANDRA-5903)
 * Properly handle parsing huge map and set literals (CASSANDRA-5893)
 * Fix LCS L0 compaction may overlap in L1 (CASSANDRA-5907)
 * New sstablesplit tool to split large sstables offline (CASSANDRA-4766)
 * Fix potential deadlock in native protocol server (CASSANDRA-5926)
 * Disallow incompatible type change in CQL3 (CASSANDRA-5882)
Merged from 1.1:
 * Correctly validate sparse composite cells in scrub (CASSANDRA-5855)


2.0.0-beta2
 * Replace countPendingHints with Hints Created metric (CASSANDRA-5746)
 * Allow nodetool with no args, and with help to run without a server (CASSANDRA-5734)
 * Cleanup AbstractType/TypeSerializer classes (CASSANDRA-5744)
 * Remove unimplemented cli option schema-mwt (CASSANDRA-5754)
 * Support range tombstones in thrift (CASSANDRA-5435)
 * Normalize table-manipulating CQL3 statements' class names (CASSANDRA-5759)
 * cqlsh: add missing table options to DESCRIBE output (CASSANDRA-5749)
 * Fix assertion error during repair (CASSANDRA-5757)
 * Fix bulkloader (CASSANDRA-5542)
 * Add LZ4 compression to the native protocol (CASSANDRA-5765)
 * Fix bugs in the native protocol v2 (CASSANDRA-5770)
 * CAS on 'primary key only' table (CASSANDRA-5715)
 * Support streaming SSTables of old versions (CASSANDRA-5772)
 * Always respect protocol version in native protocol (CASSANDRA-5778)
 * Fix ConcurrentModificationException during streaming (CASSANDRA-5782)
 * Update deletion timestamp in Commit#updatesWithPaxosTime (CASSANDRA-5787)
 * Thrift cas() method crashes if input columns are not sorted (CASSANDRA-5786)
 * Order columns names correctly when querying for CAS (CASSANDRA-5788)
 * Fix streaming retry (CASSANDRA-5775)
Merged from 1.2:
 * if no seeds can be a reached a node won't start in a ring by itself (CASSANDRA-5768)
 * add cassandra.unsafesystem property (CASSANDRA-5704)
 * (Hadoop) quote identifiers in CqlPagingRecordReader (CASSANDRA-5763)
 * Add replace_node functionality for vnodes (CASSANDRA-5337)
 * Add timeout events to query traces (CASSANDRA-5520)
 * Fix serialization of the LEFT gossip value (CASSANDRA-5696)
 * Pig: support for cql3 tables (CASSANDRA-5234)
 * Fix skipping range tombstones with reverse queries (CASSANDRA-5712)
 * Expire entries out of ThriftSessionManager (CASSANDRA-5719)
 * Don't keep ancestor information in memory (CASSANDRA-5342)
 * Expose native protocol server status in nodetool info (CASSANDRA-5735)
 * Fix pathetic performance of range tombstones (CASSANDRA-5677)
 * Fix querying with an empty (impossible) range (CASSANDRA-5573)
 * cqlsh: handle CUSTOM 2i in DESCRIBE output (CASSANDRA-5760)
 * Fix minor bug in Range.intersects(Bound) (CASSANDRA-5771)
 * cqlsh: handle disabled compression in DESCRIBE output (CASSANDRA-5766)
 * Ensure all UP events are notified on the native protocol (CASSANDRA-5769)
 * Fix formatting of sstable2json with multiple -k arguments (CASSANDRA-5781)
 * Don't rely on row marker for queries in general to hide lost markers
   after TTL expires (CASSANDRA-5762)
 * Sort nodetool help output (CASSANDRA-5776)
 * Fix column expiring during 2 phases compaction (CASSANDRA-5799)
 * now() is being rejected in INSERTs when inside collections (CASSANDRA-5795)


2.0.0-beta1
 * Add support for indexing clustered columns (CASSANDRA-5125)
 * Removed on-heap row cache (CASSANDRA-5348)
 * use nanotime consistently for node-local timeouts (CASSANDRA-5581)
 * Avoid unnecessary second pass on name-based queries (CASSANDRA-5577)
 * Experimental triggers (CASSANDRA-1311)
 * JEMalloc support for off-heap allocation (CASSANDRA-3997)
 * Single-pass compaction (CASSANDRA-4180)
 * Removed token range bisection (CASSANDRA-5518)
 * Removed compatibility with pre-1.2.5 sstables and network messages
   (CASSANDRA-5511)
 * removed PBSPredictor (CASSANDRA-5455)
 * CAS support (CASSANDRA-5062, 5441, 5442, 5443, 5619, 5667)
 * Leveled compaction performs size-tiered compactions in L0
   (CASSANDRA-5371, 5439)
 * Add yaml network topology snitch for mixed ec2/other envs (CASSANDRA-5339)
 * Log when a node is down longer than the hint window (CASSANDRA-4554)
 * Optimize tombstone creation for ExpiringColumns (CASSANDRA-4917)
 * Improve LeveledScanner work estimation (CASSANDRA-5250, 5407)
 * Replace compaction lock with runWithCompactionsDisabled (CASSANDRA-3430)
 * Change Message IDs to ints (CASSANDRA-5307)
 * Move sstable level information into the Stats component, removing the
   need for a separate Manifest file (CASSANDRA-4872)
 * avoid serializing to byte[] on commitlog append (CASSANDRA-5199)
 * make index_interval configurable per columnfamily (CASSANDRA-3961, CASSANDRA-5650)
 * add default_time_to_live (CASSANDRA-3974)
 * add memtable_flush_period_in_ms (CASSANDRA-4237)
 * replace supercolumns internally by composites (CASSANDRA-3237, 5123)
 * upgrade thrift to 0.9.0 (CASSANDRA-3719)
 * drop unnecessary keyspace parameter from user-defined compaction API
   (CASSANDRA-5139)
 * more robust solution to incomplete compactions + counters (CASSANDRA-5151)
 * Change order of directory searching for c*.in.sh (CASSANDRA-3983)
 * Add tool to reset SSTable compaction level for LCS (CASSANDRA-5271)
 * Allow custom configuration loader (CASSANDRA-5045)
 * Remove memory emergency pressure valve logic (CASSANDRA-3534)
 * Reduce request latency with eager retry (CASSANDRA-4705)
 * cqlsh: Remove ASSUME command (CASSANDRA-5331)
 * Rebuild BF when loading sstables if bloom_filter_fp_chance
   has changed since compaction (CASSANDRA-5015)
 * remove row-level bloom filters (CASSANDRA-4885)
 * Change Kernel Page Cache skipping into row preheating (disabled by default)
   (CASSANDRA-4937)
 * Improve repair by deciding on a gcBefore before sending
   out TreeRequests (CASSANDRA-4932)
 * Add an official way to disable compactions (CASSANDRA-5074)
 * Reenable ALTER TABLE DROP with new semantics (CASSANDRA-3919)
 * Add binary protocol versioning (CASSANDRA-5436)
 * Swap THshaServer for TThreadedSelectorServer (CASSANDRA-5530)
 * Add alias support to SELECT statement (CASSANDRA-5075)
 * Don't create empty RowMutations in CommitLogReplayer (CASSANDRA-5541)
 * Use range tombstones when dropping cfs/columns from schema (CASSANDRA-5579)
 * cqlsh: drop CQL2/CQL3-beta support (CASSANDRA-5585)
 * Track max/min column names in sstables to be able to optimize slice
   queries (CASSANDRA-5514, CASSANDRA-5595, CASSANDRA-5600)
 * Binary protocol: allow batching already prepared statements (CASSANDRA-4693)
 * Allow preparing timestamp, ttl and limit in CQL3 queries (CASSANDRA-4450)
 * Support native link w/o JNA in Java7 (CASSANDRA-3734)
 * Use SASL authentication in binary protocol v2 (CASSANDRA-5545)
 * Replace Thrift HsHa with LMAX Disruptor based implementation (CASSANDRA-5582)
 * cqlsh: Add row count to SELECT output (CASSANDRA-5636)
 * Include a timestamp with all read commands to determine column expiration
   (CASSANDRA-5149)
 * Streaming 2.0 (CASSANDRA-5286, 5699)
 * Conditional create/drop ks/table/index statements in CQL3 (CASSANDRA-2737)
 * more pre-table creation property validation (CASSANDRA-5693)
 * Redesign repair messages (CASSANDRA-5426)
 * Fix ALTER RENAME post-5125 (CASSANDRA-5702)
 * Disallow renaming a 2ndary indexed column (CASSANDRA-5705)
 * Rename Table to Keyspace (CASSANDRA-5613)
 * Ensure changing column_index_size_in_kb on different nodes don't corrupt the
   sstable (CASSANDRA-5454)
 * Move resultset type information into prepare, not execute (CASSANDRA-5649)
 * Auto paging in binary protocol (CASSANDRA-4415, 5714)
 * Don't tie client side use of AbstractType to JDBC (CASSANDRA-4495)
 * Adds new TimestampType to replace DateType (CASSANDRA-5723, CASSANDRA-5729)
Merged from 1.2:
 * make starting native protocol server idempotent (CASSANDRA-5728)
 * Fix loading key cache when a saved entry is no longer valid (CASSANDRA-5706)
 * Fix serialization of the LEFT gossip value (CASSANDRA-5696)
 * cqlsh: Don't show 'null' in place of empty values (CASSANDRA-5675)
 * Race condition in detecting version on a mixed 1.1/1.2 cluster
   (CASSANDRA-5692)
 * Fix skipping range tombstones with reverse queries (CASSANDRA-5712)
 * Expire entries out of ThriftSessionManager (CASSANRDA-5719)
 * Don't keep ancestor information in memory (CASSANDRA-5342)
 * cqlsh: fix handling of semicolons inside BATCH queries (CASSANDRA-5697)


1.2.6
 * Fix tracing when operation completes before all responses arrive
   (CASSANDRA-5668)
 * Fix cross-DC mutation forwarding (CASSANDRA-5632)
 * Reduce SSTableLoader memory usage (CASSANDRA-5555)
 * Scale hinted_handoff_throttle_in_kb to cluster size (CASSANDRA-5272)
 * (Hadoop) Add CQL3 input/output formats (CASSANDRA-4421, 5622)
 * (Hadoop) Fix InputKeyRange in CFIF (CASSANDRA-5536)
 * Fix dealing with ridiculously large max sstable sizes in LCS (CASSANDRA-5589)
 * Ignore pre-truncate hints (CASSANDRA-4655)
 * Move System.exit on OOM into a separate thread (CASSANDRA-5273)
 * Write row markers when serializing schema (CASSANDRA-5572)
 * Check only SSTables for the requested range when streaming (CASSANDRA-5569)
 * Improve batchlog replay behavior and hint ttl handling (CASSANDRA-5314)
 * Exclude localTimestamp from validation for tombstones (CASSANDRA-5398)
 * cqlsh: add custom prompt support (CASSANDRA-5539)
 * Reuse prepared statements in hot auth queries (CASSANDRA-5594)
 * cqlsh: add vertical output option (see EXPAND) (CASSANDRA-5597)
 * Add a rate limit option to stress (CASSANDRA-5004)
 * have BulkLoader ignore snapshots directories (CASSANDRA-5587)
 * fix SnitchProperties logging context (CASSANDRA-5602)
 * Expose whether jna is enabled and memory is locked via JMX (CASSANDRA-5508)
 * cqlsh: fix COPY FROM with ReversedType (CASSANDRA-5610)
 * Allow creating CUSTOM indexes on collections (CASSANDRA-5615)
 * Evaluate now() function at execution time (CASSANDRA-5616)
 * Expose detailed read repair metrics (CASSANDRA-5618)
 * Correct blob literal + ReversedType parsing (CASSANDRA-5629)
 * Allow GPFS to prefer the internal IP like EC2MRS (CASSANDRA-5630)
 * fix help text for -tspw cassandra-cli (CASSANDRA-5643)
 * don't throw away initial causes exceptions for internode encryption issues
   (CASSANDRA-5644)
 * Fix message spelling errors for cql select statements (CASSANDRA-5647)
 * Suppress custom exceptions thru jmx (CASSANDRA-5652)
 * Update CREATE CUSTOM INDEX syntax (CASSANDRA-5639)
 * Fix PermissionDetails.equals() method (CASSANDRA-5655)
 * Never allow partition key ranges in CQL3 without token() (CASSANDRA-5666)
 * Gossiper incorrectly drops AppState for an upgrading node (CASSANDRA-5660)
 * Connection thrashing during multi-region ec2 during upgrade, due to
   messaging version (CASSANDRA-5669)
 * Avoid over reconnecting in EC2MRS (CASSANDRA-5678)
 * Fix ReadResponseSerializer.serializedSize() for digest reads (CASSANDRA-5476)
 * allow sstable2json on 2i CFs (CASSANDRA-5694)
Merged from 1.1:
 * Remove buggy thrift max message length option (CASSANDRA-5529)
 * Fix NPE in Pig's widerow mode (CASSANDRA-5488)
 * Add split size parameter to Pig and disable split combination (CASSANDRA-5544)


1.2.5
 * make BytesToken.toString only return hex bytes (CASSANDRA-5566)
 * Ensure that submitBackground enqueues at least one task (CASSANDRA-5554)
 * fix 2i updates with identical values and timestamps (CASSANDRA-5540)
 * fix compaction throttling bursty-ness (CASSANDRA-4316)
 * reduce memory consumption of IndexSummary (CASSANDRA-5506)
 * remove per-row column name bloom filters (CASSANDRA-5492)
 * Include fatal errors in trace events (CASSANDRA-5447)
 * Ensure that PerRowSecondaryIndex is notified of row-level deletes
   (CASSANDRA-5445)
 * Allow empty blob literals in CQL3 (CASSANDRA-5452)
 * Fix streaming RangeTombstones at column index boundary (CASSANDRA-5418)
 * Fix preparing statements when current keyspace is not set (CASSANDRA-5468)
 * Fix SemanticVersion.isSupportedBy minor/patch handling (CASSANDRA-5496)
 * Don't provide oldCfId for post-1.1 system cfs (CASSANDRA-5490)
 * Fix primary range ignores replication strategy (CASSANDRA-5424)
 * Fix shutdown of binary protocol server (CASSANDRA-5507)
 * Fix repair -snapshot not working (CASSANDRA-5512)
 * Set isRunning flag later in binary protocol server (CASSANDRA-5467)
 * Fix use of CQL3 functions with descending clustering order (CASSANDRA-5472)
 * Disallow renaming columns one at a time for thrift table in CQL3
   (CASSANDRA-5531)
 * cqlsh: add CLUSTERING ORDER BY support to DESCRIBE (CASSANDRA-5528)
 * Add custom secondary index support to CQL3 (CASSANDRA-5484)
 * Fix repair hanging silently on unexpected error (CASSANDRA-5229)
 * Fix Ec2Snitch regression introduced by CASSANDRA-5171 (CASSANDRA-5432)
 * Add nodetool enablebackup/disablebackup (CASSANDRA-5556)
 * cqlsh: fix DESCRIBE after case insensitive USE (CASSANDRA-5567)
Merged from 1.1
 * Add retry mechanism to OTC for non-droppable_verbs (CASSANDRA-5393)
 * Use allocator information to improve memtable memory usage estimate
   (CASSANDRA-5497)
 * Fix trying to load deleted row into row cache on startup (CASSANDRA-4463)
 * fsync leveled manifest to avoid corruption (CASSANDRA-5535)
 * Fix Bound intersection computation (CASSANDRA-5551)
 * sstablescrub now respects max memory size in cassandra.in.sh (CASSANDRA-5562)


1.2.4
 * Ensure that PerRowSecondaryIndex updates see the most recent values
   (CASSANDRA-5397)
 * avoid duplicate index entries ind PrecompactedRow and
   ParallelCompactionIterable (CASSANDRA-5395)
 * remove the index entry on oldColumn when new column is a tombstone
   (CASSANDRA-5395)
 * Change default stream throughput from 400 to 200 mbps (CASSANDRA-5036)
 * Gossiper logs DOWN for symmetry with UP (CASSANDRA-5187)
 * Fix mixing prepared statements between keyspaces (CASSANDRA-5352)
 * Fix consistency level during bootstrap - strike 3 (CASSANDRA-5354)
 * Fix transposed arguments in AlreadyExistsException (CASSANDRA-5362)
 * Improve asynchronous hint delivery (CASSANDRA-5179)
 * Fix Guava dependency version (12.0 -> 13.0.1) for Maven (CASSANDRA-5364)
 * Validate that provided CQL3 collection value are < 64K (CASSANDRA-5355)
 * Make upgradeSSTable skip current version sstables by default (CASSANDRA-5366)
 * Optimize min/max timestamp collection (CASSANDRA-5373)
 * Invalid streamId in cql binary protocol when using invalid CL
   (CASSANDRA-5164)
 * Fix validation for IN where clauses with collections (CASSANDRA-5376)
 * Copy resultSet on count query to avoid ConcurrentModificationException
   (CASSANDRA-5382)
 * Correctly typecheck in CQL3 even with ReversedType (CASSANDRA-5386)
 * Fix streaming compressed files when using encryption (CASSANDRA-5391)
 * cassandra-all 1.2.0 pom missing netty dependency (CASSANDRA-5392)
 * Fix writetime/ttl functions on null values (CASSANDRA-5341)
 * Fix NPE during cql3 select with token() (CASSANDRA-5404)
 * IndexHelper.skipBloomFilters won't skip non-SHA filters (CASSANDRA-5385)
 * cqlsh: Print maps ordered by key, sort sets (CASSANDRA-5413)
 * Add null syntax support in CQL3 for inserts (CASSANDRA-3783)
 * Allow unauthenticated set_keyspace() calls (CASSANDRA-5423)
 * Fix potential incremental backups race (CASSANDRA-5410)
 * Fix prepared BATCH statements with batch-level timestamps (CASSANDRA-5415)
 * Allow overriding superuser setup delay (CASSANDRA-5430)
 * cassandra-shuffle with JMX usernames and passwords (CASSANDRA-5431)
Merged from 1.1:
 * cli: Quote ks and cf names in schema output when needed (CASSANDRA-5052)
 * Fix bad default for min/max timestamp in SSTableMetadata (CASSANDRA-5372)
 * Fix cf name extraction from manifest in Directories.migrateFile()
   (CASSANDRA-5242)
 * Support pluggable internode authentication (CASSANDRA-5401)


1.2.3
 * add check for sstable overlap within a level on startup (CASSANDRA-5327)
 * replace ipv6 colons in jmx object names (CASSANDRA-5298, 5328)
 * Avoid allocating SSTableBoundedScanner during repair when the range does
   not intersect the sstable (CASSANDRA-5249)
 * Don't lowercase property map keys (this breaks NTS) (CASSANDRA-5292)
 * Fix composite comparator with super columns (CASSANDRA-5287)
 * Fix insufficient validation of UPDATE queries against counter cfs
   (CASSANDRA-5300)
 * Fix PropertyFileSnitch default DC/Rack behavior (CASSANDRA-5285)
 * Handle null values when executing prepared statement (CASSANDRA-5081)
 * Add netty to pom dependencies (CASSANDRA-5181)
 * Include type arguments in Thrift CQLPreparedResult (CASSANDRA-5311)
 * Fix compaction not removing columns when bf_fp_ratio is 1 (CASSANDRA-5182)
 * cli: Warn about missing CQL3 tables in schema descriptions (CASSANDRA-5309)
 * Re-enable unknown option in replication/compaction strategies option for
   backward compatibility (CASSANDRA-4795)
 * Add binary protocol support to stress (CASSANDRA-4993)
 * cqlsh: Fix COPY FROM value quoting and null handling (CASSANDRA-5305)
 * Fix repair -pr for vnodes (CASSANDRA-5329)
 * Relax CL for auth queries for non-default users (CASSANDRA-5310)
 * Fix AssertionError during repair (CASSANDRA-5245)
 * Don't announce migrations to pre-1.2 nodes (CASSANDRA-5334)
Merged from 1.1:
 * Update offline scrub for 1.0 -> 1.1 directory structure (CASSANDRA-5195)
 * add tmp flag to Descriptor hashcode (CASSANDRA-4021)
 * fix logging of "Found table data in data directories" when only system tables
   are present (CASSANDRA-5289)
 * cli: Add JMX authentication support (CASSANDRA-5080)
 * nodetool: ability to repair specific range (CASSANDRA-5280)
 * Fix possible assertion triggered in SliceFromReadCommand (CASSANDRA-5284)
 * cqlsh: Add inet type support on Windows (ipv4-only) (CASSANDRA-4801)
 * Fix race when initializing ColumnFamilyStore (CASSANDRA-5350)
 * Add UseTLAB JVM flag (CASSANDRA-5361)


1.2.2
 * fix potential for multiple concurrent compactions of the same sstables
   (CASSANDRA-5256)
 * avoid no-op caching of byte[] on commitlog append (CASSANDRA-5199)
 * fix symlinks under data dir not working (CASSANDRA-5185)
 * fix bug in compact storage metadata handling (CASSANDRA-5189)
 * Validate login for USE queries (CASSANDRA-5207)
 * cli: remove default username and password (CASSANDRA-5208)
 * configure populate_io_cache_on_flush per-CF (CASSANDRA-4694)
 * allow configuration of internode socket buffer (CASSANDRA-3378)
 * Make sstable directory picking blacklist-aware again (CASSANDRA-5193)
 * Correctly expire gossip states for edge cases (CASSANDRA-5216)
 * Improve handling of directory creation failures (CASSANDRA-5196)
 * Expose secondary indicies to the rest of nodetool (CASSANDRA-4464)
 * Binary protocol: avoid sending notification for 0.0.0.0 (CASSANDRA-5227)
 * add UseCondCardMark XX jvm settings on jdk 1.7 (CASSANDRA-4366)
 * CQL3 refactor to allow conversion function (CASSANDRA-5226)
 * Fix drop of sstables in some circumstance (CASSANDRA-5232)
 * Implement caching of authorization results (CASSANDRA-4295)
 * Add support for LZ4 compression (CASSANDRA-5038)
 * Fix missing columns in wide rows queries (CASSANDRA-5225)
 * Simplify auth setup and make system_auth ks alterable (CASSANDRA-5112)
 * Stop compactions from hanging during bootstrap (CASSANDRA-5244)
 * fix compressed streaming sending extra chunk (CASSANDRA-5105)
 * Add CQL3-based implementations of IAuthenticator and IAuthorizer
   (CASSANDRA-4898)
 * Fix timestamp-based tomstone removal logic (CASSANDRA-5248)
 * cli: Add JMX authentication support (CASSANDRA-5080)
 * Fix forceFlush behavior (CASSANDRA-5241)
 * cqlsh: Add username autocompletion (CASSANDRA-5231)
 * Fix CQL3 composite partition key error (CASSANDRA-5240)
 * Allow IN clause on last clustering key (CASSANDRA-5230)
Merged from 1.1:
 * fix start key/end token validation for wide row iteration (CASSANDRA-5168)
 * add ConfigHelper support for Thrift frame and max message sizes (CASSANDRA-5188)
 * fix nodetool repair not fail on node down (CASSANDRA-5203)
 * always collect tombstone hints (CASSANDRA-5068)
 * Fix error when sourcing file in cqlsh (CASSANDRA-5235)


1.2.1
 * stream undelivered hints on decommission (CASSANDRA-5128)
 * GossipingPropertyFileSnitch loads saved dc/rack info if needed (CASSANDRA-5133)
 * drain should flush system CFs too (CASSANDRA-4446)
 * add inter_dc_tcp_nodelay setting (CASSANDRA-5148)
 * re-allow wrapping ranges for start_token/end_token range pairitspwng (CASSANDRA-5106)
 * fix validation compaction of empty rows (CASSANDRA-5136)
 * nodetool methods to enable/disable hint storage/delivery (CASSANDRA-4750)
 * disallow bloom filter false positive chance of 0 (CASSANDRA-5013)
 * add threadpool size adjustment methods to JMXEnabledThreadPoolExecutor and
   CompactionManagerMBean (CASSANDRA-5044)
 * fix hinting for dropped local writes (CASSANDRA-4753)
 * off-heap cache doesn't need mutable column container (CASSANDRA-5057)
 * apply disk_failure_policy to bad disks on initial directory creation
   (CASSANDRA-4847)
 * Optimize name-based queries to use ArrayBackedSortedColumns (CASSANDRA-5043)
 * Fall back to old manifest if most recent is unparseable (CASSANDRA-5041)
 * pool [Compressed]RandomAccessReader objects on the partitioned read path
   (CASSANDRA-4942)
 * Add debug logging to list filenames processed by Directories.migrateFile
   method (CASSANDRA-4939)
 * Expose black-listed directories via JMX (CASSANDRA-4848)
 * Log compaction merge counts (CASSANDRA-4894)
 * Minimize byte array allocation by AbstractData{Input,Output} (CASSANDRA-5090)
 * Add SSL support for the binary protocol (CASSANDRA-5031)
 * Allow non-schema system ks modification for shuffle to work (CASSANDRA-5097)
 * cqlsh: Add default limit to SELECT statements (CASSANDRA-4972)
 * cqlsh: fix DESCRIBE for 1.1 cfs in CQL3 (CASSANDRA-5101)
 * Correctly gossip with nodes >= 1.1.7 (CASSANDRA-5102)
 * Ensure CL guarantees on digest mismatch (CASSANDRA-5113)
 * Validate correctly selects on composite partition key (CASSANDRA-5122)
 * Fix exception when adding collection (CASSANDRA-5117)
 * Handle states for non-vnode clusters correctly (CASSANDRA-5127)
 * Refuse unrecognized replication and compaction strategy options (CASSANDRA-4795)
 * Pick the correct value validator in sstable2json for cql3 tables (CASSANDRA-5134)
 * Validate login for describe_keyspace, describe_keyspaces and set_keyspace
   (CASSANDRA-5144)
 * Fix inserting empty maps (CASSANDRA-5141)
 * Don't remove tokens from System table for node we know (CASSANDRA-5121)
 * fix streaming progress report for compresed files (CASSANDRA-5130)
 * Coverage analysis for low-CL queries (CASSANDRA-4858)
 * Stop interpreting dates as valid timeUUID value (CASSANDRA-4936)
 * Adds E notation for floating point numbers (CASSANDRA-4927)
 * Detect (and warn) unintentional use of the cql2 thrift methods when cql3 was
   intended (CASSANDRA-5172)
 * cli: Quote ks and cf names in schema output when needed (CASSANDRA-5052)
 * Fix cf name extraction from manifest in Directories.migrateFile() (CASSANDRA-5242)
 * Replace mistaken usage of commons-logging with slf4j (CASSANDRA-5464)
 * Ensure Jackson dependency matches lib (CASSANDRA-5126)
 * Expose droppable tombstone ratio stats over JMX (CASSANDRA-5159)
Merged from 1.1:
 * Simplify CompressedRandomAccessReader to work around JDK FD bug (CASSANDRA-5088)
 * Improve handling a changing target throttle rate mid-compaction (CASSANDRA-5087)
 * Pig: correctly decode row keys in widerow mode (CASSANDRA-5098)
 * nodetool repair command now prints progress (CASSANDRA-4767)
 * fix user defined compaction to run against 1.1 data directory (CASSANDRA-5118)
 * Fix CQL3 BATCH authorization caching (CASSANDRA-5145)
 * fix get_count returns incorrect value with TTL (CASSANDRA-5099)
 * better handling for mid-compaction failure (CASSANDRA-5137)
 * convert default marshallers list to map for better readability (CASSANDRA-5109)
 * fix ConcurrentModificationException in getBootstrapSource (CASSANDRA-5170)
 * fix sstable maxtimestamp for row deletes and pre-1.1.1 sstables (CASSANDRA-5153)
 * Fix thread growth on node removal (CASSANDRA-5175)
 * Make Ec2Region's datacenter name configurable (CASSANDRA-5155)


1.2.0
 * Disallow counters in collections (CASSANDRA-5082)
 * cqlsh: add unit tests (CASSANDRA-3920)
 * fix default bloom_filter_fp_chance for LeveledCompactionStrategy (CASSANDRA-5093)
Merged from 1.1:
 * add validation for get_range_slices with start_key and end_token (CASSANDRA-5089)


1.2.0-rc2
 * fix nodetool ownership display with vnodes (CASSANDRA-5065)
 * cqlsh: add DESCRIBE KEYSPACES command (CASSANDRA-5060)
 * Fix potential infinite loop when reloading CFS (CASSANDRA-5064)
 * Fix SimpleAuthorizer example (CASSANDRA-5072)
 * cqlsh: force CL.ONE for tracing and system.schema* queries (CASSANDRA-5070)
 * Includes cassandra-shuffle in the debian package (CASSANDRA-5058)
Merged from 1.1:
 * fix multithreaded compaction deadlock (CASSANDRA-4492)
 * fix temporarily missing schema after upgrade from pre-1.1.5 (CASSANDRA-5061)
 * Fix ALTER TABLE overriding compression options with defaults
   (CASSANDRA-4996, 5066)
 * fix specifying and altering crc_check_chance (CASSANDRA-5053)
 * fix Murmur3Partitioner ownership% calculation (CASSANDRA-5076)
 * Don't expire columns sooner than they should in 2ndary indexes (CASSANDRA-5079)


1.2-rc1
 * rename rpc_timeout settings to request_timeout (CASSANDRA-5027)
 * add BF with 0.1 FP to LCS by default (CASSANDRA-5029)
 * Fix preparing insert queries (CASSANDRA-5016)
 * Fix preparing queries with counter increment (CASSANDRA-5022)
 * Fix preparing updates with collections (CASSANDRA-5017)
 * Don't generate UUID based on other node address (CASSANDRA-5002)
 * Fix message when trying to alter a clustering key type (CASSANDRA-5012)
 * Update IAuthenticator to match the new IAuthorizer (CASSANDRA-5003)
 * Fix inserting only a key in CQL3 (CASSANDRA-5040)
 * Fix CQL3 token() function when used with strings (CASSANDRA-5050)
Merged from 1.1:
 * reduce log spam from invalid counter shards (CASSANDRA-5026)
 * Improve schema propagation performance (CASSANDRA-5025)
 * Fix for IndexHelper.IndexFor throws OOB Exception (CASSANDRA-5030)
 * cqlsh: make it possible to describe thrift CFs (CASSANDRA-4827)
 * cqlsh: fix timestamp formatting on some platforms (CASSANDRA-5046)


1.2-beta3
 * make consistency level configurable in cqlsh (CASSANDRA-4829)
 * fix cqlsh rendering of blob fields (CASSANDRA-4970)
 * fix cqlsh DESCRIBE command (CASSANDRA-4913)
 * save truncation position in system table (CASSANDRA-4906)
 * Move CompressionMetadata off-heap (CASSANDRA-4937)
 * allow CLI to GET cql3 columnfamily data (CASSANDRA-4924)
 * Fix rare race condition in getExpireTimeForEndpoint (CASSANDRA-4402)
 * acquire references to overlapping sstables during compaction so bloom filter
   doesn't get free'd prematurely (CASSANDRA-4934)
 * Don't share slice query filter in CQL3 SelectStatement (CASSANDRA-4928)
 * Separate tracing from Log4J (CASSANDRA-4861)
 * Exclude gcable tombstones from merkle-tree computation (CASSANDRA-4905)
 * Better printing of AbstractBounds for tracing (CASSANDRA-4931)
 * Optimize mostRecentTombstone check in CC.collectAllData (CASSANDRA-4883)
 * Change stream session ID to UUID to avoid collision from same node (CASSANDRA-4813)
 * Use Stats.db when bulk loading if present (CASSANDRA-4957)
 * Skip repair on system_trace and keyspaces with RF=1 (CASSANDRA-4956)
 * (cql3) Remove arbitrary SELECT limit (CASSANDRA-4918)
 * Correctly handle prepared operation on collections (CASSANDRA-4945)
 * Fix CQL3 LIMIT (CASSANDRA-4877)
 * Fix Stress for CQL3 (CASSANDRA-4979)
 * Remove cassandra specific exceptions from JMX interface (CASSANDRA-4893)
 * (CQL3) Force using ALLOW FILTERING on potentially inefficient queries (CASSANDRA-4915)
 * (cql3) Fix adding column when the table has collections (CASSANDRA-4982)
 * (cql3) Fix allowing collections with compact storage (CASSANDRA-4990)
 * (cql3) Refuse ttl/writetime function on collections (CASSANDRA-4992)
 * Replace IAuthority with new IAuthorizer (CASSANDRA-4874)
 * clqsh: fix KEY pseudocolumn escaping when describing Thrift tables
   in CQL3 mode (CASSANDRA-4955)
 * add basic authentication support for Pig CassandraStorage (CASSANDRA-3042)
 * fix CQL2 ALTER TABLE compaction_strategy_class altering (CASSANDRA-4965)
Merged from 1.1:
 * Fall back to old describe_splits if d_s_ex is not available (CASSANDRA-4803)
 * Improve error reporting when streaming ranges fail (CASSANDRA-5009)
 * Fix cqlsh timestamp formatting of timezone info (CASSANDRA-4746)
 * Fix assertion failure with leveled compaction (CASSANDRA-4799)
 * Check for null end_token in get_range_slice (CASSANDRA-4804)
 * Remove all remnants of removed nodes (CASSANDRA-4840)
 * Add aut-reloading of the log4j file in debian package (CASSANDRA-4855)
 * Fix estimated row cache entry size (CASSANDRA-4860)
 * reset getRangeSlice filter after finishing a row for get_paged_slice
   (CASSANDRA-4919)
 * expunge row cache post-truncate (CASSANDRA-4940)
 * Allow static CF definition with compact storage (CASSANDRA-4910)
 * Fix endless loop/compaction of schema_* CFs due to broken timestamps (CASSANDRA-4880)
 * Fix 'wrong class type' assertion in CounterColumn (CASSANDRA-4976)


1.2-beta2
 * fp rate of 1.0 disables BF entirely; LCS defaults to 1.0 (CASSANDRA-4876)
 * off-heap bloom filters for row keys (CASSANDRA_4865)
 * add extension point for sstable components (CASSANDRA-4049)
 * improve tracing output (CASSANDRA-4852, 4862)
 * make TRACE verb droppable (CASSANDRA-4672)
 * fix BulkLoader recognition of CQL3 columnfamilies (CASSANDRA-4755)
 * Sort commitlog segments for replay by id instead of mtime (CASSANDRA-4793)
 * Make hint delivery asynchronous (CASSANDRA-4761)
 * Pluggable Thrift transport factories for CLI and cqlsh (CASSANDRA-4609, 4610)
 * cassandra-cli: allow Double value type to be inserted to a column (CASSANDRA-4661)
 * Add ability to use custom TServerFactory implementations (CASSANDRA-4608)
 * optimize batchlog flushing to skip successful batches (CASSANDRA-4667)
 * include metadata for system keyspace itself in schema tables (CASSANDRA-4416)
 * add check to PropertyFileSnitch to verify presence of location for
   local node (CASSANDRA-4728)
 * add PBSPredictor consistency modeler (CASSANDRA-4261)
 * remove vestiges of Thrift unframed mode (CASSANDRA-4729)
 * optimize single-row PK lookups (CASSANDRA-4710)
 * adjust blockFor calculation to account for pending ranges due to node
   movement (CASSANDRA-833)
 * Change CQL version to 3.0.0 and stop accepting 3.0.0-beta1 (CASSANDRA-4649)
 * (CQL3) Make prepared statement global instead of per connection
   (CASSANDRA-4449)
 * Fix scrubbing of CQL3 created tables (CASSANDRA-4685)
 * (CQL3) Fix validation when using counter and regular columns in the same
   table (CASSANDRA-4706)
 * Fix bug starting Cassandra with simple authentication (CASSANDRA-4648)
 * Add support for batchlog in CQL3 (CASSANDRA-4545, 4738)
 * Add support for multiple column family outputs in CFOF (CASSANDRA-4208)
 * Support repairing only the local DC nodes (CASSANDRA-4747)
 * Use rpc_address for binary protocol and change default port (CASSANDRA-4751)
 * Fix use of collections in prepared statements (CASSANDRA-4739)
 * Store more information into peers table (CASSANDRA-4351, 4814)
 * Configurable bucket size for size tiered compaction (CASSANDRA-4704)
 * Run leveled compaction in parallel (CASSANDRA-4310)
 * Fix potential NPE during CFS reload (CASSANDRA-4786)
 * Composite indexes may miss results (CASSANDRA-4796)
 * Move consistency level to the protocol level (CASSANDRA-4734, 4824)
 * Fix Subcolumn slice ends not respected (CASSANDRA-4826)
 * Fix Assertion error in cql3 select (CASSANDRA-4783)
 * Fix list prepend logic (CQL3) (CASSANDRA-4835)
 * Add booleans as literals in CQL3 (CASSANDRA-4776)
 * Allow renaming PK columns in CQL3 (CASSANDRA-4822)
 * Fix binary protocol NEW_NODE event (CASSANDRA-4679)
 * Fix potential infinite loop in tombstone compaction (CASSANDRA-4781)
 * Remove system tables accounting from schema (CASSANDRA-4850)
 * (cql3) Force provided columns in clustering key order in
   'CLUSTERING ORDER BY' (CASSANDRA-4881)
 * Fix composite index bug (CASSANDRA-4884)
 * Fix short read protection for CQL3 (CASSANDRA-4882)
 * Add tracing support to the binary protocol (CASSANDRA-4699)
 * (cql3) Don't allow prepared marker inside collections (CASSANDRA-4890)
 * Re-allow order by on non-selected columns (CASSANDRA-4645)
 * Bug when composite index is created in a table having collections (CASSANDRA-4909)
 * log index scan subject in CompositesSearcher (CASSANDRA-4904)
Merged from 1.1:
 * add get[Row|Key]CacheEntries to CacheServiceMBean (CASSANDRA-4859)
 * fix get_paged_slice to wrap to next row correctly (CASSANDRA-4816)
 * fix indexing empty column values (CASSANDRA-4832)
 * allow JdbcDate to compose null Date objects (CASSANDRA-4830)
 * fix possible stackoverflow when compacting 1000s of sstables
   (CASSANDRA-4765)
 * fix wrong leveled compaction progress calculation (CASSANDRA-4807)
 * add a close() method to CRAR to prevent leaking file descriptors (CASSANDRA-4820)
 * fix potential infinite loop in get_count (CASSANDRA-4833)
 * fix compositeType.{get/from}String methods (CASSANDRA-4842)
 * (CQL) fix CREATE COLUMNFAMILY permissions check (CASSANDRA-4864)
 * Fix DynamicCompositeType same type comparison (CASSANDRA-4711)
 * Fix duplicate SSTable reference when stream session failed (CASSANDRA-3306)
 * Allow static CF definition with compact storage (CASSANDRA-4910)
 * Fix endless loop/compaction of schema_* CFs due to broken timestamps (CASSANDRA-4880)
 * Fix 'wrong class type' assertion in CounterColumn (CASSANDRA-4976)


1.2-beta1
 * add atomic_batch_mutate (CASSANDRA-4542, -4635)
 * increase default max_hint_window_in_ms to 3h (CASSANDRA-4632)
 * include message initiation time to replicas so they can more
   accurately drop timed-out requests (CASSANDRA-2858)
 * fix clientutil.jar dependencies (CASSANDRA-4566)
 * optimize WriteResponse (CASSANDRA-4548)
 * new metrics (CASSANDRA-4009)
 * redesign KEYS indexes to avoid read-before-write (CASSANDRA-2897)
 * debug tracing (CASSANDRA-1123)
 * parallelize row cache loading (CASSANDRA-4282)
 * Make compaction, flush JBOD-aware (CASSANDRA-4292)
 * run local range scans on the read stage (CASSANDRA-3687)
 * clean up ioexceptions (CASSANDRA-2116)
 * add disk_failure_policy (CASSANDRA-2118)
 * Introduce new json format with row level deletion (CASSANDRA-4054)
 * remove redundant "name" column from schema_keyspaces (CASSANDRA-4433)
 * improve "nodetool ring" handling of multi-dc clusters (CASSANDRA-3047)
 * update NTS calculateNaturalEndpoints to be O(N log N) (CASSANDRA-3881)
 * split up rpc timeout by operation type (CASSANDRA-2819)
 * rewrite key cache save/load to use only sequential i/o (CASSANDRA-3762)
 * update MS protocol with a version handshake + broadcast address id
   (CASSANDRA-4311)
 * multithreaded hint replay (CASSANDRA-4189)
 * add inter-node message compression (CASSANDRA-3127)
 * remove COPP (CASSANDRA-2479)
 * Track tombstone expiration and compact when tombstone content is
   higher than a configurable threshold, default 20% (CASSANDRA-3442, 4234)
 * update MurmurHash to version 3 (CASSANDRA-2975)
 * (CLI) track elapsed time for `delete' operation (CASSANDRA-4060)
 * (CLI) jline version is bumped to 1.0 to properly  support
   'delete' key function (CASSANDRA-4132)
 * Save IndexSummary into new SSTable 'Summary' component (CASSANDRA-2392, 4289)
 * Add support for range tombstones (CASSANDRA-3708)
 * Improve MessagingService efficiency (CASSANDRA-3617)
 * Avoid ID conflicts from concurrent schema changes (CASSANDRA-3794)
 * Set thrift HSHA server thread limit to unlimited by default (CASSANDRA-4277)
 * Avoids double serialization of CF id in RowMutation messages
   (CASSANDRA-4293)
 * stream compressed sstables directly with java nio (CASSANDRA-4297)
 * Support multiple ranges in SliceQueryFilter (CASSANDRA-3885)
 * Add column metadata to system column families (CASSANDRA-4018)
 * (cql3) Always use composite types by default (CASSANDRA-4329)
 * (cql3) Add support for set, map and list (CASSANDRA-3647)
 * Validate date type correctly (CASSANDRA-4441)
 * (cql3) Allow definitions with only a PK (CASSANDRA-4361)
 * (cql3) Add support for row key composites (CASSANDRA-4179)
 * improve DynamicEndpointSnitch by using reservoir sampling (CASSANDRA-4038)
 * (cql3) Add support for 2ndary indexes (CASSANDRA-3680)
 * (cql3) fix defining more than one PK to be invalid (CASSANDRA-4477)
 * remove schema agreement checking from all external APIs (Thrift, CQL and CQL3) (CASSANDRA-4487)
 * add Murmur3Partitioner and make it default for new installations (CASSANDRA-3772, 4621)
 * (cql3) update pseudo-map syntax to use map syntax (CASSANDRA-4497)
 * Finer grained exceptions hierarchy and provides error code with exceptions (CASSANDRA-3979)
 * Adds events push to binary protocol (CASSANDRA-4480)
 * Rewrite nodetool help (CASSANDRA-2293)
 * Make CQL3 the default for CQL (CASSANDRA-4640)
 * update stress tool to be able to use CQL3 (CASSANDRA-4406)
 * Accept all thrift update on CQL3 cf but don't expose their metadata (CASSANDRA-4377)
 * Replace Throttle with Guava's RateLimiter for HintedHandOff (CASSANDRA-4541)
 * fix counter add/get using CQL2 and CQL3 in stress tool (CASSANDRA-4633)
 * Add sstable count per level to cfstats (CASSANDRA-4537)
 * (cql3) Add ALTER KEYSPACE statement (CASSANDRA-4611)
 * (cql3) Allow defining default consistency levels (CASSANDRA-4448)
 * (cql3) Fix queries using LIMIT missing results (CASSANDRA-4579)
 * fix cross-version gossip messaging (CASSANDRA-4576)
 * added inet data type (CASSANDRA-4627)


1.1.6
 * Wait for writes on synchronous read digest mismatch (CASSANDRA-4792)
 * fix commitlog replay for nanotime-infected sstables (CASSANDRA-4782)
 * preflight check ttl for maximum of 20 years (CASSANDRA-4771)
 * (Pig) fix widerow input with single column rows (CASSANDRA-4789)
 * Fix HH to compact with correct gcBefore, which avoids wiping out
   undelivered hints (CASSANDRA-4772)
 * LCS will merge up to 32 L0 sstables as intended (CASSANDRA-4778)
 * NTS will default unconfigured DC replicas to zero (CASSANDRA-4675)
 * use default consistency level in counter validation if none is
   explicitly provide (CASSANDRA-4700)
 * Improve IAuthority interface by introducing fine-grained
   access permissions and grant/revoke commands (CASSANDRA-4490, 4644)
 * fix assumption error in CLI when updating/describing keyspace
   (CASSANDRA-4322)
 * Adds offline sstablescrub to debian packaging (CASSANDRA-4642)
 * Automatic fixing of overlapping leveled sstables (CASSANDRA-4644)
 * fix error when using ORDER BY with extended selections (CASSANDRA-4689)
 * (CQL3) Fix validation for IN queries for non-PK cols (CASSANDRA-4709)
 * fix re-created keyspace disappering after 1.1.5 upgrade
   (CASSANDRA-4698, 4752)
 * (CLI) display elapsed time in 2 fraction digits (CASSANDRA-3460)
 * add authentication support to sstableloader (CASSANDRA-4712)
 * Fix CQL3 'is reversed' logic (CASSANDRA-4716, 4759)
 * (CQL3) Don't return ReversedType in result set metadata (CASSANDRA-4717)
 * Backport adding AlterKeyspace statement (CASSANDRA-4611)
 * (CQL3) Correcty accept upper-case data types (CASSANDRA-4770)
 * Add binary protocol events for schema changes (CASSANDRA-4684)
Merged from 1.0:
 * Switch from NBHM to CHM in MessagingService's callback map, which
   prevents OOM in long-running instances (CASSANDRA-4708)


1.1.5
 * add SecondaryIndex.reload API (CASSANDRA-4581)
 * use millis + atomicint for commitlog segment creation instead of
   nanotime, which has issues under some hypervisors (CASSANDRA-4601)
 * fix FD leak in slice queries (CASSANDRA-4571)
 * avoid recursion in leveled compaction (CASSANDRA-4587)
 * increase stack size under Java7 to 180K
 * Log(info) schema changes (CASSANDRA-4547)
 * Change nodetool setcachecapcity to manipulate global caches (CASSANDRA-4563)
 * (cql3) fix setting compaction strategy (CASSANDRA-4597)
 * fix broken system.schema_* timestamps on system startup (CASSANDRA-4561)
 * fix wrong skip of cache saving (CASSANDRA-4533)
 * Avoid NPE when lost+found is in data dir (CASSANDRA-4572)
 * Respect five-minute flush moratorium after initial CL replay (CASSANDRA-4474)
 * Adds ntp as recommended in debian packaging (CASSANDRA-4606)
 * Configurable transport in CF Record{Reader|Writer} (CASSANDRA-4558)
 * (cql3) fix potential NPE with both equal and unequal restriction (CASSANDRA-4532)
 * (cql3) improves ORDER BY validation (CASSANDRA-4624)
 * Fix potential deadlock during counter writes (CASSANDRA-4578)
 * Fix cql error with ORDER BY when using IN (CASSANDRA-4612)
Merged from 1.0:
 * increase Xss to 160k to accomodate latest 1.6 JVMs (CASSANDRA-4602)
 * fix toString of hint destination tokens (CASSANDRA-4568)
 * Fix multiple values for CurrentLocal NodeID (CASSANDRA-4626)


1.1.4
 * fix offline scrub to catch >= out of order rows (CASSANDRA-4411)
 * fix cassandra-env.sh on RHEL and other non-dash-based systems
   (CASSANDRA-4494)
Merged from 1.0:
 * (Hadoop) fix setting key length for old-style mapred api (CASSANDRA-4534)
 * (Hadoop) fix iterating through a resultset consisting entirely
   of tombstoned rows (CASSANDRA-4466)


1.1.3
 * (cqlsh) add COPY TO (CASSANDRA-4434)
 * munmap commitlog segments before rename (CASSANDRA-4337)
 * (JMX) rename getRangeKeySample to sampleKeyRange to avoid returning
   multi-MB results as an attribute (CASSANDRA-4452)
 * flush based on data size, not throughput; overwritten columns no
   longer artificially inflate liveRatio (CASSANDRA-4399)
 * update default commitlog segment size to 32MB and total commitlog
   size to 32/1024 MB for 32/64 bit JVMs, respectively (CASSANDRA-4422)
 * avoid using global partitioner to estimate ranges in index sstables
   (CASSANDRA-4403)
 * restore pre-CASSANDRA-3862 approach to removing expired tombstones
   from row cache during compaction (CASSANDRA-4364)
 * (stress) support for CQL prepared statements (CASSANDRA-3633)
 * Correctly catch exception when Snappy cannot be loaded (CASSANDRA-4400)
 * (cql3) Support ORDER BY when IN condition is given in WHERE clause (CASSANDRA-4327)
 * (cql3) delete "component_index" column on DROP TABLE call (CASSANDRA-4420)
 * change nanoTime() to currentTimeInMillis() in schema related code (CASSANDRA-4432)
 * add a token generation tool (CASSANDRA-3709)
 * Fix LCS bug with sstable containing only 1 row (CASSANDRA-4411)
 * fix "Can't Modify Index Name" problem on CF update (CASSANDRA-4439)
 * Fix assertion error in getOverlappingSSTables during repair (CASSANDRA-4456)
 * fix nodetool's setcompactionthreshold command (CASSANDRA-4455)
 * Ensure compacted files are never used, to avoid counter overcount (CASSANDRA-4436)
Merged from 1.0:
 * Push the validation of secondary index values to the SecondaryIndexManager (CASSANDRA-4240)
 * allow dropping columns shadowed by not-yet-expired supercolumn or row
   tombstones in PrecompactedRow (CASSANDRA-4396)


1.1.2
 * Fix cleanup not deleting index entries (CASSANDRA-4379)
 * Use correct partitioner when saving + loading caches (CASSANDRA-4331)
 * Check schema before trying to export sstable (CASSANDRA-2760)
 * Raise a meaningful exception instead of NPE when PFS encounters
   an unconfigured node + no default (CASSANDRA-4349)
 * fix bug in sstable blacklisting with LCS (CASSANDRA-4343)
 * LCS no longer promotes tiny sstables out of L0 (CASSANDRA-4341)
 * skip tombstones during hint replay (CASSANDRA-4320)
 * fix NPE in compactionstats (CASSANDRA-4318)
 * enforce 1m min keycache for auto (CASSANDRA-4306)
 * Have DeletedColumn.isMFD always return true (CASSANDRA-4307)
 * (cql3) exeption message for ORDER BY constraints said primary filter can be
    an IN clause, which is misleading (CASSANDRA-4319)
 * (cql3) Reject (not yet supported) creation of 2ndardy indexes on tables with
   composite primary keys (CASSANDRA-4328)
 * Set JVM stack size to 160k for java 7 (CASSANDRA-4275)
 * cqlsh: add COPY command to load data from CSV flat files (CASSANDRA-4012)
 * CFMetaData.fromThrift to throw ConfigurationException upon error (CASSANDRA-4353)
 * Use CF comparator to sort indexed columns in SecondaryIndexManager
   (CASSANDRA-4365)
 * add strategy_options to the KSMetaData.toString() output (CASSANDRA-4248)
 * (cql3) fix range queries containing unqueried results (CASSANDRA-4372)
 * (cql3) allow updating column_alias types (CASSANDRA-4041)
 * (cql3) Fix deletion bug (CASSANDRA-4193)
 * Fix computation of overlapping sstable for leveled compaction (CASSANDRA-4321)
 * Improve scrub and allow to run it offline (CASSANDRA-4321)
 * Fix assertionError in StorageService.bulkLoad (CASSANDRA-4368)
 * (cqlsh) add option to authenticate to a keyspace at startup (CASSANDRA-4108)
 * (cqlsh) fix ASSUME functionality (CASSANDRA-4352)
 * Fix ColumnFamilyRecordReader to not return progress > 100% (CASSANDRA-3942)
Merged from 1.0:
 * Set gc_grace on index CF to 0 (CASSANDRA-4314)


1.1.1
 * add populate_io_cache_on_flush option (CASSANDRA-2635)
 * allow larger cache capacities than 2GB (CASSANDRA-4150)
 * add getsstables command to nodetool (CASSANDRA-4199)
 * apply parent CF compaction settings to secondary index CFs (CASSANDRA-4280)
 * preserve commitlog size cap when recycling segments at startup
   (CASSANDRA-4201)
 * (Hadoop) fix split generation regression (CASSANDRA-4259)
 * ignore min/max compactions settings in LCS, while preserving
   behavior that min=max=0 disables autocompaction (CASSANDRA-4233)
 * log number of rows read from saved cache (CASSANDRA-4249)
 * calculate exact size required for cleanup operations (CASSANDRA-1404)
 * avoid blocking additional writes during flush when the commitlog
   gets behind temporarily (CASSANDRA-1991)
 * enable caching on index CFs based on data CF cache setting (CASSANDRA-4197)
 * warn on invalid replication strategy creation options (CASSANDRA-4046)
 * remove [Freeable]Memory finalizers (CASSANDRA-4222)
 * include tombstone size in ColumnFamily.size, which can prevent OOM
   during sudden mass delete operations by yielding a nonzero liveRatio
   (CASSANDRA-3741)
 * Open 1 sstableScanner per level for leveled compaction (CASSANDRA-4142)
 * Optimize reads when row deletion timestamps allow us to restrict
   the set of sstables we check (CASSANDRA-4116)
 * add support for commitlog archiving and point-in-time recovery
   (CASSANDRA-3690)
 * avoid generating redundant compaction tasks during streaming
   (CASSANDRA-4174)
 * add -cf option to nodetool snapshot, and takeColumnFamilySnapshot to
   StorageService mbean (CASSANDRA-556)
 * optimize cleanup to drop entire sstables where possible (CASSANDRA-4079)
 * optimize truncate when autosnapshot is disabled (CASSANDRA-4153)
 * update caches to use byte[] keys to reduce memory overhead (CASSANDRA-3966)
 * add column limit to cli (CASSANDRA-3012, 4098)
 * clean up and optimize DataOutputBuffer, used by CQL compression and
   CompositeType (CASSANDRA-4072)
 * optimize commitlog checksumming (CASSANDRA-3610)
 * identify and blacklist corrupted SSTables from future compactions
   (CASSANDRA-2261)
 * Move CfDef and KsDef validation out of thrift (CASSANDRA-4037)
 * Expose API to repair a user provided range (CASSANDRA-3912)
 * Add way to force the cassandra-cli to refresh its schema (CASSANDRA-4052)
 * Avoid having replicate on write tasks stacking up at CL.ONE (CASSANDRA-2889)
 * (cql3) Backwards compatibility for composite comparators in non-cql3-aware
   clients (CASSANDRA-4093)
 * (cql3) Fix order by for reversed queries (CASSANDRA-4160)
 * (cql3) Add ReversedType support (CASSANDRA-4004)
 * (cql3) Add timeuuid type (CASSANDRA-4194)
 * (cql3) Minor fixes (CASSANDRA-4185)
 * (cql3) Fix prepared statement in BATCH (CASSANDRA-4202)
 * (cql3) Reduce the list of reserved keywords (CASSANDRA-4186)
 * (cql3) Move max/min compaction thresholds to compaction strategy options
   (CASSANDRA-4187)
 * Fix exception during move when localhost is the only source (CASSANDRA-4200)
 * (cql3) Allow paging through non-ordered partitioner results (CASSANDRA-3771)
 * (cql3) Fix drop index (CASSANDRA-4192)
 * (cql3) Don't return range ghosts anymore (CASSANDRA-3982)
 * fix re-creating Keyspaces/ColumnFamilies with the same name as dropped
   ones (CASSANDRA-4219)
 * fix SecondaryIndex LeveledManifest save upon snapshot (CASSANDRA-4230)
 * fix missing arrayOffset in FBUtilities.hash (CASSANDRA-4250)
 * (cql3) Add name of parameters in CqlResultSet (CASSANDRA-4242)
 * (cql3) Correctly validate order by queries (CASSANDRA-4246)
 * rename stress to cassandra-stress for saner packaging (CASSANDRA-4256)
 * Fix exception on colum metadata with non-string comparator (CASSANDRA-4269)
 * Check for unknown/invalid compression options (CASSANDRA-4266)
 * (cql3) Adds simple access to column timestamp and ttl (CASSANDRA-4217)
 * (cql3) Fix range queries with secondary indexes (CASSANDRA-4257)
 * Better error messages from improper input in cli (CASSANDRA-3865)
 * Try to stop all compaction upon Keyspace or ColumnFamily drop (CASSANDRA-4221)
 * (cql3) Allow keyspace properties to contain hyphens (CASSANDRA-4278)
 * (cql3) Correctly validate keyspace access in create table (CASSANDRA-4296)
 * Avoid deadlock in migration stage (CASSANDRA-3882)
 * Take supercolumn names and deletion info into account in memtable throughput
   (CASSANDRA-4264)
 * Add back backward compatibility for old style replication factor (CASSANDRA-4294)
 * Preserve compatibility with pre-1.1 index queries (CASSANDRA-4262)
Merged from 1.0:
 * Fix super columns bug where cache is not updated (CASSANDRA-4190)
 * fix maxTimestamp to include row tombstones (CASSANDRA-4116)
 * (CLI) properly handle quotes in create/update keyspace commands (CASSANDRA-4129)
 * Avoids possible deadlock during bootstrap (CASSANDRA-4159)
 * fix stress tool that hangs forever on timeout or error (CASSANDRA-4128)
 * stress tool to return appropriate exit code on failure (CASSANDRA-4188)
 * fix compaction NPE when out of disk space and assertions disabled
   (CASSANDRA-3985)
 * synchronize LCS getEstimatedTasks to avoid CME (CASSANDRA-4255)
 * ensure unique streaming session id's (CASSANDRA-4223)
 * kick off background compaction when min/max thresholds change
   (CASSANDRA-4279)
 * improve ability of STCS.getBuckets to deal with 100s of 1000s of
   sstables, such as when convertinb back from LCS (CASSANDRA-4287)
 * Oversize integer in CQL throws NumberFormatException (CASSANDRA-4291)
 * fix 1.0.x node join to mixed version cluster, other nodes >= 1.1 (CASSANDRA-4195)
 * Fix LCS splitting sstable base on uncompressed size (CASSANDRA-4419)
 * Push the validation of secondary index values to the SecondaryIndexManager (CASSANDRA-4240)
 * Don't purge columns during upgradesstables (CASSANDRA-4462)
 * Make cqlsh work with piping (CASSANDRA-4113)
 * Validate arguments for nodetool decommission (CASSANDRA-4061)
 * Report thrift status in nodetool info (CASSANDRA-4010)


1.1.0-final
 * average a reduced liveRatio estimate with the previous one (CASSANDRA-4065)
 * Allow KS and CF names up to 48 characters (CASSANDRA-4157)
 * fix stress build (CASSANDRA-4140)
 * add time remaining estimate to nodetool compactionstats (CASSANDRA-4167)
 * (cql) fix NPE in cql3 ALTER TABLE (CASSANDRA-4163)
 * (cql) Add support for CL.TWO and CL.THREE in CQL (CASSANDRA-4156)
 * (cql) Fix type in CQL3 ALTER TABLE preventing update (CASSANDRA-4170)
 * (cql) Throw invalid exception from CQL3 on obsolete options (CASSANDRA-4171)
 * (cqlsh) fix recognizing uppercase SELECT keyword (CASSANDRA-4161)
 * Pig: wide row support (CASSANDRA-3909)
Merged from 1.0:
 * avoid streaming empty files with bulk loader if sstablewriter errors out
   (CASSANDRA-3946)


1.1-rc1
 * Include stress tool in binary builds (CASSANDRA-4103)
 * (Hadoop) fix wide row iteration when last row read was deleted
   (CASSANDRA-4154)
 * fix read_repair_chance to really default to 0.1 in the cli (CASSANDRA-4114)
 * Adds caching and bloomFilterFpChange to CQL options (CASSANDRA-4042)
 * Adds posibility to autoconfigure size of the KeyCache (CASSANDRA-4087)
 * fix KEYS index from skipping results (CASSANDRA-3996)
 * Remove sliced_buffer_size_in_kb dead option (CASSANDRA-4076)
 * make loadNewSStable preserve sstable version (CASSANDRA-4077)
 * Respect 1.0 cache settings as much as possible when upgrading
   (CASSANDRA-4088)
 * relax path length requirement for sstable files when upgrading on
   non-Windows platforms (CASSANDRA-4110)
 * fix terminination of the stress.java when errors were encountered
   (CASSANDRA-4128)
 * Move CfDef and KsDef validation out of thrift (CASSANDRA-4037)
 * Fix get_paged_slice (CASSANDRA-4136)
 * CQL3: Support slice with exclusive start and stop (CASSANDRA-3785)
Merged from 1.0:
 * support PropertyFileSnitch in bulk loader (CASSANDRA-4145)
 * add auto_snapshot option allowing disabling snapshot before drop/truncate
   (CASSANDRA-3710)
 * allow short snitch names (CASSANDRA-4130)


1.1-beta2
 * rename loaded sstables to avoid conflicts with local snapshots
   (CASSANDRA-3967)
 * start hint replay as soon as FD notifies that the target is back up
   (CASSANDRA-3958)
 * avoid unproductive deserializing of cached rows during compaction
   (CASSANDRA-3921)
 * fix concurrency issues with CQL keyspace creation (CASSANDRA-3903)
 * Show Effective Owership via Nodetool ring <keyspace> (CASSANDRA-3412)
 * Update ORDER BY syntax for CQL3 (CASSANDRA-3925)
 * Fix BulkRecordWriter to not throw NPE if reducer gets no map data from Hadoop (CASSANDRA-3944)
 * Fix bug with counters in super columns (CASSANDRA-3821)
 * Remove deprecated merge_shard_chance (CASSANDRA-3940)
 * add a convenient way to reset a node's schema (CASSANDRA-2963)
 * fix for intermittent SchemaDisagreementException (CASSANDRA-3884)
 * CLI `list <CF>` to limit number of columns and their order (CASSANDRA-3012)
 * ignore deprecated KsDef/CfDef/ColumnDef fields in native schema (CASSANDRA-3963)
 * CLI to report when unsupported column_metadata pair was given (CASSANDRA-3959)
 * reincarnate removed and deprecated KsDef/CfDef attributes (CASSANDRA-3953)
 * Fix race between writes and read for cache (CASSANDRA-3862)
 * perform static initialization of StorageProxy on start-up (CASSANDRA-3797)
 * support trickling fsync() on writes (CASSANDRA-3950)
 * expose counters for unavailable/timeout exceptions given to thrift clients (CASSANDRA-3671)
 * avoid quadratic startup time in LeveledManifest (CASSANDRA-3952)
 * Add type information to new schema_ columnfamilies and remove thrift
   serialization for schema (CASSANDRA-3792)
 * add missing column validator options to the CLI help (CASSANDRA-3926)
 * skip reading saved key cache if CF's caching strategy is NONE or ROWS_ONLY (CASSANDRA-3954)
 * Unify migration code (CASSANDRA-4017)
Merged from 1.0:
 * cqlsh: guess correct version of Python for Arch Linux (CASSANDRA-4090)
 * (CLI) properly handle quotes in create/update keyspace commands (CASSANDRA-4129)
 * Avoids possible deadlock during bootstrap (CASSANDRA-4159)
 * fix stress tool that hangs forever on timeout or error (CASSANDRA-4128)
 * Fix super columns bug where cache is not updated (CASSANDRA-4190)
 * stress tool to return appropriate exit code on failure (CASSANDRA-4188)


1.0.9
 * improve index sampling performance (CASSANDRA-4023)
 * always compact away deleted hints immediately after handoff (CASSANDRA-3955)
 * delete hints from dropped ColumnFamilies on handoff instead of
   erroring out (CASSANDRA-3975)
 * add CompositeType ref to the CLI doc for create/update column family (CASSANDRA-3980)
 * Pig: support Counter ColumnFamilies (CASSANDRA-3973)
 * Pig: Composite column support (CASSANDRA-3684)
 * Avoid NPE during repair when a keyspace has no CFs (CASSANDRA-3988)
 * Fix division-by-zero error on get_slice (CASSANDRA-4000)
 * don't change manifest level for cleanup, scrub, and upgradesstables
   operations under LeveledCompactionStrategy (CASSANDRA-3989, 4112)
 * fix race leading to super columns assertion failure (CASSANDRA-3957)
 * fix NPE on invalid CQL delete command (CASSANDRA-3755)
 * allow custom types in CLI's assume command (CASSANDRA-4081)
 * fix totalBytes count for parallel compactions (CASSANDRA-3758)
 * fix intermittent NPE in get_slice (CASSANDRA-4095)
 * remove unnecessary asserts in native code interfaces (CASSANDRA-4096)
 * Validate blank keys in CQL to avoid assertion errors (CASSANDRA-3612)
 * cqlsh: fix bad decoding of some column names (CASSANDRA-4003)
 * cqlsh: fix incorrect padding with unicode chars (CASSANDRA-4033)
 * Fix EC2 snitch incorrectly reporting region (CASSANDRA-4026)
 * Shut down thrift during decommission (CASSANDRA-4086)
 * Expose nodetool cfhistograms for 2ndary indexes (CASSANDRA-4063)
Merged from 0.8:
 * Fix ConcurrentModificationException in gossiper (CASSANDRA-4019)


1.1-beta1
 * (cqlsh)
   + add SOURCE and CAPTURE commands, and --file option (CASSANDRA-3479)
   + add ALTER COLUMNFAMILY WITH (CASSANDRA-3523)
   + bundle Python dependencies with Cassandra (CASSANDRA-3507)
   + added to Debian package (CASSANDRA-3458)
   + display byte data instead of erroring out on decode failure
     (CASSANDRA-3874)
 * add nodetool rebuild_index (CASSANDRA-3583)
 * add nodetool rangekeysample (CASSANDRA-2917)
 * Fix streaming too much data during move operations (CASSANDRA-3639)
 * Nodetool and CLI connect to localhost by default (CASSANDRA-3568)
 * Reduce memory used by primary index sample (CASSANDRA-3743)
 * (Hadoop) separate input/output configurations (CASSANDRA-3197, 3765)
 * avoid returning internal Cassandra classes over JMX (CASSANDRA-2805)
 * add row-level isolation via SnapTree (CASSANDRA-2893)
 * Optimize key count estimation when opening sstable on startup
   (CASSANDRA-2988)
 * multi-dc replication optimization supporting CL > ONE (CASSANDRA-3577)
 * add command to stop compactions (CASSANDRA-1740, 3566, 3582)
 * multithreaded streaming (CASSANDRA-3494)
 * removed in-tree redhat spec (CASSANDRA-3567)
 * "defragment" rows for name-based queries under STCS, again (CASSANDRA-2503)
 * Recycle commitlog segments for improved performance
   (CASSANDRA-3411, 3543, 3557, 3615)
 * update size-tiered compaction to prioritize small tiers (CASSANDRA-2407)
 * add message expiration logic to OutboundTcpConnection (CASSANDRA-3005)
 * off-heap cache to use sun.misc.Unsafe instead of JNA (CASSANDRA-3271)
 * EACH_QUORUM is only supported for writes (CASSANDRA-3272)
 * replace compactionlock use in schema migration by checking CFS.isValid
   (CASSANDRA-3116)
 * recognize that "SELECT first ... *" isn't really "SELECT *" (CASSANDRA-3445)
 * Use faster bytes comparison (CASSANDRA-3434)
 * Bulk loader is no longer a fat client, (HADOOP) bulk load output format
   (CASSANDRA-3045)
 * (Hadoop) add support for KeyRange.filter
 * remove assumption that keys and token are in bijection
   (CASSANDRA-1034, 3574, 3604)
 * always remove endpoints from delevery queue in HH (CASSANDRA-3546)
 * fix race between cf flush and its 2ndary indexes flush (CASSANDRA-3547)
 * fix potential race in AES when a repair fails (CASSANDRA-3548)
 * Remove columns shadowed by a deleted container even when we cannot purge
   (CASSANDRA-3538)
 * Improve memtable slice iteration performance (CASSANDRA-3545)
 * more efficient allocation of small bloom filters (CASSANDRA-3618)
 * Use separate writer thread in SSTableSimpleUnsortedWriter (CASSANDRA-3619)
 * fsync the directory after new sstable or commitlog segment are created (CASSANDRA-3250)
 * fix minor issues reported by FindBugs (CASSANDRA-3658)
 * global key/row caches (CASSANDRA-3143, 3849)
 * optimize memtable iteration during range scan (CASSANDRA-3638)
 * introduce 'crc_check_chance' in CompressionParameters to support
   a checksum percentage checking chance similarly to read-repair (CASSANDRA-3611)
 * a way to deactivate global key/row cache on per-CF basis (CASSANDRA-3667)
 * fix LeveledCompactionStrategy broken because of generation pre-allocation
   in LeveledManifest (CASSANDRA-3691)
 * finer-grained control over data directories (CASSANDRA-2749)
 * Fix ClassCastException during hinted handoff (CASSANDRA-3694)
 * Upgrade Thrift to 0.7 (CASSANDRA-3213)
 * Make stress.java insert operation to use microseconds (CASSANDRA-3725)
 * Allows (internally) doing a range query with a limit of columns instead of
   rows (CASSANDRA-3742)
 * Allow rangeSlice queries to be start/end inclusive/exclusive (CASSANDRA-3749)
 * Fix BulkLoader to support new SSTable layout and add stream
   throttling to prevent an NPE when there is no yaml config (CASSANDRA-3752)
 * Allow concurrent schema migrations (CASSANDRA-1391, 3832)
 * Add SnapshotCommand to trigger snapshot on remote node (CASSANDRA-3721)
 * Make CFMetaData conversions to/from thrift/native schema inverses
   (CASSANDRA_3559)
 * Add initial code for CQL 3.0-beta (CASSANDRA-2474, 3781, 3753)
 * Add wide row support for ColumnFamilyInputFormat (CASSANDRA-3264)
 * Allow extending CompositeType comparator (CASSANDRA-3657)
 * Avoids over-paging during get_count (CASSANDRA-3798)
 * Add new command to rebuild a node without (repair) merkle tree calculations
   (CASSANDRA-3483, 3922)
 * respect not only row cache capacity but caching mode when
   trying to read data (CASSANDRA-3812)
 * fix system tests (CASSANDRA-3827)
 * CQL support for altering row key type in ALTER TABLE (CASSANDRA-3781)
 * turn compression on by default (CASSANDRA-3871)
 * make hexToBytes refuse invalid input (CASSANDRA-2851)
 * Make secondary indexes CF inherit compression and compaction from their
   parent CF (CASSANDRA-3877)
 * Finish cleanup up tombstone purge code (CASSANDRA-3872)
 * Avoid NPE on aboarted stream-out sessions (CASSANDRA-3904)
 * BulkRecordWriter throws NPE for counter columns (CASSANDRA-3906)
 * Support compression using BulkWriter (CASSANDRA-3907)


1.0.8
 * fix race between cleanup and flush on secondary index CFSes (CASSANDRA-3712)
 * avoid including non-queried nodes in rangeslice read repair
   (CASSANDRA-3843)
 * Only snapshot CF being compacted for snapshot_before_compaction
   (CASSANDRA-3803)
 * Log active compactions in StatusLogger (CASSANDRA-3703)
 * Compute more accurate compaction score per level (CASSANDRA-3790)
 * Return InvalidRequest when using a keyspace that doesn't exist
   (CASSANDRA-3764)
 * disallow user modification of System keyspace (CASSANDRA-3738)
 * allow using sstable2json on secondary index data (CASSANDRA-3738)
 * (cqlsh) add DESCRIBE COLUMNFAMILIES (CASSANDRA-3586)
 * (cqlsh) format blobs correctly and use colors to improve output
   readability (CASSANDRA-3726)
 * synchronize BiMap of bootstrapping tokens (CASSANDRA-3417)
 * show index options in CLI (CASSANDRA-3809)
 * add optional socket timeout for streaming (CASSANDRA-3838)
 * fix truncate not to leave behind non-CFS backed secondary indexes
   (CASSANDRA-3844)
 * make CLI `show schema` to use output stream directly instead
   of StringBuilder (CASSANDRA-3842)
 * remove the wait on hint future during write (CASSANDRA-3870)
 * (cqlsh) ignore missing CfDef opts (CASSANDRA-3933)
 * (cqlsh) look for cqlshlib relative to realpath (CASSANDRA-3767)
 * Fix short read protection (CASSANDRA-3934)
 * Make sure infered and actual schema match (CASSANDRA-3371)
 * Fix NPE during HH delivery (CASSANDRA-3677)
 * Don't put boostrapping node in 'hibernate' status (CASSANDRA-3737)
 * Fix double quotes in windows bat files (CASSANDRA-3744)
 * Fix bad validator lookup (CASSANDRA-3789)
 * Fix soft reset in EC2MultiRegionSnitch (CASSANDRA-3835)
 * Don't leave zombie connections with THSHA thrift server (CASSANDRA-3867)
 * (cqlsh) fix deserialization of data (CASSANDRA-3874)
 * Fix removetoken force causing an inconsistent state (CASSANDRA-3876)
 * Fix ahndling of some types with Pig (CASSANDRA-3886)
 * Don't allow to drop the system keyspace (CASSANDRA-3759)
 * Make Pig deletes disabled by default and configurable (CASSANDRA-3628)
Merged from 0.8:
 * (Pig) fix CassandraStorage to use correct comparator in Super ColumnFamily
   case (CASSANDRA-3251)
 * fix thread safety issues in commitlog replay, primarily affecting
   systems with many (100s) of CF definitions (CASSANDRA-3751)
 * Fix relevant tombstone ignored with super columns (CASSANDRA-3875)


1.0.7
 * fix regression in HH page size calculation (CASSANDRA-3624)
 * retry failed stream on IOException (CASSANDRA-3686)
 * allow configuring bloom_filter_fp_chance (CASSANDRA-3497)
 * attempt hint delivery every ten minutes, or when failure detector
   notifies us that a node is back up, whichever comes first.  hint
   handoff throttle delay default changed to 1ms, from 50 (CASSANDRA-3554)
 * add nodetool setstreamthroughput (CASSANDRA-3571)
 * fix assertion when dropping a columnfamily with no sstables (CASSANDRA-3614)
 * more efficient allocation of small bloom filters (CASSANDRA-3618)
 * CLibrary.createHardLinkWithExec() to check for errors (CASSANDRA-3101)
 * Avoid creating empty and non cleaned writer during compaction (CASSANDRA-3616)
 * stop thrift service in shutdown hook so we can quiesce MessagingService
   (CASSANDRA-3335)
 * (CQL) compaction_strategy_options and compression_parameters for
   CREATE COLUMNFAMILY statement (CASSANDRA-3374)
 * Reset min/max compaction threshold when creating size tiered compaction
   strategy (CASSANDRA-3666)
 * Don't ignore IOException during compaction (CASSANDRA-3655)
 * Fix assertion error for CF with gc_grace=0 (CASSANDRA-3579)
 * Shutdown ParallelCompaction reducer executor after use (CASSANDRA-3711)
 * Avoid < 0 value for pending tasks in leveled compaction (CASSANDRA-3693)
 * (Hadoop) Support TimeUUID in Pig CassandraStorage (CASSANDRA-3327)
 * Check schema is ready before continuing boostrapping (CASSANDRA-3629)
 * Catch overflows during parsing of chunk_length_kb (CASSANDRA-3644)
 * Improve stream protocol mismatch errors (CASSANDRA-3652)
 * Avoid multiple thread doing HH to the same target (CASSANDRA-3681)
 * Add JMX property for rp_timeout_in_ms (CASSANDRA-2940)
 * Allow DynamicCompositeType to compare component of different types
   (CASSANDRA-3625)
 * Flush non-cfs backed secondary indexes (CASSANDRA-3659)
 * Secondary Indexes should report memory consumption (CASSANDRA-3155)
 * fix for SelectStatement start/end key are not set correctly
   when a key alias is involved (CASSANDRA-3700)
 * fix CLI `show schema` command insert of an extra comma in
   column_metadata (CASSANDRA-3714)
Merged from 0.8:
 * avoid logging (harmless) exception when GC takes < 1ms (CASSANDRA-3656)
 * prevent new nodes from thinking down nodes are up forever (CASSANDRA-3626)
 * use correct list of replicas for LOCAL_QUORUM reads when read repair
   is disabled (CASSANDRA-3696)
 * block on flush before compacting hints (may prevent OOM) (CASSANDRA-3733)


1.0.6
 * (CQL) fix cqlsh support for replicate_on_write (CASSANDRA-3596)
 * fix adding to leveled manifest after streaming (CASSANDRA-3536)
 * filter out unavailable cipher suites when using encryption (CASSANDRA-3178)
 * (HADOOP) add old-style api support for CFIF and CFRR (CASSANDRA-2799)
 * Support TimeUUIDType column names in Stress.java tool (CASSANDRA-3541)
 * (CQL) INSERT/UPDATE/DELETE/TRUNCATE commands should allow CF names to
   be qualified by keyspace (CASSANDRA-3419)
 * always remove endpoints from delevery queue in HH (CASSANDRA-3546)
 * fix race between cf flush and its 2ndary indexes flush (CASSANDRA-3547)
 * fix potential race in AES when a repair fails (CASSANDRA-3548)
 * fix default value validation usage in CLI SET command (CASSANDRA-3553)
 * Optimize componentsFor method for compaction and startup time
   (CASSANDRA-3532)
 * (CQL) Proper ColumnFamily metadata validation on CREATE COLUMNFAMILY
   (CASSANDRA-3565)
 * fix compression "chunk_length_kb" option to set correct kb value for
   thrift/avro (CASSANDRA-3558)
 * fix missing response during range slice repair (CASSANDRA-3551)
 * 'describe ring' moved from CLI to nodetool and available through JMX (CASSANDRA-3220)
 * add back partitioner to sstable metadata (CASSANDRA-3540)
 * fix NPE in get_count for counters (CASSANDRA-3601)
Merged from 0.8:
 * remove invalid assertion that table was opened before dropping it
   (CASSANDRA-3580)
 * range and index scans now only send requests to enough replicas to
   satisfy requested CL + RR (CASSANDRA-3598)
 * use cannonical host for local node in nodetool info (CASSANDRA-3556)
 * remove nonlocal DC write optimization since it only worked with
   CL.ONE or CL.LOCAL_QUORUM (CASSANDRA-3577, 3585)
 * detect misuses of CounterColumnType (CASSANDRA-3422)
 * turn off string interning in json2sstable, take 2 (CASSANDRA-2189)
 * validate compression parameters on add/update of the ColumnFamily
   (CASSANDRA-3573)
 * Check for 0.0.0.0 is incorrect in CFIF (CASSANDRA-3584)
 * Increase vm.max_map_count in debian packaging (CASSANDRA-3563)
 * gossiper will never add itself to saved endpoints (CASSANDRA-3485)


1.0.5
 * revert CASSANDRA-3407 (see CASSANDRA-3540)
 * fix assertion error while forwarding writes to local nodes (CASSANDRA-3539)


1.0.4
 * fix self-hinting of timed out read repair updates and make hinted handoff
   less prone to OOMing a coordinator (CASSANDRA-3440)
 * expose bloom filter sizes via JMX (CASSANDRA-3495)
 * enforce RP tokens 0..2**127 (CASSANDRA-3501)
 * canonicalize paths exposed through JMX (CASSANDRA-3504)
 * fix "liveSize" stat when sstables are removed (CASSANDRA-3496)
 * add bloom filter FP rates to nodetool cfstats (CASSANDRA-3347)
 * record partitioner in sstable metadata component (CASSANDRA-3407)
 * add new upgradesstables nodetool command (CASSANDRA-3406)
 * skip --debug requirement to see common exceptions in CLI (CASSANDRA-3508)
 * fix incorrect query results due to invalid max timestamp (CASSANDRA-3510)
 * make sstableloader recognize compressed sstables (CASSANDRA-3521)
 * avoids race in OutboundTcpConnection in multi-DC setups (CASSANDRA-3530)
 * use SETLOCAL in cassandra.bat (CASSANDRA-3506)
 * fix ConcurrentModificationException in Table.all() (CASSANDRA-3529)
Merged from 0.8:
 * fix concurrence issue in the FailureDetector (CASSANDRA-3519)
 * fix array out of bounds error in counter shard removal (CASSANDRA-3514)
 * avoid dropping tombstones when they might still be needed to shadow
   data in a different sstable (CASSANDRA-2786)


1.0.3
 * revert name-based query defragmentation aka CASSANDRA-2503 (CASSANDRA-3491)
 * fix invalidate-related test failures (CASSANDRA-3437)
 * add next-gen cqlsh to bin/ (CASSANDRA-3188, 3131, 3493)
 * (CQL) fix handling of rows with no columns (CASSANDRA-3424, 3473)
 * fix querying supercolumns by name returning only a subset of
   subcolumns or old subcolumn versions (CASSANDRA-3446)
 * automatically compute sha1 sum for uncompressed data files (CASSANDRA-3456)
 * fix reading metadata/statistics component for version < h (CASSANDRA-3474)
 * add sstable forward-compatibility (CASSANDRA-3478)
 * report compression ratio in CFSMBean (CASSANDRA-3393)
 * fix incorrect size exception during streaming of counters (CASSANDRA-3481)
 * (CQL) fix for counter decrement syntax (CASSANDRA-3418)
 * Fix race introduced by CASSANDRA-2503 (CASSANDRA-3482)
 * Fix incomplete deletion of delivered hints (CASSANDRA-3466)
 * Avoid rescheduling compactions when no compaction was executed
   (CASSANDRA-3484)
 * fix handling of the chunk_length_kb compression options (CASSANDRA-3492)
Merged from 0.8:
 * fix updating CF row_cache_provider (CASSANDRA-3414)
 * CFMetaData.convertToThrift method to set RowCacheProvider (CASSANDRA-3405)
 * acquire compactionlock during truncate (CASSANDRA-3399)
 * fix displaying cfdef entries for super columnfamilies (CASSANDRA-3415)
 * Make counter shard merging thread safe (CASSANDRA-3178)
 * Revert CASSANDRA-2855
 * Fix bug preventing the use of efficient cross-DC writes (CASSANDRA-3472)
 * `describe ring` command for CLI (CASSANDRA-3220)
 * (Hadoop) skip empty rows when entire row is requested, redux (CASSANDRA-2855)


1.0.2
 * "defragment" rows for name-based queries under STCS (CASSANDRA-2503)
 * Add timing information to cassandra-cli GET/SET/LIST queries (CASSANDRA-3326)
 * Only create one CompressionMetadata object per sstable (CASSANDRA-3427)
 * cleanup usage of StorageService.setMode() (CASSANDRA-3388)
 * Avoid large array allocation for compressed chunk offsets (CASSANDRA-3432)
 * fix DecimalType bytebuffer marshalling (CASSANDRA-3421)
 * fix bug that caused first column in per row indexes to be ignored
   (CASSANDRA-3441)
 * add JMX call to clean (failed) repair sessions (CASSANDRA-3316)
 * fix sstableloader reference acquisition bug (CASSANDRA-3438)
 * fix estimated row size regression (CASSANDRA-3451)
 * make sure we don't return more columns than asked (CASSANDRA-3303, 3395)
Merged from 0.8:
 * acquire compactionlock during truncate (CASSANDRA-3399)
 * fix displaying cfdef entries for super columnfamilies (CASSANDRA-3415)


1.0.1
 * acquire references during index build to prevent delete problems
   on Windows (CASSANDRA-3314)
 * describe_ring should include datacenter/topology information (CASSANDRA-2882)
 * Thrift sockets are not properly buffered (CASSANDRA-3261)
 * performance improvement for bytebufferutil compare function (CASSANDRA-3286)
 * add system.versions ColumnFamily (CASSANDRA-3140)
 * reduce network copies (CASSANDRA-3333, 3373)
 * limit nodetool to 32MB of heap (CASSANDRA-3124)
 * (CQL) update parser to accept "timestamp" instead of "date" (CASSANDRA-3149)
 * Fix CLI `show schema` to include "compression_options" (CASSANDRA-3368)
 * Snapshot to include manifest under LeveledCompactionStrategy (CASSANDRA-3359)
 * (CQL) SELECT query should allow CF name to be qualified by keyspace (CASSANDRA-3130)
 * (CQL) Fix internal application error specifying 'using consistency ...'
   in lower case (CASSANDRA-3366)
 * fix Deflate compression when compression actually makes the data bigger
   (CASSANDRA-3370)
 * optimize UUIDGen to avoid lock contention on InetAddress.getLocalHost
   (CASSANDRA-3387)
 * tolerate index being dropped mid-mutation (CASSANDRA-3334, 3313)
 * CompactionManager is now responsible for checking for new candidates
   post-task execution, enabling more consistent leveled compaction
   (CASSANDRA-3391)
 * Cache HSHA threads (CASSANDRA-3372)
 * use CF/KS names as snapshot prefix for drop + truncate operations
   (CASSANDRA-2997)
 * Break bloom filters up to avoid heap fragmentation (CASSANDRA-2466)
 * fix cassandra hanging on jsvc stop (CASSANDRA-3302)
 * Avoid leveled compaction getting blocked on errors (CASSANDRA-3408)
 * Make reloading the compaction strategy safe (CASSANDRA-3409)
 * ignore 0.8 hints even if compaction begins before we try to purge
   them (CASSANDRA-3385)
 * remove procrun (bin\daemon) from Cassandra source tree and
   artifacts (CASSANDRA-3331)
 * make cassandra compile under JDK7 (CASSANDRA-3275)
 * remove dependency of clientutil.jar to FBUtilities (CASSANDRA-3299)
 * avoid truncation errors by using long math on long values (CASSANDRA-3364)
 * avoid clock drift on some Windows machine (CASSANDRA-3375)
 * display cache provider in cli 'describe keyspace' command (CASSANDRA-3384)
 * fix incomplete topology information in describe_ring (CASSANDRA-3403)
 * expire dead gossip states based on time (CASSANDRA-2961)
 * improve CompactionTask extensibility (CASSANDRA-3330)
 * Allow one leveled compaction task to kick off another (CASSANDRA-3363)
 * allow encryption only between datacenters (CASSANDRA-2802)
Merged from 0.8:
 * fix truncate allowing data to be replayed post-restart (CASSANDRA-3297)
 * make iwriter final in IndexWriter to avoid NPE (CASSANDRA-2863)
 * (CQL) update grammar to require key clause in DELETE statement
   (CASSANDRA-3349)
 * (CQL) allow numeric keyspace names in USE statement (CASSANDRA-3350)
 * (Hadoop) skip empty rows when slicing the entire row (CASSANDRA-2855)
 * Fix handling of tombstone by SSTableExport/Import (CASSANDRA-3357)
 * fix ColumnIndexer to use long offsets (CASSANDRA-3358)
 * Improved CLI exceptions (CASSANDRA-3312)
 * Fix handling of tombstone by SSTableExport/Import (CASSANDRA-3357)
 * Only count compaction as active (for throttling) when they have
   successfully acquired the compaction lock (CASSANDRA-3344)
 * Display CLI version string on startup (CASSANDRA-3196)
 * (Hadoop) make CFIF try rpc_address or fallback to listen_address
   (CASSANDRA-3214)
 * (Hadoop) accept comma delimited lists of initial thrift connections
   (CASSANDRA-3185)
 * ColumnFamily min_compaction_threshold should be >= 2 (CASSANDRA-3342)
 * (Pig) add 0.8+ types and key validation type in schema (CASSANDRA-3280)
 * Fix completely removing column metadata using CLI (CASSANDRA-3126)
 * CLI `describe cluster;` output should be on separate lines for separate versions
   (CASSANDRA-3170)
 * fix changing durable_writes keyspace option during CF creation
   (CASSANDRA-3292)
 * avoid locking on update when no indexes are involved (CASSANDRA-3386)
 * fix assertionError during repair with ordered partitioners (CASSANDRA-3369)
 * correctly serialize key_validation_class for avro (CASSANDRA-3391)
 * don't expire counter tombstone after streaming (CASSANDRA-3394)
 * prevent nodes that failed to join from hanging around forever
   (CASSANDRA-3351)
 * remove incorrect optimization from slice read path (CASSANDRA-3390)
 * Fix race in AntiEntropyService (CASSANDRA-3400)


1.0.0-final
 * close scrubbed sstable fd before deleting it (CASSANDRA-3318)
 * fix bug preventing obsolete commitlog segments from being removed
   (CASSANDRA-3269)
 * tolerate whitespace in seed CDL (CASSANDRA-3263)
 * Change default heap thresholds to max(min(1/2 ram, 1G), min(1/4 ram, 8GB))
   (CASSANDRA-3295)
 * Fix broken CompressedRandomAccessReaderTest (CASSANDRA-3298)
 * (CQL) fix type information returned for wildcard queries (CASSANDRA-3311)
 * add estimated tasks to LeveledCompactionStrategy (CASSANDRA-3322)
 * avoid including compaction cache-warming in keycache stats (CASSANDRA-3325)
 * run compaction and hinted handoff threads at MIN_PRIORITY (CASSANDRA-3308)
 * default hsha thrift server to cpu core count in rpc pool (CASSANDRA-3329)
 * add bin\daemon to binary tarball for Windows service (CASSANDRA-3331)
 * Fix places where uncompressed size of sstables was use in place of the
   compressed one (CASSANDRA-3338)
 * Fix hsha thrift server (CASSANDRA-3346)
 * Make sure repair only stream needed sstables (CASSANDRA-3345)


1.0.0-rc2
 * Log a meaningful warning when a node receives a message for a repair session
   that doesn't exist anymore (CASSANDRA-3256)
 * test for NUMA policy support as well as numactl presence (CASSANDRA-3245)
 * Fix FD leak when internode encryption is enabled (CASSANDRA-3257)
 * Remove incorrect assertion in mergeIterator (CASSANDRA-3260)
 * FBUtilities.hexToBytes(String) to throw NumberFormatException when string
   contains non-hex characters (CASSANDRA-3231)
 * Keep SimpleSnitch proximity ordering unchanged from what the Strategy
   generates, as intended (CASSANDRA-3262)
 * remove Scrub from compactionstats when finished (CASSANDRA-3255)
 * fix counter entry in jdbc TypesMap (CASSANDRA-3268)
 * fix full queue scenario for ParallelCompactionIterator (CASSANDRA-3270)
 * fix bootstrap process (CASSANDRA-3285)
 * don't try delivering hints if when there isn't any (CASSANDRA-3176)
 * CLI documentation change for ColumnFamily `compression_options` (CASSANDRA-3282)
 * ignore any CF ids sent by client for adding CF/KS (CASSANDRA-3288)
 * remove obsolete hints on first startup (CASSANDRA-3291)
 * use correct ISortedColumns for time-optimized reads (CASSANDRA-3289)
 * Evict gossip state immediately when a token is taken over by a new IP
   (CASSANDRA-3259)


1.0.0-rc1
 * Update CQL to generate microsecond timestamps by default (CASSANDRA-3227)
 * Fix counting CFMetadata towards Memtable liveRatio (CASSANDRA-3023)
 * Kill server on wrapped OOME such as from FileChannel.map (CASSANDRA-3201)
 * remove unnecessary copy when adding to row cache (CASSANDRA-3223)
 * Log message when a full repair operation completes (CASSANDRA-3207)
 * Fix streamOutSession keeping sstables references forever if the remote end
   dies (CASSANDRA-3216)
 * Remove dynamic_snitch boolean from example configuration (defaulting to
   true) and set default badness threshold to 0.1 (CASSANDRA-3229)
 * Base choice of random or "balanced" token on bootstrap on whether
   schema definitions were found (CASSANDRA-3219)
 * Fixes for LeveledCompactionStrategy score computation, prioritization,
   scheduling, and performance (CASSANDRA-3224, 3234)
 * parallelize sstable open at server startup (CASSANDRA-2988)
 * fix handling of exceptions writing to OutboundTcpConnection (CASSANDRA-3235)
 * Allow using quotes in "USE <keyspace>;" CLI command (CASSANDRA-3208)
 * Don't allow any cache loading exceptions to halt startup (CASSANDRA-3218)
 * Fix sstableloader --ignores option (CASSANDRA-3247)
 * File descriptor limit increased in packaging (CASSANDRA-3206)
 * Fix deadlock in commit log during flush (CASSANDRA-3253)


1.0.0-beta1
 * removed binarymemtable (CASSANDRA-2692)
 * add commitlog_total_space_in_mb to prevent fragmented logs (CASSANDRA-2427)
 * removed commitlog_rotation_threshold_in_mb configuration (CASSANDRA-2771)
 * make AbstractBounds.normalize de-overlapp overlapping ranges (CASSANDRA-2641)
 * replace CollatingIterator, ReducingIterator with MergeIterator
   (CASSANDRA-2062)
 * Fixed the ability to set compaction strategy in cli using create column
   family command (CASSANDRA-2778)
 * clean up tmp files after failed compaction (CASSANDRA-2468)
 * restrict repair streaming to specific columnfamilies (CASSANDRA-2280)
 * don't bother persisting columns shadowed by a row tombstone (CASSANDRA-2589)
 * reset CF and SC deletion times after gc_grace (CASSANDRA-2317)
 * optimize away seek when compacting wide rows (CASSANDRA-2879)
 * single-pass streaming (CASSANDRA-2677, 2906, 2916, 3003)
 * use reference counting for deleting sstables instead of relying on GC
   (CASSANDRA-2521, 3179)
 * store hints as serialized mutations instead of pointers to data row
   (CASSANDRA-2045)
 * store hints in the coordinator node instead of in the closest replica
   (CASSANDRA-2914)
 * add row_cache_keys_to_save CF option (CASSANDRA-1966)
 * check column family validity in nodetool repair (CASSANDRA-2933)
 * use lazy initialization instead of class initialization in NodeId
   (CASSANDRA-2953)
 * add paging to get_count (CASSANDRA-2894)
 * fix "short reads" in [multi]get (CASSANDRA-2643, 3157, 3192)
 * add optional compression for sstables (CASSANDRA-47, 2994, 3001, 3128)
 * add scheduler JMX metrics (CASSANDRA-2962)
 * add block level checksum for compressed data (CASSANDRA-1717)
 * make column family backed column map pluggable and introduce unsynchronized
   ArrayList backed one to speedup reads (CASSANDRA-2843, 3165, 3205)
 * refactoring of the secondary index api (CASSANDRA-2982)
 * make CL > ONE reads wait for digest reconciliation before returning
   (CASSANDRA-2494)
 * fix missing logging for some exceptions (CASSANDRA-2061)
 * refactor and optimize ColumnFamilyStore.files(...) and Descriptor.fromFilename(String)
   and few other places responsible for work with SSTable files (CASSANDRA-3040)
 * Stop reading from sstables once we know we have the most recent columns,
   for query-by-name requests (CASSANDRA-2498)
 * Add query-by-column mode to stress.java (CASSANDRA-3064)
 * Add "install" command to cassandra.bat (CASSANDRA-292)
 * clean up KSMetadata, CFMetadata from unnecessary
   Thrift<->Avro conversion methods (CASSANDRA-3032)
 * Add timeouts to client request schedulers (CASSANDRA-3079, 3096)
 * Cli to use hashes rather than array of hashes for strategy options (CASSANDRA-3081)
 * LeveledCompactionStrategy (CASSANDRA-1608, 3085, 3110, 3087, 3145, 3154, 3182)
 * Improvements of the CLI `describe` command (CASSANDRA-2630)
 * reduce window where dropped CF sstables may not be deleted (CASSANDRA-2942)
 * Expose gossip/FD info to JMX (CASSANDRA-2806)
 * Fix streaming over SSL when compressed SSTable involved (CASSANDRA-3051)
 * Add support for pluggable secondary index implementations (CASSANDRA-3078)
 * remove compaction_thread_priority setting (CASSANDRA-3104)
 * generate hints for replicas that timeout, not just replicas that are known
   to be down before starting (CASSANDRA-2034)
 * Add throttling for internode streaming (CASSANDRA-3080)
 * make the repair of a range repair all replica (CASSANDRA-2610, 3194)
 * expose the ability to repair the first range (as returned by the
   partitioner) of a node (CASSANDRA-2606)
 * Streams Compression (CASSANDRA-3015)
 * add ability to use multiple threads during a single compaction
   (CASSANDRA-2901)
 * make AbstractBounds.normalize support overlapping ranges (CASSANDRA-2641)
 * fix of the CQL count() behavior (CASSANDRA-3068)
 * use TreeMap backed column families for the SSTable simple writers
   (CASSANDRA-3148)
 * fix inconsistency of the CLI syntax when {} should be used instead of [{}]
   (CASSANDRA-3119)
 * rename CQL type names to match expected SQL behavior (CASSANDRA-3149, 3031)
 * Arena-based allocation for memtables (CASSANDRA-2252, 3162, 3163, 3168)
 * Default RR chance to 0.1 (CASSANDRA-3169)
 * Add RowLevel support to secondary index API (CASSANDRA-3147)
 * Make SerializingCacheProvider the default if JNA is available (CASSANDRA-3183)
 * Fix backwards compatibilty for CQL memtable properties (CASSANDRA-3190)
 * Add five-minute delay before starting compactions on a restarted server
   (CASSANDRA-3181)
 * Reduce copies done for intra-host messages (CASSANDRA-1788, 3144)
 * support of compaction strategy option for stress.java (CASSANDRA-3204)
 * make memtable throughput and column count thresholds no-ops (CASSANDRA-2449)
 * Return schema information along with the resultSet in CQL (CASSANDRA-2734)
 * Add new DecimalType (CASSANDRA-2883)
 * Fix assertion error in RowRepairResolver (CASSANDRA-3156)
 * Reduce unnecessary high buffer sizes (CASSANDRA-3171)
 * Pluggable compaction strategy (CASSANDRA-1610)
 * Add new broadcast_address config option (CASSANDRA-2491)


0.8.7
 * Kill server on wrapped OOME such as from FileChannel.map (CASSANDRA-3201)
 * Allow using quotes in "USE <keyspace>;" CLI command (CASSANDRA-3208)
 * Log message when a full repair operation completes (CASSANDRA-3207)
 * Don't allow any cache loading exceptions to halt startup (CASSANDRA-3218)
 * Fix sstableloader --ignores option (CASSANDRA-3247)
 * File descriptor limit increased in packaging (CASSANDRA-3206)
 * Log a meaningfull warning when a node receive a message for a repair session
   that doesn't exist anymore (CASSANDRA-3256)
 * Fix FD leak when internode encryption is enabled (CASSANDRA-3257)
 * FBUtilities.hexToBytes(String) to throw NumberFormatException when string
   contains non-hex characters (CASSANDRA-3231)
 * Keep SimpleSnitch proximity ordering unchanged from what the Strategy
   generates, as intended (CASSANDRA-3262)
 * remove Scrub from compactionstats when finished (CASSANDRA-3255)
 * Fix tool .bat files when CASSANDRA_HOME contains spaces (CASSANDRA-3258)
 * Force flush of status table when removing/updating token (CASSANDRA-3243)
 * Evict gossip state immediately when a token is taken over by a new IP (CASSANDRA-3259)
 * Fix bug where the failure detector can take too long to mark a host
   down (CASSANDRA-3273)
 * (Hadoop) allow wrapping ranges in queries (CASSANDRA-3137)
 * (Hadoop) check all interfaces for a match with split location
   before falling back to random replica (CASSANDRA-3211)
 * (Hadoop) Make Pig storage handle implements LoadMetadata (CASSANDRA-2777)
 * (Hadoop) Fix exception during PIG 'dump' (CASSANDRA-2810)
 * Fix stress COUNTER_GET option (CASSANDRA-3301)
 * Fix missing fields in CLI `show schema` output (CASSANDRA-3304)
 * Nodetool no longer leaks threads and closes JMX connections (CASSANDRA-3309)
 * fix truncate allowing data to be replayed post-restart (CASSANDRA-3297)
 * Move SimpleAuthority and SimpleAuthenticator to examples (CASSANDRA-2922)
 * Fix handling of tombstone by SSTableExport/Import (CASSANDRA-3357)
 * Fix transposition in cfHistograms (CASSANDRA-3222)
 * Allow using number as DC name when creating keyspace in CQL (CASSANDRA-3239)
 * Force flush of system table after updating/removing a token (CASSANDRA-3243)


0.8.6
 * revert CASSANDRA-2388
 * change TokenRange.endpoints back to listen/broadcast address to match
   pre-1777 behavior, and add TokenRange.rpc_endpoints instead (CASSANDRA-3187)
 * avoid trying to watch cassandra-topology.properties when loaded from jar
   (CASSANDRA-3138)
 * prevent users from creating keyspaces with LocalStrategy replication
   (CASSANDRA-3139)
 * fix CLI `show schema;` to output correct keyspace definition statement
   (CASSANDRA-3129)
 * CustomTThreadPoolServer to log TTransportException at DEBUG level
   (CASSANDRA-3142)
 * allow topology sort to work with non-unique rack names between
   datacenters (CASSANDRA-3152)
 * Improve caching of same-version Messages on digest and repair paths
   (CASSANDRA-3158)
 * Randomize choice of first replica for counter increment (CASSANDRA-2890)
 * Fix using read_repair_chance instead of merge_shard_change (CASSANDRA-3202)
 * Avoid streaming data to nodes that already have it, on move as well as
   decommission (CASSANDRA-3041)
 * Fix divide by zero error in GCInspector (CASSANDRA-3164)
 * allow quoting of the ColumnFamily name in CLI `create column family`
   statement (CASSANDRA-3195)
 * Fix rolling upgrade from 0.7 to 0.8 problem (CASSANDRA-3166)
 * Accomodate missing encryption_options in IncomingTcpConnection.stream
   (CASSANDRA-3212)


0.8.5
 * fix NPE when encryption_options is unspecified (CASSANDRA-3007)
 * include column name in validation failure exceptions (CASSANDRA-2849)
 * make sure truncate clears out the commitlog so replay won't re-
   populate with truncated data (CASSANDRA-2950)
 * fix NPE when debug logging is enabled and dropped CF is present
   in a commitlog segment (CASSANDRA-3021)
 * fix cassandra.bat when CASSANDRA_HOME contains spaces (CASSANDRA-2952)
 * fix to SSTableSimpleUnsortedWriter bufferSize calculation (CASSANDRA-3027)
 * make cleanup and normal compaction able to skip empty rows
   (rows containing nothing but expired tombstones) (CASSANDRA-3039)
 * work around native memory leak in com.sun.management.GarbageCollectorMXBean
   (CASSANDRA-2868)
 * validate that column names in column_metadata are not equal to key_alias
   on create/update of the ColumnFamily and CQL 'ALTER' statement (CASSANDRA-3036)
 * return an InvalidRequestException if an indexed column is assigned
   a value larger than 64KB (CASSANDRA-3057)
 * fix of numeric-only and string column names handling in CLI "drop index"
   (CASSANDRA-3054)
 * prune index scan resultset back to original request for lazy
   resultset expansion case (CASSANDRA-2964)
 * (Hadoop) fail jobs when Cassandra node has failed but TaskTracker
   has not (CASSANDRA-2388)
 * fix dynamic snitch ignoring nodes when read_repair_chance is zero
   (CASSANDRA-2662)
 * avoid retaining references to dropped CFS objects in
   CompactionManager.estimatedCompactions (CASSANDRA-2708)
 * expose rpc timeouts per host in MessagingServiceMBean (CASSANDRA-2941)
 * avoid including cwd in classpath for deb and rpm packages (CASSANDRA-2881)
 * remove gossip state when a new IP takes over a token (CASSANDRA-3071)
 * allow sstable2json to work on index sstable files (CASSANDRA-3059)
 * always hint counters (CASSANDRA-3099)
 * fix log4j initialization in EmbeddedCassandraService (CASSANDRA-2857)
 * remove gossip state when a new IP takes over a token (CASSANDRA-3071)
 * work around native memory leak in com.sun.management.GarbageCollectorMXBean
    (CASSANDRA-2868)
 * fix UnavailableException with writes at CL.EACH_QUORM (CASSANDRA-3084)
 * fix parsing of the Keyspace and ColumnFamily names in numeric
   and string representations in CLI (CASSANDRA-3075)
 * fix corner cases in Range.differenceToFetch (CASSANDRA-3084)
 * fix ip address String representation in the ring cache (CASSANDRA-3044)
 * fix ring cache compatibility when mixing pre-0.8.4 nodes with post-
   in the same cluster (CASSANDRA-3023)
 * make repair report failure when a node participating dies (instead of
   hanging forever) (CASSANDRA-2433)
 * fix handling of the empty byte buffer by ReversedType (CASSANDRA-3111)
 * Add validation that Keyspace names are case-insensitively unique (CASSANDRA-3066)
 * catch invalid key_validation_class before instantiating UpdateColumnFamily (CASSANDRA-3102)
 * make Range and Bounds objects client-safe (CASSANDRA-3108)
 * optionally skip log4j configuration (CASSANDRA-3061)
 * bundle sstableloader with the debian package (CASSANDRA-3113)
 * don't try to build secondary indexes when there is none (CASSANDRA-3123)
 * improve SSTableSimpleUnsortedWriter speed for large rows (CASSANDRA-3122)
 * handle keyspace arguments correctly in nodetool snapshot (CASSANDRA-3038)
 * Fix SSTableImportTest on windows (CASSANDRA-3043)
 * expose compactionThroughputMbPerSec through JMX (CASSANDRA-3117)
 * log keyspace and CF of large rows being compacted


0.8.4
 * change TokenRing.endpoints to be a list of rpc addresses instead of
   listen/broadcast addresses (CASSANDRA-1777)
 * include files-to-be-streamed in StreamInSession.getSources (CASSANDRA-2972)
 * use JAVA env var in cassandra-env.sh (CASSANDRA-2785, 2992)
 * avoid doing read for no-op replicate-on-write at CL=1 (CASSANDRA-2892)
 * refuse counter write for CL.ANY (CASSANDRA-2990)
 * switch back to only logging recent dropped messages (CASSANDRA-3004)
 * always deserialize RowMutation for counters (CASSANDRA-3006)
 * ignore saved replication_factor strategy_option for NTS (CASSANDRA-3011)
 * make sure pre-truncate CL segments are discarded (CASSANDRA-2950)


0.8.3
 * add ability to drop local reads/writes that are going to timeout
   (CASSANDRA-2943)
 * revamp token removal process, keep gossip states for 3 days (CASSANDRA-2496)
 * don't accept extra args for 0-arg nodetool commands (CASSANDRA-2740)
 * log unavailableexception details at debug level (CASSANDRA-2856)
 * expose data_dir though jmx (CASSANDRA-2770)
 * don't include tmp files as sstable when create cfs (CASSANDRA-2929)
 * log Java classpath on startup (CASSANDRA-2895)
 * keep gossipped version in sync with actual on migration coordinator
   (CASSANDRA-2946)
 * use lazy initialization instead of class initialization in NodeId
   (CASSANDRA-2953)
 * check column family validity in nodetool repair (CASSANDRA-2933)
 * speedup bytes to hex conversions dramatically (CASSANDRA-2850)
 * Flush memtables on shutdown when durable writes are disabled
   (CASSANDRA-2958)
 * improved POSIX compatibility of start scripts (CASsANDRA-2965)
 * add counter support to Hadoop InputFormat (CASSANDRA-2981)
 * fix bug where dirty commitlog segments were removed (and avoid keeping
   segments with no post-flush activity permanently dirty) (CASSANDRA-2829)
 * fix throwing exception with batch mutation of counter super columns
   (CASSANDRA-2949)
 * ignore system tables during repair (CASSANDRA-2979)
 * throw exception when NTS is given replication_factor as an option
   (CASSANDRA-2960)
 * fix assertion error during compaction of counter CFs (CASSANDRA-2968)
 * avoid trying to create index names, when no index exists (CASSANDRA-2867)
 * don't sample the system table when choosing a bootstrap token
   (CASSANDRA-2825)
 * gossiper notifies of local state changes (CASSANDRA-2948)
 * add asynchronous and half-sync/half-async (hsha) thrift servers
   (CASSANDRA-1405)
 * fix potential use of free'd native memory in SerializingCache
   (CASSANDRA-2951)
 * prune index scan resultset back to original request for lazy
   resultset expansion case (CASSANDRA-2964)
 * (Hadoop) fail jobs when Cassandra node has failed but TaskTracker
    has not (CASSANDRA-2388)


0.8.2
 * CQL:
   - include only one row per unique key for IN queries (CASSANDRA-2717)
   - respect client timestamp on full row deletions (CASSANDRA-2912)
 * improve thread-safety in StreamOutSession (CASSANDRA-2792)
 * allow deleting a row and updating indexed columns in it in the
   same mutation (CASSANDRA-2773)
 * Expose number of threads blocked on submitting memtable to flush
   in JMX (CASSANDRA-2817)
 * add ability to return "endpoints" to nodetool (CASSANDRA-2776)
 * Add support for multiple (comma-delimited) coordinator addresses
   to ColumnFamilyInputFormat (CASSANDRA-2807)
 * fix potential NPE while scheduling read repair for range slice
   (CASSANDRA-2823)
 * Fix race in SystemTable.getCurrentLocalNodeId (CASSANDRA-2824)
 * Correctly set default for replicate_on_write (CASSANDRA-2835)
 * improve nodetool compactionstats formatting (CASSANDRA-2844)
 * fix index-building status display (CASSANDRA-2853)
 * fix CLI perpetuating obsolete KsDef.replication_factor (CASSANDRA-2846)
 * improve cli treatment of multiline comments (CASSANDRA-2852)
 * handle row tombstones correctly in EchoedRow (CASSANDRA-2786)
 * add MessagingService.get[Recently]DroppedMessages and
   StorageService.getExceptionCount (CASSANDRA-2804)
 * fix possibility of spurious UnavailableException for LOCAL_QUORUM
   reads with dynamic snitch + read repair disabled (CASSANDRA-2870)
 * add ant-optional as dependence for the debian package (CASSANDRA-2164)
 * add option to specify limit for get_slice in the CLI (CASSANDRA-2646)
 * decrease HH page size (CASSANDRA-2832)
 * reset cli keyspace after dropping the current one (CASSANDRA-2763)
 * add KeyRange option to Hadoop inputformat (CASSANDRA-1125)
 * fix protocol versioning (CASSANDRA-2818, 2860)
 * support spaces in path to log4j configuration (CASSANDRA-2383)
 * avoid including inferred types in CF update (CASSANDRA-2809)
 * fix JMX bulkload call (CASSANDRA-2908)
 * fix updating KS with durable_writes=false (CASSANDRA-2907)
 * add simplified facade to SSTableWriter for bulk loading use
   (CASSANDRA-2911)
 * fix re-using index CF sstable names after drop/recreate (CASSANDRA-2872)
 * prepend CF to default index names (CASSANDRA-2903)
 * fix hint replay (CASSANDRA-2928)
 * Properly synchronize repair's merkle tree computation (CASSANDRA-2816)


0.8.1
 * CQL:
   - support for insert, delete in BATCH (CASSANDRA-2537)
   - support for IN to SELECT, UPDATE (CASSANDRA-2553)
   - timestamp support for INSERT, UPDATE, and BATCH (CASSANDRA-2555)
   - TTL support (CASSANDRA-2476)
   - counter support (CASSANDRA-2473)
   - ALTER COLUMNFAMILY (CASSANDRA-1709)
   - DROP INDEX (CASSANDRA-2617)
   - add SCHEMA/TABLE as aliases for KS/CF (CASSANDRA-2743)
   - server handles wait-for-schema-agreement (CASSANDRA-2756)
   - key alias support (CASSANDRA-2480)
 * add support for comparator parameters and a generic ReverseType
   (CASSANDRA-2355)
 * add CompositeType and DynamicCompositeType (CASSANDRA-2231)
 * optimize batches containing multiple updates to the same row
   (CASSANDRA-2583)
 * adjust hinted handoff page size to avoid OOM with large columns
   (CASSANDRA-2652)
 * mark BRAF buffer invalid post-flush so we don't re-flush partial
   buffers again, especially on CL writes (CASSANDRA-2660)
 * add DROP INDEX support to CLI (CASSANDRA-2616)
 * don't perform HH to client-mode [storageproxy] nodes (CASSANDRA-2668)
 * Improve forceDeserialize/getCompactedRow encapsulation (CASSANDRA-2659)
 * Don't write CounterUpdateColumn to disk in tests (CASSANDRA-2650)
 * Add sstable bulk loading utility (CASSANDRA-1278)
 * avoid replaying hints to dropped columnfamilies (CASSANDRA-2685)
 * add placeholders for missing rows in range query pseudo-RR (CASSANDRA-2680)
 * remove no-op HHOM.renameHints (CASSANDRA-2693)
 * clone super columns to avoid modifying them during flush (CASSANDRA-2675)
 * allow writes to bypass the commitlog for certain keyspaces (CASSANDRA-2683)
 * avoid NPE when bypassing commitlog during memtable flush (CASSANDRA-2781)
 * Added support for making bootstrap retry if nodes flap (CASSANDRA-2644)
 * Added statusthrift to nodetool to report if thrift server is running (CASSANDRA-2722)
 * Fixed rows being cached if they do not exist (CASSANDRA-2723)
 * Support passing tableName and cfName to RowCacheProviders (CASSANDRA-2702)
 * close scrub file handles (CASSANDRA-2669)
 * throttle migration replay (CASSANDRA-2714)
 * optimize column serializer creation (CASSANDRA-2716)
 * Added support for making bootstrap retry if nodes flap (CASSANDRA-2644)
 * Added statusthrift to nodetool to report if thrift server is running
   (CASSANDRA-2722)
 * Fixed rows being cached if they do not exist (CASSANDRA-2723)
 * fix truncate/compaction race (CASSANDRA-2673)
 * workaround large resultsets causing large allocation retention
   by nio sockets (CASSANDRA-2654)
 * fix nodetool ring use with Ec2Snitch (CASSANDRA-2733)
 * fix removing columns and subcolumns that are supressed by a row or
   supercolumn tombstone during replica resolution (CASSANDRA-2590)
 * support sstable2json against snapshot sstables (CASSANDRA-2386)
 * remove active-pull schema requests (CASSANDRA-2715)
 * avoid marking entire list of sstables as actively being compacted
   in multithreaded compaction (CASSANDRA-2765)
 * seek back after deserializing a row to update cache with (CASSANDRA-2752)
 * avoid skipping rows in scrub for counter column family (CASSANDRA-2759)
 * fix ConcurrentModificationException in repair when dealing with 0.7 node
   (CASSANDRA-2767)
 * use threadsafe collections for StreamInSession (CASSANDRA-2766)
 * avoid infinite loop when creating merkle tree (CASSANDRA-2758)
 * avoids unmarking compacting sstable prematurely in cleanup (CASSANDRA-2769)
 * fix NPE when the commit log is bypassed (CASSANDRA-2718)
 * don't throw an exception in SS.isRPCServerRunning (CASSANDRA-2721)
 * make stress.jar executable (CASSANDRA-2744)
 * add daemon mode to java stress (CASSANDRA-2267)
 * expose the DC and rack of a node through JMX and nodetool ring (CASSANDRA-2531)
 * fix cache mbean getSize (CASSANDRA-2781)
 * Add Date, Float, Double, and Boolean types (CASSANDRA-2530)
 * Add startup flag to renew counter node id (CASSANDRA-2788)
 * add jamm agent to cassandra.bat (CASSANDRA-2787)
 * fix repair hanging if a neighbor has nothing to send (CASSANDRA-2797)
 * purge tombstone even if row is in only one sstable (CASSANDRA-2801)
 * Fix wrong purge of deleted cf during compaction (CASSANDRA-2786)
 * fix race that could result in Hadoop writer failing to throw an
   exception encountered after close() (CASSANDRA-2755)
 * fix scan wrongly throwing assertion error (CASSANDRA-2653)
 * Always use even distribution for merkle tree with RandomPartitionner
   (CASSANDRA-2841)
 * fix describeOwnership for OPP (CASSANDRA-2800)
 * ensure that string tokens do not contain commas (CASSANDRA-2762)


0.8.0-final
 * fix CQL grammar warning and cqlsh regression from CASSANDRA-2622
 * add ant generate-cql-html target (CASSANDRA-2526)
 * update CQL consistency levels (CASSANDRA-2566)
 * debian packaging fixes (CASSANDRA-2481, 2647)
 * fix UUIDType, IntegerType for direct buffers (CASSANDRA-2682, 2684)
 * switch to native Thrift for Hadoop map/reduce (CASSANDRA-2667)
 * fix StackOverflowError when building from eclipse (CASSANDRA-2687)
 * only provide replication_factor to strategy_options "help" for
   SimpleStrategy, OldNetworkTopologyStrategy (CASSANDRA-2678, 2713)
 * fix exception adding validators to non-string columns (CASSANDRA-2696)
 * avoid instantiating DatabaseDescriptor in JDBC (CASSANDRA-2694)
 * fix potential stack overflow during compaction (CASSANDRA-2626)
 * clone super columns to avoid modifying them during flush (CASSANDRA-2675)
 * reset underlying iterator in EchoedRow constructor (CASSANDRA-2653)


0.8.0-rc1
 * faster flushes and compaction from fixing excessively pessimistic
   rebuffering in BRAF (CASSANDRA-2581)
 * fix returning null column values in the python cql driver (CASSANDRA-2593)
 * fix merkle tree splitting exiting early (CASSANDRA-2605)
 * snapshot_before_compaction directory name fix (CASSANDRA-2598)
 * Disable compaction throttling during bootstrap (CASSANDRA-2612)
 * fix CQL treatment of > and < operators in range slices (CASSANDRA-2592)
 * fix potential double-application of counter updates on commitlog replay
   by moving replay position from header to sstable metadata (CASSANDRA-2419)
 * JDBC CQL driver exposes getColumn for access to timestamp
 * JDBC ResultSetMetadata properties added to AbstractType
 * r/m clustertool (CASSANDRA-2607)
 * add support for presenting row key as a column in CQL result sets
   (CASSANDRA-2622)
 * Don't allow {LOCAL|EACH}_QUORUM unless strategy is NTS (CASSANDRA-2627)
 * validate keyspace strategy_options during CQL create (CASSANDRA-2624)
 * fix empty Result with secondary index when limit=1 (CASSANDRA-2628)
 * Fix regression where bootstrapping a node with no schema fails
   (CASSANDRA-2625)
 * Allow removing LocationInfo sstables (CASSANDRA-2632)
 * avoid attempting to replay mutations from dropped keyspaces (CASSANDRA-2631)
 * avoid using cached position of a key when GT is requested (CASSANDRA-2633)
 * fix counting bloom filter true positives (CASSANDRA-2637)
 * initialize local ep state prior to gossip startup if needed (CASSANDRA-2638)
 * fix counter increment lost after restart (CASSANDRA-2642)
 * add quote-escaping via backslash to CLI (CASSANDRA-2623)
 * fix pig example script (CASSANDRA-2487)
 * fix dynamic snitch race in adding latencies (CASSANDRA-2618)
 * Start/stop cassandra after more important services such as mdadm in
   debian packaging (CASSANDRA-2481)


0.8.0-beta2
 * fix NPE compacting index CFs (CASSANDRA-2528)
 * Remove checking all column families on startup for compaction candidates
   (CASSANDRA-2444)
 * validate CQL create keyspace options (CASSANDRA-2525)
 * fix nodetool setcompactionthroughput (CASSANDRA-2550)
 * move	gossip heartbeat back to its own thread (CASSANDRA-2554)
 * validate cql TRUNCATE columnfamily before truncating (CASSANDRA-2570)
 * fix batch_mutate for mixed standard-counter mutations (CASSANDRA-2457)
 * disallow making schema changes to system keyspace (CASSANDRA-2563)
 * fix sending mutation messages multiple times (CASSANDRA-2557)
 * fix incorrect use of NBHM.size in ReadCallback that could cause
   reads to time out even when responses were received (CASSANDRA-2552)
 * trigger read repair correctly for LOCAL_QUORUM reads (CASSANDRA-2556)
 * Allow configuring the number of compaction thread (CASSANDRA-2558)
 * forceUserDefinedCompaction will attempt to compact what it is given
   even if the pessimistic estimate is that there is not enough disk space;
   automatic compactions will only compact 2 or more sstables (CASSANDRA-2575)
 * refuse to apply migrations with older timestamps than the current
   schema (CASSANDRA-2536)
 * remove unframed Thrift transport option
 * include indexes in snapshots (CASSANDRA-2596)
 * improve ignoring of obsolete mutations in index maintenance (CASSANDRA-2401)
 * recognize attempt to drop just the index while leaving the column
   definition alone (CASSANDRA-2619)


0.8.0-beta1
 * remove Avro RPC support (CASSANDRA-926)
 * support for columns that act as incr/decr counters
   (CASSANDRA-1072, 1937, 1944, 1936, 2101, 2093, 2288, 2105, 2384, 2236, 2342,
   2454)
 * CQL (CASSANDRA-1703, 1704, 1705, 1706, 1707, 1708, 1710, 1711, 1940,
   2124, 2302, 2277, 2493)
 * avoid double RowMutation serialization on write path (CASSANDRA-1800)
 * make NetworkTopologyStrategy the default (CASSANDRA-1960)
 * configurable internode encryption (CASSANDRA-1567, 2152)
 * human readable column names in sstable2json output (CASSANDRA-1933)
 * change default JMX port to 7199 (CASSANDRA-2027)
 * backwards compatible internal messaging (CASSANDRA-1015)
 * atomic switch of memtables and sstables (CASSANDRA-2284)
 * add pluggable SeedProvider (CASSANDRA-1669)
 * Fix clustertool to not throw exception when calling get_endpoints (CASSANDRA-2437)
 * upgrade to thrift 0.6 (CASSANDRA-2412)
 * repair works on a token range instead of full ring (CASSANDRA-2324)
 * purge tombstones from row cache (CASSANDRA-2305)
 * push replication_factor into strategy_options (CASSANDRA-1263)
 * give snapshots the same name on each node (CASSANDRA-1791)
 * remove "nodetool loadbalance" (CASSANDRA-2448)
 * multithreaded compaction (CASSANDRA-2191)
 * compaction throttling (CASSANDRA-2156)
 * add key type information and alias (CASSANDRA-2311, 2396)
 * cli no longer divides read_repair_chance by 100 (CASSANDRA-2458)
 * made CompactionInfo.getTaskType return an enum (CASSANDRA-2482)
 * add a server-wide cap on measured memtable memory usage and aggressively
   flush to keep under that threshold (CASSANDRA-2006)
 * add unified UUIDType (CASSANDRA-2233)
 * add off-heap row cache support (CASSANDRA-1969)


0.7.5
 * improvements/fixes to PIG driver (CASSANDRA-1618, CASSANDRA-2387,
   CASSANDRA-2465, CASSANDRA-2484)
 * validate index names (CASSANDRA-1761)
 * reduce contention on Table.flusherLock (CASSANDRA-1954)
 * try harder to detect failures during streaming, cleaning up temporary
   files more reliably (CASSANDRA-2088)
 * shut down server for OOM on a Thrift thread (CASSANDRA-2269)
 * fix tombstone handling in repair and sstable2json (CASSANDRA-2279)
 * preserve version when streaming data from old sstables (CASSANDRA-2283)
 * don't start repair if a neighboring node is marked as dead (CASSANDRA-2290)
 * purge tombstones from row cache (CASSANDRA-2305)
 * Avoid seeking when sstable2json exports the entire file (CASSANDRA-2318)
 * clear Built flag in system table when dropping an index (CASSANDRA-2320)
 * don't allow arbitrary argument for stress.java (CASSANDRA-2323)
 * validate values for index predicates in get_indexed_slice (CASSANDRA-2328)
 * queue secondary indexes for flush before the parent (CASSANDRA-2330)
 * allow job configuration to set the CL used in Hadoop jobs (CASSANDRA-2331)
 * add memtable_flush_queue_size defaulting to 4 (CASSANDRA-2333)
 * Allow overriding of initial_token, storage_port and rpc_port from system
   properties (CASSANDRA-2343)
 * fix comparator used for non-indexed secondary expressions in index scan
   (CASSANDRA-2347)
 * ensure size calculation and write phase of large-row compaction use
   the same threshold for TTL expiration (CASSANDRA-2349)
 * fix race when iterating CFs during add/drop (CASSANDRA-2350)
 * add ConsistencyLevel command to CLI (CASSANDRA-2354)
 * allow negative numbers in the cli (CASSANDRA-2358)
 * hard code serialVersionUID for tokens class (CASSANDRA-2361)
 * fix potential infinite loop in ByteBufferUtil.inputStream (CASSANDRA-2365)
 * fix encoding bugs in HintedHandoffManager, SystemTable when default
   charset is not UTF8 (CASSANDRA-2367)
 * avoids having removed node reappearing in Gossip (CASSANDRA-2371)
 * fix incorrect truncation of long to int when reading columns via block
   index (CASSANDRA-2376)
 * fix NPE during stream session (CASSANDRA-2377)
 * fix race condition that could leave orphaned data files when dropping CF or
   KS (CASSANDRA-2381)
 * fsync statistics component on write (CASSANDRA-2382)
 * fix duplicate results from CFS.scan (CASSANDRA-2406)
 * add IntegerType to CLI help (CASSANDRA-2414)
 * avoid caching token-only decoratedkeys (CASSANDRA-2416)
 * convert mmap assertion to if/throw so scrub can catch it (CASSANDRA-2417)
 * don't overwrite gc log (CASSANDR-2418)
 * invalidate row cache for streamed row to avoid inconsitencies
   (CASSANDRA-2420)
 * avoid copies in range/index scans (CASSANDRA-2425)
 * make sure we don't wipe data during cleanup if the node has not join
   the ring (CASSANDRA-2428)
 * Try harder to close files after compaction (CASSANDRA-2431)
 * re-set bootstrapped flag after move finishes (CASSANDRA-2435)
 * display validation_class in CLI 'describe keyspace' (CASSANDRA-2442)
 * make cleanup compactions cleanup the row cache (CASSANDRA-2451)
 * add column fields validation to scrub (CASSANDRA-2460)
 * use 64KB flush buffer instead of in_memory_compaction_limit (CASSANDRA-2463)
 * fix backslash substitutions in CLI (CASSANDRA-2492)
 * disable cache saving for system CFS (CASSANDRA-2502)
 * fixes for verifying destination availability under hinted conditions
   so UE can be thrown intead of timing out (CASSANDRA-2514)
 * fix update of validation class in column metadata (CASSANDRA-2512)
 * support LOCAL_QUORUM, EACH_QUORUM CLs outside of NTS (CASSANDRA-2516)
 * preserve version when streaming data from old sstables (CASSANDRA-2283)
 * fix backslash substitutions in CLI (CASSANDRA-2492)
 * count a row deletion as one operation towards memtable threshold
   (CASSANDRA-2519)
 * support LOCAL_QUORUM, EACH_QUORUM CLs outside of NTS (CASSANDRA-2516)


0.7.4
 * add nodetool join command (CASSANDRA-2160)
 * fix secondary indexes on pre-existing or streamed data (CASSANDRA-2244)
 * initialize endpoint in gossiper earlier (CASSANDRA-2228)
 * add ability to write to Cassandra from Pig (CASSANDRA-1828)
 * add rpc_[min|max]_threads (CASSANDRA-2176)
 * add CL.TWO, CL.THREE (CASSANDRA-2013)
 * avoid exporting an un-requested row in sstable2json, when exporting
   a key that does not exist (CASSANDRA-2168)
 * add incremental_backups option (CASSANDRA-1872)
 * add configurable row limit to Pig loadfunc (CASSANDRA-2276)
 * validate column values in batches as well as single-Column inserts
   (CASSANDRA-2259)
 * move sample schema from cassandra.yaml to schema-sample.txt,
   a cli scripts (CASSANDRA-2007)
 * avoid writing empty rows when scrubbing tombstoned rows (CASSANDRA-2296)
 * fix assertion error in range and index scans for CL < ALL
   (CASSANDRA-2282)
 * fix commitlog replay when flush position refers to data that didn't
   get synced before server died (CASSANDRA-2285)
 * fix fd leak in sstable2json with non-mmap'd i/o (CASSANDRA-2304)
 * reduce memory use during streaming of multiple sstables (CASSANDRA-2301)
 * purge tombstoned rows from cache after GCGraceSeconds (CASSANDRA-2305)
 * allow zero replicas in a NTS datacenter (CASSANDRA-1924)
 * make range queries respect snitch for local replicas (CASSANDRA-2286)
 * fix HH delivery when column index is larger than 2GB (CASSANDRA-2297)
 * make 2ary indexes use parent CF flush thresholds during initial build
   (CASSANDRA-2294)
 * update memtable_throughput to be a long (CASSANDRA-2158)


0.7.3
 * Keep endpoint state until aVeryLongTime (CASSANDRA-2115)
 * lower-latency read repair (CASSANDRA-2069)
 * add hinted_handoff_throttle_delay_in_ms option (CASSANDRA-2161)
 * fixes for cache save/load (CASSANDRA-2172, -2174)
 * Handle whole-row deletions in CFOutputFormat (CASSANDRA-2014)
 * Make memtable_flush_writers flush in parallel (CASSANDRA-2178)
 * Add compaction_preheat_key_cache option (CASSANDRA-2175)
 * refactor stress.py to have only one copy of the format string
   used for creating row keys (CASSANDRA-2108)
 * validate index names for \w+ (CASSANDRA-2196)
 * Fix Cassandra cli to respect timeout if schema does not settle
   (CASSANDRA-2187)
 * fix for compaction and cleanup writing old-format data into new-version
   sstable (CASSANDRA-2211, -2216)
 * add nodetool scrub (CASSANDRA-2217, -2240)
 * fix sstable2json large-row pagination (CASSANDRA-2188)
 * fix EOFing on requests for the last bytes in a file (CASSANDRA-2213)
 * fix BufferedRandomAccessFile bugs (CASSANDRA-2218, -2241)
 * check for memtable flush_after_mins exceeded every 10s (CASSANDRA-2183)
 * fix cache saving on Windows (CASSANDRA-2207)
 * add validateSchemaAgreement call + synchronization to schema
   modification operations (CASSANDRA-2222)
 * fix for reversed slice queries on large rows (CASSANDRA-2212)
 * fat clients were writing local data (CASSANDRA-2223)
 * set DEFAULT_MEMTABLE_LIFETIME_IN_MINS to 24h
 * improve detection and cleanup of partially-written sstables
   (CASSANDRA-2206)
 * fix supercolumn de/serialization when subcolumn comparator is different
   from supercolumn's (CASSANDRA-2104)
 * fix starting up on Windows when CASSANDRA_HOME contains whitespace
   (CASSANDRA-2237)
 * add [get|set][row|key]cacheSavePeriod to JMX (CASSANDRA-2100)
 * fix Hadoop ColumnFamilyOutputFormat dropping of mutations
   when batch fills up (CASSANDRA-2255)
 * move file deletions off of scheduledtasks executor (CASSANDRA-2253)


0.7.2
 * copy DecoratedKey.key when inserting into caches to avoid retaining
   a reference to the underlying buffer (CASSANDRA-2102)
 * format subcolumn names with subcomparator (CASSANDRA-2136)
 * fix column bloom filter deserialization (CASSANDRA-2165)


0.7.1
 * refactor MessageDigest creation code. (CASSANDRA-2107)
 * buffer network stack to avoid inefficient small TCP messages while avoiding
   the nagle/delayed ack problem (CASSANDRA-1896)
 * check log4j configuration for changes every 10s (CASSANDRA-1525, 1907)
 * more-efficient cross-DC replication (CASSANDRA-1530, -2051, -2138)
 * avoid polluting page cache with commitlog or sstable writes
   and seq scan operations (CASSANDRA-1470)
 * add RMI authentication options to nodetool (CASSANDRA-1921)
 * make snitches configurable at runtime (CASSANDRA-1374)
 * retry hadoop split requests on connection failure (CASSANDRA-1927)
 * implement describeOwnership for BOP, COPP (CASSANDRA-1928)
 * make read repair behave as expected for ConsistencyLevel > ONE
   (CASSANDRA-982, 2038)
 * distributed test harness (CASSANDRA-1859, 1964)
 * reduce flush lock contention (CASSANDRA-1930)
 * optimize supercolumn deserialization (CASSANDRA-1891)
 * fix CFMetaData.apply to only compare objects of the same class
   (CASSANDRA-1962)
 * allow specifying specific SSTables to compact from JMX (CASSANDRA-1963)
 * fix race condition in MessagingService.targets (CASSANDRA-1959, 2094, 2081)
 * refuse to open sstables from a future version (CASSANDRA-1935)
 * zero-copy reads (CASSANDRA-1714)
 * fix copy bounds for word Text in wordcount demo (CASSANDRA-1993)
 * fixes for contrib/javautils (CASSANDRA-1979)
 * check more frequently for memtable expiration (CASSANDRA-2000)
 * fix writing SSTable column count statistics (CASSANDRA-1976)
 * fix streaming of multiple CFs during bootstrap (CASSANDRA-1992)
 * explicitly set JVM GC new generation size with -Xmn (CASSANDRA-1968)
 * add short options for CLI flags (CASSANDRA-1565)
 * make keyspace argument to "describe keyspace" in CLI optional
   when authenticated to keyspace already (CASSANDRA-2029)
 * added option to specify -Dcassandra.join_ring=false on startup
   to allow "warm spare" nodes or performing JMX maintenance before
   joining the ring (CASSANDRA-526)
 * log migrations at INFO (CASSANDRA-2028)
 * add CLI verbose option in file mode (CASSANDRA-2030)
 * add single-line "--" comments to CLI (CASSANDRA-2032)
 * message serialization tests (CASSANDRA-1923)
 * switch from ivy to maven-ant-tasks (CASSANDRA-2017)
 * CLI attempts to block for new schema to propagate (CASSANDRA-2044)
 * fix potential overflow in nodetool cfstats (CASSANDRA-2057)
 * add JVM shutdownhook to sync commitlog (CASSANDRA-1919)
 * allow nodes to be up without being part of  normal traffic (CASSANDRA-1951)
 * fix CLI "show keyspaces" with null options on NTS (CASSANDRA-2049)
 * fix possible ByteBuffer race conditions (CASSANDRA-2066)
 * reduce garbage generated by MessagingService to prevent load spikes
   (CASSANDRA-2058)
 * fix math in RandomPartitioner.describeOwnership (CASSANDRA-2071)
 * fix deletion of sstable non-data components (CASSANDRA-2059)
 * avoid blocking gossip while deleting handoff hints (CASSANDRA-2073)
 * ignore messages from newer versions, keep track of nodes in gossip
   regardless of version (CASSANDRA-1970)
 * cache writing moved to CompactionManager to reduce i/o contention and
   updated to use non-cache-polluting writes (CASSANDRA-2053)
 * page through large rows when exporting to JSON (CASSANDRA-2041)
 * add flush_largest_memtables_at and reduce_cache_sizes_at options
   (CASSANDRA-2142)
 * add cli 'describe cluster' command (CASSANDRA-2127)
 * add cli support for setting username/password at 'connect' command
   (CASSANDRA-2111)
 * add -D option to Stress.java to allow reading hosts from a file
   (CASSANDRA-2149)
 * bound hints CF throughput between 32M and 256M (CASSANDRA-2148)
 * continue starting when invalid saved cache entries are encountered
   (CASSANDRA-2076)
 * add max_hint_window_in_ms option (CASSANDRA-1459)


0.7.0-final
 * fix offsets to ByteBuffer.get (CASSANDRA-1939)


0.7.0-rc4
 * fix cli crash after backgrounding (CASSANDRA-1875)
 * count timeouts in storageproxy latencies, and include latency
   histograms in StorageProxyMBean (CASSANDRA-1893)
 * fix CLI get recognition of supercolumns (CASSANDRA-1899)
 * enable keepalive on intra-cluster sockets (CASSANDRA-1766)
 * count timeouts towards dynamicsnitch latencies (CASSANDRA-1905)
 * Expose index-building status in JMX + cli schema description
   (CASSANDRA-1871)
 * allow [LOCAL|EACH]_QUORUM to be used with non-NetworkTopology
   replication Strategies
 * increased amount of index locks for faster commitlog replay
 * collect secondary index tombstones immediately (CASSANDRA-1914)
 * revert commitlog changes from #1780 (CASSANDRA-1917)
 * change RandomPartitioner min token to -1 to avoid collision w/
   tokens on actual nodes (CASSANDRA-1901)
 * examine the right nibble when validating TimeUUID (CASSANDRA-1910)
 * include secondary indexes in cleanup (CASSANDRA-1916)
 * CFS.scrubDataDirectories should also cleanup invalid secondary indexes
   (CASSANDRA-1904)
 * ability to disable/enable gossip on nodes to force them down
   (CASSANDRA-1108)


0.7.0-rc3
 * expose getNaturalEndpoints in StorageServiceMBean taking byte[]
   key; RMI cannot serialize ByteBuffer (CASSANDRA-1833)
 * infer org.apache.cassandra.locator for replication strategy classes
   when not otherwise specified
 * validation that generates less garbage (CASSANDRA-1814)
 * add TTL support to CLI (CASSANDRA-1838)
 * cli defaults to bytestype for subcomparator when creating
   column families (CASSANDRA-1835)
 * unregister index MBeans when index is dropped (CASSANDRA-1843)
 * make ByteBufferUtil.clone thread-safe (CASSANDRA-1847)
 * change exception for read requests during bootstrap from
   InvalidRequest to Unavailable (CASSANDRA-1862)
 * respect row-level tombstones post-flush in range scans
   (CASSANDRA-1837)
 * ReadResponseResolver check digests against each other (CASSANDRA-1830)
 * return InvalidRequest when remove of subcolumn without supercolumn
   is requested (CASSANDRA-1866)
 * flush before repair (CASSANDRA-1748)
 * SSTableExport validates key order (CASSANDRA-1884)
 * large row support for SSTableExport (CASSANDRA-1867)
 * Re-cache hot keys post-compaction without hitting disk (CASSANDRA-1878)
 * manage read repair in coordinator instead of data source, to
   provide latency information to dynamic snitch (CASSANDRA-1873)


0.7.0-rc2
 * fix live-column-count of slice ranges including tombstoned supercolumn
   with live subcolumn (CASSANDRA-1591)
 * rename o.a.c.internal.AntientropyStage -> AntiEntropyStage,
   o.a.c.request.Request_responseStage -> RequestResponseStage,
   o.a.c.internal.Internal_responseStage -> InternalResponseStage
 * add AbstractType.fromString (CASSANDRA-1767)
 * require index_type to be present when specifying index_name
   on ColumnDef (CASSANDRA-1759)
 * fix add/remove index bugs in CFMetadata (CASSANDRA-1768)
 * rebuild Strategy during system_update_keyspace (CASSANDRA-1762)
 * cli updates prompt to ... in continuation lines (CASSANDRA-1770)
 * support multiple Mutations per key in hadoop ColumnFamilyOutputFormat
   (CASSANDRA-1774)
 * improvements to Debian init script (CASSANDRA-1772)
 * use local classloader to check for version.properties (CASSANDRA-1778)
 * Validate that column names in column_metadata are valid for the
   defined comparator, and decode properly in cli (CASSANDRA-1773)
 * use cross-platform newlines in cli (CASSANDRA-1786)
 * add ExpiringColumn support to sstable import/export (CASSANDRA-1754)
 * add flush for each append to periodic commitlog mode; added
   periodic_without_flush option to disable this (CASSANDRA-1780)
 * close file handle used for post-flush truncate (CASSANDRA-1790)
 * various code cleanup (CASSANDRA-1793, -1794, -1795)
 * fix range queries against wrapped range (CASSANDRA-1781)
 * fix consistencylevel calculations for NetworkTopologyStrategy
   (CASSANDRA-1804)
 * cli support index type enum names (CASSANDRA-1810)
 * improved validation of column_metadata (CASSANDRA-1813)
 * reads at ConsistencyLevel > 1 throw UnavailableException
   immediately if insufficient live nodes exist (CASSANDRA-1803)
 * copy bytebuffers for local writes to avoid retaining the entire
   Thrift frame (CASSANDRA-1801)
 * fix NPE adding index to column w/o prior metadata (CASSANDRA-1764)
 * reduce fat client timeout (CASSANDRA-1730)
 * fix botched merge of CASSANDRA-1316


0.7.0-rc1
 * fix compaction and flush races with schema updates (CASSANDRA-1715)
 * add clustertool, config-converter, sstablekeys, and schematool
   Windows .bat files (CASSANDRA-1723)
 * reject range queries received during bootstrap (CASSANDRA-1739)
 * fix wrapping-range queries on non-minimum token (CASSANDRA-1700)
 * add nodetool cfhistogram (CASSANDRA-1698)
 * limit repaired ranges to what the nodes have in common (CASSANDRA-1674)
 * index scan treats missing columns as not matching secondary
   expressions (CASSANDRA-1745)
 * Fix misuse of DataOutputBuffer.getData in AntiEntropyService
   (CASSANDRA-1729)
 * detect and warn when obsolete version of JNA is present (CASSANDRA-1760)
 * reduce fat client timeout (CASSANDRA-1730)
 * cleanup smallest CFs first to increase free temp space for larger ones
   (CASSANDRA-1811)
 * Update windows .bat files to work outside of main Cassandra
   directory (CASSANDRA-1713)
 * fix read repair regression from 0.6.7 (CASSANDRA-1727)
 * more-efficient read repair (CASSANDRA-1719)
 * fix hinted handoff replay (CASSANDRA-1656)
 * log type of dropped messages (CASSANDRA-1677)
 * upgrade to SLF4J 1.6.1
 * fix ByteBuffer bug in ExpiringColumn.updateDigest (CASSANDRA-1679)
 * fix IntegerType.getString (CASSANDRA-1681)
 * make -Djava.net.preferIPv4Stack=true the default (CASSANDRA-628)
 * add INTERNAL_RESPONSE verb to differentiate from responses related
   to client requests (CASSANDRA-1685)
 * log tpstats when dropping messages (CASSANDRA-1660)
 * include unreachable nodes in describeSchemaVersions (CASSANDRA-1678)
 * Avoid dropping messages off the client request path (CASSANDRA-1676)
 * fix jna errno reporting (CASSANDRA-1694)
 * add friendlier error for UnknownHostException on startup (CASSANDRA-1697)
 * include jna dependency in RPM package (CASSANDRA-1690)
 * add --skip-keys option to stress.py (CASSANDRA-1696)
 * improve cli handling of non-string keys and column names
   (CASSANDRA-1701, -1693)
 * r/m extra subcomparator line in cli keyspaces output (CASSANDRA-1712)
 * add read repair chance to cli "show keyspaces"
 * upgrade to ConcurrentLinkedHashMap 1.1 (CASSANDRA-975)
 * fix index scan routing (CASSANDRA-1722)
 * fix tombstoning of supercolumns in range queries (CASSANDRA-1734)
 * clear endpoint cache after updating keyspace metadata (CASSANDRA-1741)
 * fix wrapping-range queries on non-minimum token (CASSANDRA-1700)
 * truncate includes secondary indexes (CASSANDRA-1747)
 * retain reference to PendingFile sstables (CASSANDRA-1749)
 * fix sstableimport regression (CASSANDRA-1753)
 * fix for bootstrap when no non-system tables are defined (CASSANDRA-1732)
 * handle replica unavailability in index scan (CASSANDRA-1755)
 * fix service initialization order deadlock (CASSANDRA-1756)
 * multi-line cli commands (CASSANDRA-1742)
 * fix race between snapshot and compaction (CASSANDRA-1736)
 * add listEndpointsPendingHints, deleteHintsForEndpoint JMX methods
   (CASSANDRA-1551)


0.7.0-beta3
 * add strategy options to describe_keyspace output (CASSANDRA-1560)
 * log warning when using randomly generated token (CASSANDRA-1552)
 * re-organize JMX into .db, .net, .internal, .request (CASSANDRA-1217)
 * allow nodes to change IPs between restarts (CASSANDRA-1518)
 * remember ring state between restarts by default (CASSANDRA-1518)
 * flush index built flag so we can read it before log replay (CASSANDRA-1541)
 * lock row cache updates to prevent race condition (CASSANDRA-1293)
 * remove assertion causing rare (and harmless) error messages in
   commitlog (CASSANDRA-1330)
 * fix moving nodes with no keyspaces defined (CASSANDRA-1574)
 * fix unbootstrap when no data is present in a transfer range (CASSANDRA-1573)
 * take advantage of AVRO-495 to simplify our avro IDL (CASSANDRA-1436)
 * extend authorization hierarchy to column family (CASSANDRA-1554)
 * deletion support in secondary indexes (CASSANDRA-1571)
 * meaningful error message for invalid replication strategy class
   (CASSANDRA-1566)
 * allow keyspace creation with RF > N (CASSANDRA-1428)
 * improve cli error handling (CASSANDRA-1580)
 * add cache save/load ability (CASSANDRA-1417, 1606, 1647)
 * add StorageService.getDrainProgress (CASSANDRA-1588)
 * Disallow bootstrap to an in-use token (CASSANDRA-1561)
 * Allow dynamic secondary index creation and destruction (CASSANDRA-1532)
 * log auto-guessed memtable thresholds (CASSANDRA-1595)
 * add ColumnDef support to cli (CASSANDRA-1583)
 * reduce index sample time by 75% (CASSANDRA-1572)
 * add cli support for column, strategy metadata (CASSANDRA-1578, 1612)
 * add cli support for schema modification (CASSANDRA-1584)
 * delete temp files on failed compactions (CASSANDRA-1596)
 * avoid blocking for dead nodes during removetoken (CASSANDRA-1605)
 * remove ConsistencyLevel.ZERO (CASSANDRA-1607)
 * expose in-progress compaction type in jmx (CASSANDRA-1586)
 * removed IClock & related classes from internals (CASSANDRA-1502)
 * fix removing tokens from SystemTable on decommission and removetoken
   (CASSANDRA-1609)
 * include CF metadata in cli 'show keyspaces' (CASSANDRA-1613)
 * switch from Properties to HashMap in PropertyFileSnitch to
   avoid synchronization bottleneck (CASSANDRA-1481)
 * PropertyFileSnitch configuration file renamed to
   cassandra-topology.properties
 * add cli support for get_range_slices (CASSANDRA-1088, CASSANDRA-1619)
 * Make memtable flush thresholds per-CF instead of global
   (CASSANDRA-1007, 1637)
 * add cli support for binary data without CfDef hints (CASSANDRA-1603)
 * fix building SSTable statistics post-stream (CASSANDRA-1620)
 * fix potential infinite loop in 2ary index queries (CASSANDRA-1623)
 * allow creating NTS keyspaces with no replicas configured (CASSANDRA-1626)
 * add jmx histogram of sstables accessed per read (CASSANDRA-1624)
 * remove system_rename_column_family and system_rename_keyspace from the
   client API until races can be fixed (CASSANDRA-1630, CASSANDRA-1585)
 * add cli sanity tests (CASSANDRA-1582)
 * update GC settings in cassandra.bat (CASSANDRA-1636)
 * cli support for index queries (CASSANDRA-1635)
 * cli support for updating schema memtable settings (CASSANDRA-1634)
 * cli --file option (CASSANDRA-1616)
 * reduce automatically chosen memtable sizes by 50% (CASSANDRA-1641)
 * move endpoint cache from snitch to strategy (CASSANDRA-1643)
 * fix commitlog recovery deleting the newly-created segment as well as
   the old ones (CASSANDRA-1644)
 * upgrade to Thrift 0.5 (CASSANDRA-1367)
 * renamed CL.DCQUORUM to LOCAL_QUORUM and DCQUORUMSYNC to EACH_QUORUM
 * cli truncate support (CASSANDRA-1653)
 * update GC settings in cassandra.bat (CASSANDRA-1636)
 * avoid logging when a node's ip/token is gossipped back to it (CASSANDRA-1666)


0.7-beta2
 * always use UTF-8 for hint keys (CASSANDRA-1439)
 * remove cassandra.yaml dependency from Hadoop and Pig (CASSADRA-1322)
 * expose CfDef metadata in describe_keyspaces (CASSANDRA-1363)
 * restore use of mmap_index_only option (CASSANDRA-1241)
 * dropping a keyspace with no column families generated an error
   (CASSANDRA-1378)
 * rename RackAwareStrategy to OldNetworkTopologyStrategy, RackUnawareStrategy
   to SimpleStrategy, DatacenterShardStrategy to NetworkTopologyStrategy,
   AbstractRackAwareSnitch to AbstractNetworkTopologySnitch (CASSANDRA-1392)
 * merge StorageProxy.mutate, mutateBlocking (CASSANDRA-1396)
 * faster UUIDType, LongType comparisons (CASSANDRA-1386, 1393)
 * fix setting read_repair_chance from CLI addColumnFamily (CASSANDRA-1399)
 * fix updates to indexed columns (CASSANDRA-1373)
 * fix race condition leaving to FileNotFoundException (CASSANDRA-1382)
 * fix sharded lock hash on index write path (CASSANDRA-1402)
 * add support for GT/E, LT/E in subordinate index clauses (CASSANDRA-1401)
 * cfId counter got out of sync when CFs were added (CASSANDRA-1403)
 * less chatty schema updates (CASSANDRA-1389)
 * rename column family mbeans. 'type' will now include either
   'IndexColumnFamilies' or 'ColumnFamilies' depending on the CFS type.
   (CASSANDRA-1385)
 * disallow invalid keyspace and column family names. This includes name that
   matches a '^\w+' regex. (CASSANDRA-1377)
 * use JNA, if present, to take snapshots (CASSANDRA-1371)
 * truncate hints if starting 0.7 for the first time (CASSANDRA-1414)
 * fix FD leak in single-row slicepredicate queries (CASSANDRA-1416)
 * allow index expressions against columns that are not part of the
   SlicePredicate (CASSANDRA-1410)
 * config-converter properly handles snitches and framed support
   (CASSANDRA-1420)
 * remove keyspace argument from multiget_count (CASSANDRA-1422)
 * allow specifying cassandra.yaml location as (local or remote) URL
   (CASSANDRA-1126)
 * fix using DynamicEndpointSnitch with NetworkTopologyStrategy
   (CASSANDRA-1429)
 * Add CfDef.default_validation_class (CASSANDRA-891)
 * fix EstimatedHistogram.max (CASSANDRA-1413)
 * quorum read optimization (CASSANDRA-1622)
 * handle zero-length (or missing) rows during HH paging (CASSANDRA-1432)
 * include secondary indexes during schema migrations (CASSANDRA-1406)
 * fix commitlog header race during schema change (CASSANDRA-1435)
 * fix ColumnFamilyStoreMBeanIterator to use new type name (CASSANDRA-1433)
 * correct filename generated by xml->yaml converter (CASSANDRA-1419)
 * add CMSInitiatingOccupancyFraction=75 and UseCMSInitiatingOccupancyOnly
   to default JVM options
 * decrease jvm heap for cassandra-cli (CASSANDRA-1446)
 * ability to modify keyspaces and column family definitions on a live cluster
   (CASSANDRA-1285)
 * support for Hadoop Streaming [non-jvm map/reduce via stdin/out]
   (CASSANDRA-1368)
 * Move persistent sstable stats from the system table to an sstable component
   (CASSANDRA-1430)
 * remove failed bootstrap attempt from pending ranges when gossip times
   it out after 1h (CASSANDRA-1463)
 * eager-create tcp connections to other cluster members (CASSANDRA-1465)
 * enumerate stages and derive stage from message type instead of
   transmitting separately (CASSANDRA-1465)
 * apply reversed flag during collation from different data sources
   (CASSANDRA-1450)
 * make failure to remove commitlog segment non-fatal (CASSANDRA-1348)
 * correct ordering of drain operations so CL.recover is no longer
   necessary (CASSANDRA-1408)
 * removed keyspace from describe_splits method (CASSANDRA-1425)
 * rename check_schema_agreement to describe_schema_versions
   (CASSANDRA-1478)
 * fix QUORUM calculation for RF > 3 (CASSANDRA-1487)
 * remove tombstones during non-major compactions when bloom filter
   verifies that row does not exist in other sstables (CASSANDRA-1074)
 * nodes that coordinated a loadbalance in the past could not be seen by
   newly added nodes (CASSANDRA-1467)
 * exposed endpoint states (gossip details) via jmx (CASSANDRA-1467)
 * ensure that compacted sstables are not included when new readers are
   instantiated (CASSANDRA-1477)
 * by default, calculate heap size and memtable thresholds at runtime (CASSANDRA-1469)
 * fix races dealing with adding/dropping keyspaces and column families in
   rapid succession (CASSANDRA-1477)
 * clean up of Streaming system (CASSANDRA-1503, 1504, 1506)
 * add options to configure Thrift socket keepalive and buffer sizes (CASSANDRA-1426)
 * make contrib CassandraServiceDataCleaner recursive (CASSANDRA-1509)
 * min, max compaction threshold are configurable and persistent
   per-ColumnFamily (CASSANDRA-1468)
 * fix replaying the last mutation in a commitlog unnecessarily
   (CASSANDRA-1512)
 * invoke getDefaultUncaughtExceptionHandler from DTPE with the original
   exception rather than the ExecutionException wrapper (CASSANDRA-1226)
 * remove Clock from the Thrift (and Avro) API (CASSANDRA-1501)
 * Close intra-node sockets when connection is broken (CASSANDRA-1528)
 * RPM packaging spec file (CASSANDRA-786)
 * weighted request scheduler (CASSANDRA-1485)
 * treat expired columns as deleted (CASSANDRA-1539)
 * make IndexInterval configurable (CASSANDRA-1488)
 * add describe_snitch to Thrift API (CASSANDRA-1490)
 * MD5 authenticator compares plain text submitted password with MD5'd
   saved property, instead of vice versa (CASSANDRA-1447)
 * JMX MessagingService pending and completed counts (CASSANDRA-1533)
 * fix race condition processing repair responses (CASSANDRA-1511)
 * make repair blocking (CASSANDRA-1511)
 * create EndpointSnitchInfo and MBean to expose rack and DC (CASSANDRA-1491)
 * added option to contrib/word_count to output results back to Cassandra
   (CASSANDRA-1342)
 * rewrite Hadoop ColumnFamilyRecordWriter to pool connections, retry to
   multiple Cassandra nodes, and smooth impact on the Cassandra cluster
   by using smaller batch sizes (CASSANDRA-1434)
 * fix setting gc_grace_seconds via CLI (CASSANDRA-1549)
 * support TTL'd index values (CASSANDRA-1536)
 * make removetoken work like decommission (CASSANDRA-1216)
 * make cli comparator-aware and improve quote rules (CASSANDRA-1523,-1524)
 * make nodetool compact and cleanup blocking (CASSANDRA-1449)
 * add memtable, cache information to GCInspector logs (CASSANDRA-1558)
 * enable/disable HintedHandoff via JMX (CASSANDRA-1550)
 * Ignore stray files in the commit log directory (CASSANDRA-1547)
 * Disallow bootstrap to an in-use token (CASSANDRA-1561)


0.7-beta1
 * sstable versioning (CASSANDRA-389)
 * switched to slf4j logging (CASSANDRA-625)
 * add (optional) expiration time for column (CASSANDRA-699)
 * access levels for authentication/authorization (CASSANDRA-900)
 * add ReadRepairChance to CF definition (CASSANDRA-930)
 * fix heisenbug in system tests, especially common on OS X (CASSANDRA-944)
 * convert to byte[] keys internally and all public APIs (CASSANDRA-767)
 * ability to alter schema definitions on a live cluster (CASSANDRA-44)
 * renamed configuration file to cassandra.xml, and log4j.properties to
   log4j-server.properties, which must now be loaded from
   the classpath (which is how our scripts in bin/ have always done it)
   (CASSANDRA-971)
 * change get_count to require a SlicePredicate. create multi_get_count
   (CASSANDRA-744)
 * re-organized endpointsnitch implementations and added SimpleSnitch
   (CASSANDRA-994)
 * Added preload_row_cache option (CASSANDRA-946)
 * add CRC to commitlog header (CASSANDRA-999)
 * removed deprecated batch_insert and get_range_slice methods (CASSANDRA-1065)
 * add truncate thrift method (CASSANDRA-531)
 * http mini-interface using mx4j (CASSANDRA-1068)
 * optimize away copy of sliced row on memtable read path (CASSANDRA-1046)
 * replace constant-size 2GB mmaped segments and special casing for index
   entries spanning segment boundaries, with SegmentedFile that computes
   segments that always contain entire entries/rows (CASSANDRA-1117)
 * avoid reading large rows into memory during compaction (CASSANDRA-16)
 * added hadoop OutputFormat (CASSANDRA-1101)
 * efficient Streaming (no more anticompaction) (CASSANDRA-579)
 * split commitlog header into separate file and add size checksum to
   mutations (CASSANDRA-1179)
 * avoid allocating a new byte[] for each mutation on replay (CASSANDRA-1219)
 * revise HH schema to be per-endpoint (CASSANDRA-1142)
 * add joining/leaving status to nodetool ring (CASSANDRA-1115)
 * allow multiple repair sessions per node (CASSANDRA-1190)
 * optimize away MessagingService for local range queries (CASSANDRA-1261)
 * make framed transport the default so malformed requests can't OOM the
   server (CASSANDRA-475)
 * significantly faster reads from row cache (CASSANDRA-1267)
 * take advantage of row cache during range queries (CASSANDRA-1302)
 * make GCGraceSeconds a per-ColumnFamily value (CASSANDRA-1276)
 * keep persistent row size and column count statistics (CASSANDRA-1155)
 * add IntegerType (CASSANDRA-1282)
 * page within a single row during hinted handoff (CASSANDRA-1327)
 * push DatacenterShardStrategy configuration into keyspace definition,
   eliminating datacenter.properties. (CASSANDRA-1066)
 * optimize forward slices starting with '' and single-index-block name
   queries by skipping the column index (CASSANDRA-1338)
 * streaming refactor (CASSANDRA-1189)
 * faster comparison for UUID types (CASSANDRA-1043)
 * secondary index support (CASSANDRA-749 and subtasks)
 * make compaction buckets deterministic (CASSANDRA-1265)


0.6.6
 * Allow using DynamicEndpointSnitch with RackAwareStrategy (CASSANDRA-1429)
 * remove the remaining vestiges of the unfinished DatacenterShardStrategy
   (replaced by NetworkTopologyStrategy in 0.7)


0.6.5
 * fix key ordering in range query results with RandomPartitioner
   and ConsistencyLevel > ONE (CASSANDRA-1145)
 * fix for range query starting with the wrong token range (CASSANDRA-1042)
 * page within a single row during hinted handoff (CASSANDRA-1327)
 * fix compilation on non-sun JDKs (CASSANDRA-1061)
 * remove String.trim() call on row keys in batch mutations (CASSANDRA-1235)
 * Log summary of dropped messages instead of spamming log (CASSANDRA-1284)
 * add dynamic endpoint snitch (CASSANDRA-981)
 * fix streaming for keyspaces with hyphens in their name (CASSANDRA-1377)
 * fix errors in hard-coded bloom filter optKPerBucket by computing it
   algorithmically (CASSANDRA-1220
 * remove message deserialization stage, and uncap read/write stages
   so slow reads/writes don't block gossip processing (CASSANDRA-1358)
 * add jmx port configuration to Debian package (CASSANDRA-1202)
 * use mlockall via JNA, if present, to prevent Linux from swapping
   out parts of the JVM (CASSANDRA-1214)


0.6.4
 * avoid queuing multiple hint deliveries for the same endpoint
   (CASSANDRA-1229)
 * better performance for and stricter checking of UTF8 column names
   (CASSANDRA-1232)
 * extend option to lower compaction priority to hinted handoff
   as well (CASSANDRA-1260)
 * log errors in gossip instead of re-throwing (CASSANDRA-1289)
 * avoid aborting commitlog replay prematurely if a flushed-but-
   not-removed commitlog segment is encountered (CASSANDRA-1297)
 * fix duplicate rows being read during mapreduce (CASSANDRA-1142)
 * failure detection wasn't closing command sockets (CASSANDRA-1221)
 * cassandra-cli.bat works on windows (CASSANDRA-1236)
 * pre-emptively drop requests that cannot be processed within RPCTimeout
   (CASSANDRA-685)
 * add ack to Binary write verb and update CassandraBulkLoader
   to wait for acks for each row (CASSANDRA-1093)
 * added describe_partitioner Thrift method (CASSANDRA-1047)
 * Hadoop jobs no longer require the Cassandra storage-conf.xml
   (CASSANDRA-1280, CASSANDRA-1047)
 * log thread pool stats when GC is excessive (CASSANDRA-1275)
 * remove gossip message size limit (CASSANDRA-1138)
 * parallelize local and remote reads during multiget, and respect snitch
   when determining whether to do local read for CL.ONE (CASSANDRA-1317)
 * fix read repair to use requested consistency level on digest mismatch,
   rather than assuming QUORUM (CASSANDRA-1316)
 * process digest mismatch re-reads in parallel (CASSANDRA-1323)
 * switch hints CF comparator to BytesType (CASSANDRA-1274)


0.6.3
 * retry to make streaming connections up to 8 times. (CASSANDRA-1019)
 * reject describe_ring() calls on invalid keyspaces (CASSANDRA-1111)
 * fix cache size calculation for size of 100% (CASSANDRA-1129)
 * fix cache capacity only being recalculated once (CASSANDRA-1129)
 * remove hourly scan of all hints on the off chance that the gossiper
   missed a status change; instead, expose deliverHintsToEndpoint to JMX
   so it can be done manually, if necessary (CASSANDRA-1141)
 * don't reject reads at CL.ALL (CASSANDRA-1152)
 * reject deletions to supercolumns in CFs containing only standard
   columns (CASSANDRA-1139)
 * avoid preserving login information after client disconnects
   (CASSANDRA-1057)
 * prefer sun jdk to openjdk in debian init script (CASSANDRA-1174)
 * detect partioner config changes between restarts and fail fast
   (CASSANDRA-1146)
 * use generation time to resolve node token reassignment disagreements
   (CASSANDRA-1118)
 * restructure the startup ordering of Gossiper and MessageService to avoid
   timing anomalies (CASSANDRA-1160)
 * detect incomplete commit log hearders (CASSANDRA-1119)
 * force anti-entropy service to stream files on the stream stage to avoid
   sending streams out of order (CASSANDRA-1169)
 * remove inactive stream managers after AES streams files (CASSANDRA-1169)
 * allow removing entire row through batch_mutate Deletion (CASSANDRA-1027)
 * add JMX metrics for row-level bloom filter false positives (CASSANDRA-1212)
 * added a redhat init script to contrib (CASSANDRA-1201)
 * use midpoint when bootstrapping a new machine into range with not
   much data yet instead of random token (CASSANDRA-1112)
 * kill server on OOM in executor stage as well as Thrift (CASSANDRA-1226)
 * remove opportunistic repairs, when two machines with overlapping replica
   responsibilities happen to finish major compactions of the same CF near
   the same time.  repairs are now fully manual (CASSANDRA-1190)
 * add ability to lower compaction priority (default is no change from 0.6.2)
   (CASSANDRA-1181)


0.6.2
 * fix contrib/word_count build. (CASSANDRA-992)
 * split CommitLogExecutorService into BatchCommitLogExecutorService and
   PeriodicCommitLogExecutorService (CASSANDRA-1014)
 * add latency histograms to CFSMBean (CASSANDRA-1024)
 * make resolving timestamp ties deterministic by using value bytes
   as a tiebreaker (CASSANDRA-1039)
 * Add option to turn off Hinted Handoff (CASSANDRA-894)
 * fix windows startup (CASSANDRA-948)
 * make concurrent_reads, concurrent_writes configurable at runtime via JMX
   (CASSANDRA-1060)
 * disable GCInspector on non-Sun JVMs (CASSANDRA-1061)
 * fix tombstone handling in sstable rows with no other data (CASSANDRA-1063)
 * fix size of row in spanned index entries (CASSANDRA-1056)
 * install json2sstable, sstable2json, and sstablekeys to Debian package
 * StreamingService.StreamDestinations wouldn't empty itself after streaming
   finished (CASSANDRA-1076)
 * added Collections.shuffle(splits) before returning the splits in
   ColumnFamilyInputFormat (CASSANDRA-1096)
 * do not recalculate cache capacity post-compaction if it's been manually
   modified (CASSANDRA-1079)
 * better defaults for flush sorter + writer executor queue sizes
   (CASSANDRA-1100)
 * windows scripts for SSTableImport/Export (CASSANDRA-1051)
 * windows script for nodetool (CASSANDRA-1113)
 * expose PhiConvictThreshold (CASSANDRA-1053)
 * make repair of RF==1 a no-op (CASSANDRA-1090)
 * improve default JVM GC options (CASSANDRA-1014)
 * fix SlicePredicate serialization inside Hadoop jobs (CASSANDRA-1049)
 * close Thrift sockets in Hadoop ColumnFamilyRecordReader (CASSANDRA-1081)


0.6.1
 * fix NPE in sstable2json when no excluded keys are given (CASSANDRA-934)
 * keep the replica set constant throughout the read repair process
   (CASSANDRA-937)
 * allow querying getAllRanges with empty token list (CASSANDRA-933)
 * fix command line arguments inversion in clustertool (CASSANDRA-942)
 * fix race condition that could trigger a false-positive assertion
   during post-flush discard of old commitlog segments (CASSANDRA-936)
 * fix neighbor calculation for anti-entropy repair (CASSANDRA-924)
 * perform repair even for small entropy differences (CASSANDRA-924)
 * Use hostnames in CFInputFormat to allow Hadoop's naive string-based
   locality comparisons to work (CASSANDRA-955)
 * cache read-only BufferedRandomAccessFile length to avoid
   3 system calls per invocation (CASSANDRA-950)
 * nodes with IPv6 (and no IPv4) addresses could not join cluster
   (CASSANDRA-969)
 * Retrieve the correct number of undeleted columns, if any, from
   a supercolumn in a row that had been deleted previously (CASSANDRA-920)
 * fix index scans that cross the 2GB mmap boundaries for both mmap
   and standard i/o modes (CASSANDRA-866)
 * expose drain via nodetool (CASSANDRA-978)


0.6.0-RC1
 * JMX drain to flush memtables and run through commit log (CASSANDRA-880)
 * Bootstrapping can skip ranges under the right conditions (CASSANDRA-902)
 * fix merging row versions in range_slice for CL > ONE (CASSANDRA-884)
 * default write ConsistencyLeven chaned from ZERO to ONE
 * fix for index entries spanning mmap buffer boundaries (CASSANDRA-857)
 * use lexical comparison if time part of TimeUUIDs are the same
   (CASSANDRA-907)
 * bound read, mutation, and response stages to fix possible OOM
   during log replay (CASSANDRA-885)
 * Use microseconds-since-epoch (UTC) in cli, instead of milliseconds
 * Treat batch_mutate Deletion with null supercolumn as "apply this predicate
   to top level supercolumns" (CASSANDRA-834)
 * Streaming destination nodes do not update their JMX status (CASSANDRA-916)
 * Fix internal RPC timeout calculation (CASSANDRA-911)
 * Added Pig loadfunc to contrib/pig (CASSANDRA-910)


0.6.0-beta3
 * fix compaction bucketing bug (CASSANDRA-814)
 * update windows batch file (CASSANDRA-824)
 * deprecate KeysCachedFraction configuration directive in favor
   of KeysCached; move to unified-per-CF key cache (CASSANDRA-801)
 * add invalidateRowCache to ColumnFamilyStoreMBean (CASSANDRA-761)
 * send Handoff hints to natural locations to reduce load on
   remaining nodes in a failure scenario (CASSANDRA-822)
 * Add RowWarningThresholdInMB configuration option to warn before very
   large rows get big enough to threaten node stability, and -x option to
   be able to remove them with sstable2json if the warning is unheeded
   until it's too late (CASSANDRA-843)
 * Add logging of GC activity (CASSANDRA-813)
 * fix ConcurrentModificationException in commitlog discard (CASSANDRA-853)
 * Fix hardcoded row count in Hadoop RecordReader (CASSANDRA-837)
 * Add a jmx status to the streaming service and change several DEBUG
   messages to INFO (CASSANDRA-845)
 * fix classpath in cassandra-cli.bat for Windows (CASSANDRA-858)
 * allow re-specifying host, port to cassandra-cli if invalid ones
   are first tried (CASSANDRA-867)
 * fix race condition handling rpc timeout in the coordinator
   (CASSANDRA-864)
 * Remove CalloutLocation and StagingFileDirectory from storage-conf files
   since those settings are no longer used (CASSANDRA-878)
 * Parse a long from RowWarningThresholdInMB instead of an int (CASSANDRA-882)
 * Remove obsolete ControlPort code from DatabaseDescriptor (CASSANDRA-886)
 * move skipBytes side effect out of assert (CASSANDRA-899)
 * add "double getLoad" to StorageServiceMBean (CASSANDRA-898)
 * track row stats per CF at compaction time (CASSANDRA-870)
 * disallow CommitLogDirectory matching a DataFileDirectory (CASSANDRA-888)
 * default key cache size is 200k entries, changed from 10% (CASSANDRA-863)
 * add -Dcassandra-foreground=yes to cassandra.bat
 * exit if cluster name is changed unexpectedly (CASSANDRA-769)


0.6.0-beta1/beta2
 * add batch_mutate thrift command, deprecating batch_insert (CASSANDRA-336)
 * remove get_key_range Thrift API, deprecated in 0.5 (CASSANDRA-710)
 * add optional login() Thrift call for authentication (CASSANDRA-547)
 * support fat clients using gossiper and StorageProxy to perform
   replication in-process [jvm-only] (CASSANDRA-535)
 * support mmapped I/O for reads, on by default on 64bit JVMs
   (CASSANDRA-408, CASSANDRA-669)
 * improve insert concurrency, particularly during Hinted Handoff
   (CASSANDRA-658)
 * faster network code (CASSANDRA-675)
 * stress.py moved to contrib (CASSANDRA-635)
 * row caching [must be explicitly enabled per-CF in config] (CASSANDRA-678)
 * present a useful measure of compaction progress in JMX (CASSANDRA-599)
 * add bin/sstablekeys (CASSNADRA-679)
 * add ConsistencyLevel.ANY (CASSANDRA-687)
 * make removetoken remove nodes from gossip entirely (CASSANDRA-644)
 * add ability to set cache sizes at runtime (CASSANDRA-708)
 * report latency and cache hit rate statistics with lifetime totals
   instead of average over the last minute (CASSANDRA-702)
 * support get_range_slice for RandomPartitioner (CASSANDRA-745)
 * per-keyspace replication factory and replication strategy (CASSANDRA-620)
 * track latency in microseconds (CASSANDRA-733)
 * add describe_ Thrift methods, deprecating get_string_property and
   get_string_list_property
 * jmx interface for tracking operation mode and streams in general.
   (CASSANDRA-709)
 * keep memtables in sorted order to improve range query performance
   (CASSANDRA-799)
 * use while loop instead of recursion when trimming sstables compaction list
   to avoid blowing stack in pathological cases (CASSANDRA-804)
 * basic Hadoop map/reduce support (CASSANDRA-342)


0.5.1
 * ensure all files for an sstable are streamed to the same directory.
   (CASSANDRA-716)
 * more accurate load estimate for bootstrapping (CASSANDRA-762)
 * tolerate dead or unavailable bootstrap target on write (CASSANDRA-731)
 * allow larger numbers of keys (> 140M) in a sstable bloom filter
   (CASSANDRA-790)
 * include jvm argument improvements from CASSANDRA-504 in debian package
 * change streaming chunk size to 32MB to accomodate Windows XP limitations
   (was 64MB) (CASSANDRA-795)
 * fix get_range_slice returning results in the wrong order (CASSANDRA-781)


0.5.0 final
 * avoid attempting to delete temporary bootstrap files twice (CASSANDRA-681)
 * fix bogus NaN in nodeprobe cfstats output (CASSANDRA-646)
 * provide a policy for dealing with single thread executors w/ a full queue
   (CASSANDRA-694)
 * optimize inner read in MessagingService, vastly improving multiple-node
   performance (CASSANDRA-675)
 * wait for table flush before streaming data back to a bootstrapping node.
   (CASSANDRA-696)
 * keep track of bootstrapping sources by table so that bootstrapping doesn't
   give the indication of finishing early (CASSANDRA-673)


0.5.0 RC3
 * commit the correct version of the patch for CASSANDRA-663


0.5.0 RC2 (unreleased)
 * fix bugs in converting get_range_slice results to Thrift
   (CASSANDRA-647, CASSANDRA-649)
 * expose java.util.concurrent.TimeoutException in StorageProxy methods
   (CASSANDRA-600)
 * TcpConnectionManager was holding on to disconnected connections,
   giving the false indication they were being used. (CASSANDRA-651)
 * Remove duplicated write. (CASSANDRA-662)
 * Abort bootstrap if IP is already in the token ring (CASSANDRA-663)
 * increase default commitlog sync period, and wait for last sync to
   finish before submitting another (CASSANDRA-668)


0.5.0 RC1
 * Fix potential NPE in get_range_slice (CASSANDRA-623)
 * add CRC32 to commitlog entries (CASSANDRA-605)
 * fix data streaming on windows (CASSANDRA-630)
 * GC compacted sstables after cleanup and compaction (CASSANDRA-621)
 * Speed up anti-entropy validation (CASSANDRA-629)
 * Fix anti-entropy assertion error (CASSANDRA-639)
 * Fix pending range conflicts when bootstapping or moving
   multiple nodes at once (CASSANDRA-603)
 * Handle obsolete gossip related to node movement in the case where
   one or more nodes is down when the movement occurs (CASSANDRA-572)
 * Include dead nodes in gossip to avoid a variety of problems
   and fix HH to removed nodes (CASSANDRA-634)
 * return an InvalidRequestException for mal-formed SlicePredicates
   (CASSANDRA-643)
 * fix bug determining closest neighbor for use in multiple datacenters
   (CASSANDRA-648)
 * Vast improvements in anticompaction speed (CASSANDRA-607)
 * Speed up log replay and writes by avoiding redundant serializations
   (CASSANDRA-652)


0.5.0 beta 2
 * Bootstrap improvements (several tickets)
 * add nodeprobe repair anti-entropy feature (CASSANDRA-193, CASSANDRA-520)
 * fix possibility of partition when many nodes restart at once
   in clusters with multiple seeds (CASSANDRA-150)
 * fix NPE in get_range_slice when no data is found (CASSANDRA-578)
 * fix potential NPE in hinted handoff (CASSANDRA-585)
 * fix cleanup of local "system" keyspace (CASSANDRA-576)
 * improve computation of cluster load balance (CASSANDRA-554)
 * added super column read/write, column count, and column/row delete to
   cassandra-cli (CASSANDRA-567, CASSANDRA-594)
 * fix returning live subcolumns of deleted supercolumns (CASSANDRA-583)
 * respect JAVA_HOME in bin/ scripts (several tickets)
 * add StorageService.initClient for fat clients on the JVM (CASSANDRA-535)
   (see contrib/client_only for an example of use)
 * make consistency_level functional in get_range_slice (CASSANDRA-568)
 * optimize key deserialization for RandomPartitioner (CASSANDRA-581)
 * avoid GCing tombstones except on major compaction (CASSANDRA-604)
 * increase failure conviction threshold, resulting in less nodes
   incorrectly (and temporarily) marked as down (CASSANDRA-610)
 * respect memtable thresholds during log replay (CASSANDRA-609)
 * support ConsistencyLevel.ALL on read (CASSANDRA-584)
 * add nodeprobe removetoken command (CASSANDRA-564)


0.5.0 beta
 * Allow multiple simultaneous flushes, improving flush throughput
   on multicore systems (CASSANDRA-401)
 * Split up locks to improve write and read throughput on multicore systems
   (CASSANDRA-444, CASSANDRA-414)
 * More efficient use of memory during compaction (CASSANDRA-436)
 * autobootstrap option: when enabled, all non-seed nodes will attempt
   to bootstrap when started, until bootstrap successfully
   completes. -b option is removed.  (CASSANDRA-438)
 * Unless a token is manually specified in the configuration xml,
   a bootstraping node will use a token that gives it half the
   keys from the most-heavily-loaded node in the cluster,
   instead of generating a random token.
   (CASSANDRA-385, CASSANDRA-517)
 * Miscellaneous bootstrap fixes (several tickets)
 * Ability to change a node's token even after it has data on it
   (CASSANDRA-541)
 * Ability to decommission a live node from the ring (CASSANDRA-435)
 * Semi-automatic loadbalancing via nodeprobe (CASSANDRA-192)
 * Add ability to set compaction thresholds at runtime via
   JMX / nodeprobe.  (CASSANDRA-465)
 * Add "comment" field to ColumnFamily definition. (CASSANDRA-481)
 * Additional JMX metrics (CASSANDRA-482)
 * JSON based export and import tools (several tickets)
 * Hinted Handoff fixes (several tickets)
 * Add key cache to improve read performance (CASSANDRA-423)
 * Simplified construction of custom ReplicationStrategy classes
   (CASSANDRA-497)
 * Graphical application (Swing) for ring integrity verification and
   visualization was added to contrib (CASSANDRA-252)
 * Add DCQUORUM, DCQUORUMSYNC consistency levels and corresponding
   ReplicationStrategy / EndpointSnitch classes.  Experimental.
   (CASSANDRA-492)
 * Web client interface added to contrib (CASSANDRA-457)
 * More-efficient flush for Random, CollatedOPP partitioners
   for normal writes (CASSANDRA-446) and bulk load (CASSANDRA-420)
 * Add MemtableFlushAfterMinutes, a global replacement for the old
   per-CF FlushPeriodInMinutes setting (CASSANDRA-463)
 * optimizations to slice reading (CASSANDRA-350) and supercolumn
   queries (CASSANDRA-510)
 * force binding to given listenaddress for nodes with multiple
   interfaces (CASSANDRA-546)
 * stress.py benchmarking tool improvements (several tickets)
 * optimized replica placement code (CASSANDRA-525)
 * faster log replay on restart (CASSANDRA-539, CASSANDRA-540)
 * optimized local-node writes (CASSANDRA-558)
 * added get_range_slice, deprecating get_key_range (CASSANDRA-344)
 * expose TimedOutException to thrift (CASSANDRA-563)


0.4.2
 * Add validation disallowing null keys (CASSANDRA-486)
 * Fix race conditions in TCPConnectionManager (CASSANDRA-487)
 * Fix using non-utf8-aware comparison as a sanity check.
   (CASSANDRA-493)
 * Improve default garbage collector options (CASSANDRA-504)
 * Add "nodeprobe flush" (CASSANDRA-505)
 * remove NotFoundException from get_slice throws list (CASSANDRA-518)
 * fix get (not get_slice) of entire supercolumn (CASSANDRA-508)
 * fix null token during bootstrap (CASSANDRA-501)


0.4.1
 * Fix FlushPeriod columnfamily configuration regression
   (CASSANDRA-455)
 * Fix long column name support (CASSANDRA-460)
 * Fix for serializing a row that only contains tombstones
   (CASSANDRA-458)
 * Fix for discarding unneeded commitlog segments (CASSANDRA-459)
 * Add SnapshotBeforeCompaction configuration option (CASSANDRA-426)
 * Fix compaction abort under insufficient disk space (CASSANDRA-473)
 * Fix reading subcolumn slice from tombstoned CF (CASSANDRA-484)
 * Fix race condition in RVH causing occasional NPE (CASSANDRA-478)


0.4.0
 * fix get_key_range problems when a node is down (CASSANDRA-440)
   and add UnavailableException to more Thrift methods
 * Add example EndPointSnitch contrib code (several tickets)


0.4.0 RC2
 * fix SSTable generation clash during compaction (CASSANDRA-418)
 * reject method calls with null parameters (CASSANDRA-308)
 * properly order ranges in nodeprobe output (CASSANDRA-421)
 * fix logging of certain errors on executor threads (CASSANDRA-425)


0.4.0 RC1
 * Bootstrap feature is live; use -b on startup (several tickets)
 * Added multiget api (CASSANDRA-70)
 * fix Deadlock with SelectorManager.doProcess and TcpConnection.write
   (CASSANDRA-392)
 * remove key cache b/c of concurrency bugs in third-party
   CLHM library (CASSANDRA-405)
 * update non-major compaction logic to use two threshold values
   (CASSANDRA-407)
 * add periodic / batch commitlog sync modes (several tickets)
 * inline BatchMutation into batch_insert params (CASSANDRA-403)
 * allow setting the logging level at runtime via mbean (CASSANDRA-402)
 * change default comparator to BytesType (CASSANDRA-400)
 * add forwards-compatible ConsistencyLevel parameter to get_key_range
   (CASSANDRA-322)
 * r/m special case of blocking for local destination when writing with
   ConsistencyLevel.ZERO (CASSANDRA-399)
 * Fixes to make BinaryMemtable [bulk load interface] useful (CASSANDRA-337);
   see contrib/bmt_example for an example of using it.
 * More JMX properties added (several tickets)
 * Thrift changes (several tickets)
    - Merged _super get methods with the normal ones; return values
      are now of ColumnOrSuperColumn.
    - Similarly, merged batch_insert_super into batch_insert.



0.4.0 beta
 * On-disk data format has changed to allow billions of keys/rows per
   node instead of only millions
 * Multi-keyspace support
 * Scan all sstables for all queries to avoid situations where
   different types of operation on the same ColumnFamily could
   disagree on what data was present
 * Snapshot support via JMX
 * Thrift API has changed a _lot_:
    - removed time-sorted CFs; instead, user-defined comparators
      may be defined on the column names, which are now byte arrays.
      Default comparators are provided for UTF8, Bytes, Ascii, Long (i64),
      and UUID types.
    - removed colon-delimited strings in thrift api in favor of explicit
      structs such as ColumnPath, ColumnParent, etc.  Also normalized
      thrift struct and argument naming.
    - Added columnFamily argument to get_key_range.
    - Change signature of get_slice to accept starting and ending
      columns as well as an offset.  (This allows use of indexes.)
      Added "ascending" flag to allow reasonably-efficient reverse
      scans as well.  Removed get_slice_by_range as redundant.
    - get_key_range operates on one CF at a time
    - changed `block` boolean on insert methods to ConsistencyLevel enum,
      with options of NONE, ONE, QUORUM, and ALL.
    - added similar consistency_level parameter to read methods
    - column-name-set slice with no names given now returns zero columns
      instead of all of them.  ("all" can run your server out of memory.
      use a range-based slice with a high max column count instead.)
 * Removed the web interface. Node information can now be obtained by
   using the newly introduced nodeprobe utility.
 * More JMX stats
 * Remove magic values from internals (e.g. special key to indicate
   when to flush memtables)
 * Rename configuration "table" to "keyspace"
 * Moved to crash-only design; no more shutdown (just kill the process)
 * Lots of bug fixes

Full list of issues resolved in 0.4 is at https://issues.apache.org/jira/secure/IssueNavigator.jspa?reset=true&&pid=12310865&fixfor=12313862&resolution=1&sorter/field=issuekey&sorter/order=DESC


0.3.0 RC3
 * Fix potential deadlock under load in TCPConnection.
   (CASSANDRA-220)


0.3.0 RC2
 * Fix possible data loss when server is stopped after replaying
   log but before new inserts force memtable flush.
   (CASSANDRA-204)
 * Added BUGS file


0.3.0 RC1
 * Range queries on keys, including user-defined key collation
 * Remove support
 * Workarounds for a weird bug in JDK select/register that seems
   particularly common on VM environments. Cassandra should deploy
   fine on EC2 now
 * Much improved infrastructure: the beginnings of a decent test suite
   ("ant test" for unit tests; "nosetests" for system tests), code
   coverage reporting, etc.
 * Expanded node status reporting via JMX
 * Improved error reporting/logging on both server and client
 * Reduced memory footprint in default configuration
 * Combined blocking and non-blocking versions of insert APIs
 * Added FlushPeriodInMinutes configuration parameter to force
   flushing of infrequently-updated ColumnFamilies<|MERGE_RESOLUTION|>--- conflicted
+++ resolved
@@ -1,32 +1,20 @@
-<<<<<<< HEAD
 3.11.1
  * Duplicate the buffer before passing it to analyser in SASI operation (CASSANDRA-13512)
  * Properly evict pstmts from prepared statements cache (CASSANDRA-13641)
 Merged from 3.0:
 3.0.15
+ * Purge tombstones created by expired cells (CASSANDRA-13643)
  * Make concat work with iterators that have different subsets of columns (CASSANDRA-13482)
  * Set test.runners based on cores and memory size (CASSANDRA-13078)
  * Allow different NUMACTL_ARGS to be passed in (CASSANDRA-13557)
  * Fix secondary index queries on COMPACT tables (CASSANDRA-13627)
  * Nodetool listsnapshots output is missing a newline, if there are no snapshots (CASSANDRA-13568)
 Merged from 2.2:
-=======
-3.0.15
- * Purge tombstones created by expired cells (CASSANDRA-13643)
- * Make concat work with iterators that have different subsets of columns (CASSANDRA-13482)
- * Set test.runners based on cores and memory size (CASSANDRA-13078)
- * Allow different NUMACTL_ARGS to be passed in (CASSANDRA-13557)
- * Allow native function calls in CQLSSTableWriter (CASSANDRA-12606)
- * Fix secondary index queries on COMPACT tables (CASSANDRA-13627)
- * Nodetool listsnapshots output is missing a newline, if there are no snapshots (CASSANDRA-13568)
- Merged from 2.2:
->>>>>>> a033f516
  * Fix queries with LIMIT and filtering on clustering columns (CASSANDRA-11223)
  * Fix potential NPE when resume bootstrap fails (CASSANDRA-13272)
  * Fix toJSONString for the UDT, tuple and collection types (CASSANDRA-13592)
  * Fix nested Tuples/UDTs validation (CASSANDRA-13646)
 
-<<<<<<< HEAD
 3.11.0
  * Allow native function calls in CQLSSTableWriter (CASSANDRA-12606)
  * Replace string comparison with regex/number checks in MessagingService test (CASSANDRA-13216)
@@ -67,9 +55,6 @@
  * Fix cqlsh automatic protocol downgrade regression (CASSANDRA-13307)
  * Tracing payload not passed from QueryMessage to tracing session (CASSANDRA-12835)
 Merged from 3.0:
-=======
-3.0.14
->>>>>>> a033f516
  * Ensure int overflow doesn't occur when calculating large partition warning size (CASSANDRA-13172)
  * Ensure consistent view of partition columns between coordinator and replica in ColumnFilter (CASSANDRA-13004)
  * Failed unregistering mbean during drop keyspace (CASSANDRA-13346)
@@ -90,7 +75,6 @@
  * Avoid name clashes in CassandraIndexTest (CASSANDRA-13427)
  * Handling partially written hint files (CASSANDRA-12728)
  * Interrupt replaying hints on decommission (CASSANDRA-13308)
-<<<<<<< HEAD
  * Handling partially written hint files (CASSANDRA-12728)
  * Fix NPE issue in StorageService (CASSANDRA-13060)
  * Make reading of range tombstones more reliable (CASSANDRA-12811)
@@ -133,43 +117,13 @@
  * Provide user workaround when system_schema.columns does not contain entries
    for a table that's in system_schema.tables (CASSANDRA-13180)
  * Nodetool upgradesstables/scrub/compact ignores system tables (CASSANDRA-13410)
-=======
->>>>>>> a033f516
  * Fix schema version calculation for rolling upgrades (CASSANDRA-13441)
 Merged from 2.2:
  * Nodes started with join_ring=False should be able to serve requests when authentication is enabled (CASSANDRA-11381)
  * cqlsh COPY FROM: increment error count only for failures, not for attempts (CASSANDRA-13209)
-<<<<<<< HEAD
  * Avoid starting gossiper in RemoveTest (CASSANDRA-13407)
  * Fix weightedSize() for row-cache reported by JMX and NodeTool (CASSANDRA-13393)
  * Fix JVM metric names (CASSANDRA-13103)
-=======
-
-3.0.13
- * Make reading of range tombstones more reliable (CASSANDRA-12811)
- * Fix startup problems due to schema tables not completely flushed (CASSANDRA-12213)
- * Fix view builder bug that can filter out data on restart (CASSANDRA-13405)
- * Fix 2i page size calculation when there are no regular columns (CASSANDRA-13400)
- * Fix the conversion of 2.X expired rows without regular column data (CASSANDRA-13395)
- * Fix hint delivery when using ext+internal IPs with prefer_local enabled (CASSANDRA-13020)
- * Fix possible NPE on upgrade to 3.0/3.X in case of IO errors (CASSANDRA-13389)
- * Legacy deserializer can create empty range tombstones (CASSANDRA-13341)
- * Use the Kernel32 library to retrieve the PID on Windows and fix startup checks (CASSANDRA-13333)
- * Fix code to not exchange schema across major versions (CASSANDRA-13274)
- * Dropping column results in "corrupt" SSTable (CASSANDRA-13337)
- * Bugs handling range tombstones in the sstable iterators (CASSANDRA-13340)
- * Fix CONTAINS filtering for null collections (CASSANDRA-13246)
- * Applying: Use a unique metric reservoir per test run when using Cassandra-wide metrics residing in MBeans (CASSANDRA-13216)
- * Propagate row deletions in 2i tables on upgrade (CASSANDRA-13320)
- * Slice.isEmpty() returns false for some empty slices (CASSANDRA-13305)
- * Add formatted row output to assertEmpty in CQL Tester (CASSANDRA-13238)
- * Legacy caching options can prevent 3.0 upgrade (CASSANDRA-13384)
- * Nodetool upgradesstables/scrub/compact ignores system tables (CASSANDRA-13410)
- * Fix NPE issue in StorageService (CASSANDRA-13060)
-Merged from 2.2:
- * Avoid starting gossiper in RemoveTest (CASSANDRA-13407)
- * Fix weightedSize() for row-cache reported by JMX and NodeTool (CASSANDRA-13393)
->>>>>>> a033f516
  * Honor truststore-password parameter in cassandra-stress (CASSANDRA-12773)
  * Discard in-flight shadow round responses (CASSANDRA-12653)
  * Don't anti-compact repaired data to avoid inconsistencies (CASSANDRA-13153)
@@ -177,40 +131,15 @@
  * Commitlog replay may fail if last mutation is within 4 bytes of end of segment (CASSANDRA-13282)
  * Fix queries updating multiple time the same list (CASSANDRA-13130)
  * Fix GRANT/REVOKE when keyspace isn't specified (CASSANDRA-13053)
-<<<<<<< HEAD
-=======
-Merged from 2.1:
- * Fix 2ndary index queries on partition keys for tables with static columns CASSANDRA-13147
- * Fix ParseError unhashable type list in cqlsh copy from (CASSANDRA-13364)
-
-
-3.0.12
- * Prevent data loss on upgrade 2.1 - 3.0 by adding component separator to LogRecord absolute path (CASSANDRA-13294)
- * Improve testing on macOS by eliminating sigar logging (CASSANDRA-13233)
- * Cqlsh copy-from should error out when csv contains invalid data for collections (CASSANDRA-13071)
- * Update c.yaml doc for offheap memtables (CASSANDRA-13179)
- * Faster StreamingHistogram (CASSANDRA-13038)
- * Legacy deserializer can create unexpected boundary range tombstones (CASSANDRA-13237)
- * Remove unnecessary assertion from AntiCompactionTest (CASSANDRA-13070)
- * Fix cqlsh COPY for dates before 1900 (CASSANDRA-13185)
-Merged from 2.2:
- * Avoid race on receiver by starting streaming sender thread after sending init message (CASSANDRA-12886)
- * Fix "multiple versions of ant detected..." when running ant test (CASSANDRA-13232)
- * Coalescing strategy sleeps too much (CASSANDRA-13090)
->>>>>>> a033f516
  * Fix flaky LongLeveledCompactionStrategyTest (CASSANDRA-12202)
  * Fix failing COPY TO STDOUT (CASSANDRA-12497)
  * Fix ColumnCounter::countAll behaviour for reverse queries (CASSANDRA-13222)
  * Exceptions encountered calling getSeeds() breaks OTC thread (CASSANDRA-13018)
-<<<<<<< HEAD
  * Fix negative mean latency metric (CASSANDRA-12876)
  * Use only one file pointer when creating commitlog segments (CASSANDRA-12539)
 Merged from 2.1:
  * Fix 2ndary index queries on partition keys for tables with static columns (CASSANDRA-13147)
  * Fix ParseError unhashable type list in cqlsh copy from (CASSANDRA-13364)
-=======
-Merged from 2.1:
->>>>>>> a033f516
  * Remove unused repositories (CASSANDRA-13278)
  * Log stacktrace of uncaught exceptions (CASSANDRA-13108)
  * Use portable stderr for java error in startup (CASSANDRA-13211)
@@ -218,7 +147,6 @@
  * Coalescing strategy can enter infinite loop (CASSANDRA-13159)
 
 
-<<<<<<< HEAD
 3.10
  * Fix secondary index queries regression (CASSANDRA-13013)
  * Add duration type to the protocol V5 (CASSANDRA-12850)
@@ -336,39 +264,14 @@
  * Restore resumable hints delivery (CASSANDRA-11960)
  * Properly report LWT contention (CASSANDRA-12626)
 Merged from 3.0:
-=======
-3.0.11
- * Use keyspace replication settings on system.size_estimates table (CASSANDRA-9639)
- * Add vm.max_map_count StartupCheck (CASSANDRA-13008)
- * Hint related logging should include the IP address of the destination in addition to 
-   host ID (CASSANDRA-13205)
- * Reloading logback.xml does not work (CASSANDRA-13173)
- * Lightweight transactions temporarily fail after upgrade from 2.1 to 3.0 (CASSANDRA-13109)
- * Duplicate rows after upgrading from 2.1.16 to 3.0.10/3.9 (CASSANDRA-13125)
- * Fix UPDATE queries with empty IN restrictions (CASSANDRA-13152)
- * Abort or retry on failed hints delivery (CASSANDRA-13124)
- * Fix handling of partition with partition-level deletion plus
-   live rows in sstabledump (CASSANDRA-13177)
- * Provide user workaround when system_schema.columns does not contain entries
-   for a table that's in system_schema.tables (CASSANDRA-13180)
->>>>>>> a033f516
  * Dump threads when unit tests time out (CASSANDRA-13117)
  * Better error when modifying function permissions without explicit keyspace (CASSANDRA-12925)
  * Indexer is not correctly invoked when building indexes over sstables (CASSANDRA-13075)
  * Read repair is not blocking repair to finish in foreground repair (CASSANDRA-13115)
-<<<<<<< HEAD
  * Stress daemon help is incorrect(CASSANDRA-12563)
  * Remove ALTER TYPE support (CASSANDRA-12443)
  * Fix assertion for certain legacy range tombstone pattern (CASSANDRA-12203)
  * Replace empty strings with null values if they cannot be converted (CASSANDRA-12794)
-=======
- * Stress daemon help is incorrect (CASSANDRA-12563)
- * Remove ALTER TYPE support (CASSANDRA-12443)
- * Fix assertion for certain legacy range tombstone pattern (CASSANDRA-12203)
- * Set javac encoding to utf-8 (CASSANDRA-11077)
- * Replace empty strings with null values if they cannot be converted (CASSANDRA-12794)
- * Fixed flacky SSTableRewriterTest: check file counts before calling validateCFS (CASSANDRA-12348)
->>>>>>> a033f516
  * Fix deserialization of 2.x DeletedCells (CASSANDRA-12620)
  * Add parent repair session id to anticompaction log message (CASSANDRA-12186)
  * Improve contention handling on failure to acquire MV lock for streaming and hints (CASSANDRA-12905)
@@ -378,10 +281,7 @@
  * Nodetool compactionstats fails with NullPointerException (CASSANDRA-13021)
  * Thread local pools never cleaned up (CASSANDRA-13033)
  * Set RPC_READY to false when draining or if a node is marked as shutdown (CASSANDRA-12781)
-<<<<<<< HEAD
  * CQL often queries static columns unnecessarily (CASSANDRA-12768)
-=======
->>>>>>> a033f516
  * Make sure sstables only get committed when it's safe to discard commit log records (CASSANDRA-12956)
  * Reject default_time_to_live option when creating or altering MVs (CASSANDRA-12868)
  * Nodetool should use a more sane max heap size (CASSANDRA-12739)
@@ -389,7 +289,6 @@
  * AnticompactionRequestSerializer serializedSize is incorrect (CASSANDRA-12934)
  * Prevent reloading of logback.xml from UDF sandbox (CASSANDRA-12535)
  * Reenable HeapPool (CASSANDRA-12900)
-<<<<<<< HEAD
  * Disallow offheap_buffers memtable allocation (CASSANDRA-11039)
  * Fix CommitLogSegmentManagerTest (CASSANDRA-12283)
  * Pass root cause to CorruptBlockException when uncompression failed (CASSANDRA-12889)
@@ -438,12 +337,6 @@
  * Correct log message for statistics of offheap memtable flush (CASSANDRA-12776)
  * Explicitly set locale for string validation (CASSANDRA-12541,CASSANDRA-12542,CASSANDRA-12543,CASSANDRA-12545)
 Merged from 2.2:
-=======
-Merged from 2.2:
- * Fix JVM metric names (CASSANDRA-13103)
- * Fix negative mean latency metric (CASSANDRA-12876)
- * Use only one file pointer when creating commitlog segments (CASSANDRA-12539)
->>>>>>> a033f516
  * Fix speculative retry bugs (CASSANDRA-13009)
  * Fix handling of nulls and unsets in IN conditions (CASSANDRA-12981)
  * Fix race causing infinite loop if Thrift server is stopped before it starts listening (CASSANDRA-12856)
@@ -458,51 +351,6 @@
  * cqlsh: fix DESC TYPES errors (CASSANDRA-12914)
  * Fix leak on skipped SSTables in sstableupgrade (CASSANDRA-12899)
  * Avoid blocking gossip during pending range calculation (CASSANDRA-12281)
-Merged from 2.1:
- * Use portable stderr for java error in startup (CASSANDRA-13211)
- * Fix Thread Leak in OutboundTcpConnection (CASSANDRA-13204)
- * Coalescing strategy can enter infinite loop (CASSANDRA-13159)
- * Upgrade netty version to fix memory leak with client encryption (CASSANDRA-13114)
- * cqlsh copy-from: sort user type fields in csv (CASSANDRA-12959)
-
-
-
-3.0.10
- * Disallow offheap_buffers memtable allocation (CASSANDRA-11039)
- * Fix CommitLogSegmentManagerTest (CASSANDRA-12283)
- * Pass root cause to CorruptBlockException when uncompression failed (CASSANDRA-12889)
- * Fix partition count log during compaction (CASSANDRA-12184)
- * Batch with multiple conditional updates for the same partition causes AssertionError (CASSANDRA-12867)
- * Make AbstractReplicationStrategy extendable from outside its package (CASSANDRA-12788)
- * Fix CommitLogTest.testDeleteIfNotDirty (CASSANDRA-12854)
- * Don't tell users to turn off consistent rangemovements during rebuild. (CASSANDRA-12296)
- * Avoid deadlock due to materialized view lock contention (CASSANDRA-12689)
- * Fix for KeyCacheCqlTest flakiness (CASSANDRA-12801)
- * Include SSTable filename in compacting large row message (CASSANDRA-12384)
- * Fix potential socket leak (CASSANDRA-12329, CASSANDRA-12330)
- * Fix ViewTest.testCompaction (CASSANDRA-12789)
- * Improve avg aggregate functions (CASSANDRA-12417)
- * Preserve quoted reserved keyword column names in MV creation (CASSANDRA-11803)
- * nodetool stopdaemon errors out (CASSANDRA-12646)
- * Split materialized view mutations on build to prevent OOM (CASSANDRA-12268)
- * mx4j does not work in 3.0.8 (CASSANDRA-12274)
- * Abort cqlsh copy-from in case of no answer after prolonged period of time (CASSANDRA-12740)
- * Avoid sstable corrupt exception due to dropped static column (CASSANDRA-12582)
- * Make stress use client mode to avoid checking commit log size on startup (CASSANDRA-12478)
- * Fix exceptions with new vnode allocation (CASSANDRA-12715)
- * Unify drain and shutdown processes (CASSANDRA-12509)
- * Fix NPE in ComponentOfSlice.isEQ() (CASSANDRA-12706)
- * Fix failure in LogTransactionTest (CASSANDRA-12632)
- * Fix potentially incomplete non-frozen UDT values when querying with the
-   full primary key specified (CASSANDRA-12605)
- * Skip writing MV mutations to commitlog on mutation.applyUnsafe() (CASSANDRA-11670)
- * Establish consistent distinction between non-existing partition and NULL value for LWTs on static columns (CASSANDRA-12060)
- * Extend ColumnIdentifier.internedInstances key to include the type that generated the byte buffer (CASSANDRA-12516)
- * Backport CASSANDRA-10756 (race condition in NativeTransportService shutdown) (CASSANDRA-12472)
- * If CF has no clustering columns, any row cache is full partition cache (CASSANDRA-12499)
- * Correct log message for statistics of offheap memtable flush (CASSANDRA-12776)
- * Explicitly set locale for string validation (CASSANDRA-12541,CASSANDRA-12542,CASSANDRA-12543,CASSANDRA-12545)
-Merged from 2.2:
  * Fix purgeability of tombstones with max timestamp (CASSANDRA-12792)
  * Fail repair if participant dies during sync or anticompaction (CASSANDRA-12901)
  * cqlsh COPY: unprotected pk values before converting them if not using prepared statements (CASSANDRA-12863)
@@ -519,7 +367,6 @@
  * Fix exceptions when enabling gossip on nodes that haven't joined the ring (CASSANDRA-12253)
  * Fix authentication problem when invoking cqlsh copy from a SOURCE command (CASSANDRA-12642)
  * Decrement pending range calculator jobs counter in finally block
-<<<<<<< HEAD
  * cqlshlib tests: increase default execute timeout (CASSANDRA-12481)
  * Forward writes to replacement node when replace_address != broadcast_address (CASSANDRA-8523)
  * Fail repair on non-existing table (CASSANDRA-12279)
@@ -571,37 +418,6 @@
  * Fix clean interval not sent to commit log for empty memtable flush (CASSANDRA-12436)
  * Fix potential resource leak in RMIServerSocketFactoryImpl (CASSANDRA-12331)
  * Make sure compaction stats are updated when compaction is interrupted (CASSANDRA-12100)
-=======
-  (CASSANDRA-12554)
- * Split consistent range movement flag correction (CASSANDRA-12786)
-Merged from 2.1:
- * Add system property to set the max number of native transport requests in queue (CASSANDRA-11363)
- * Don't skip sstables based on maxLocalDeletionTime (CASSANDRA-12765)
-
-
-3.0.9
- * Handle composite prefixes with final EOC=0 as in 2.x and refactor LegacyLayout.decodeBound (CASSANDRA-12423)
- * Fix paging for 2.x to 3.x upgrades (CASSANDRA-11195)
- * select_distinct_with_deletions_test failing on non-vnode environments (CASSANDRA-11126)
- * Stack Overflow returned to queries while upgrading (CASSANDRA-12527)
- * Fix legacy regex for temporary files from 2.2 (CASSANDRA-12565)
- * Add option to state current gc_grace_seconds to tools/bin/sstablemetadata (CASSANDRA-12208)
- * Fix file system race condition that may cause LogAwareFileLister to fail to classify files (CASSANDRA-11889)
- * Fix file handle leaks due to simultaneous compaction/repair and
-   listing snapshots, calculating snapshot sizes, or making schema
-   changes (CASSANDRA-11594)
- * Fix nodetool repair exits with 0 for some errors (CASSANDRA-12508)
- * Do not shut down BatchlogManager twice during drain (CASSANDRA-12504)
- * Disk failure policy should not be invoked on out of space (CASSANDRA-12385)
- * Calculate last compacted key on startup (CASSANDRA-6216)
- * Add schema to snapshot manifest, add USING TIMESTAMP clause to ALTER TABLE statements (CASSANDRA-7190)
- * Fix clean interval not sent to commit log for empty memtable flush (CASSANDRA-12436)
- * Fix potential resource leak in RMIServerSocketFactoryImpl (CASSANDRA-12331)
- * Backport CASSANDRA-12002 (CASSANDRA-12177)
- * Make sure compaction stats are updated when compaction is interrupted (CASSANDRA-12100)
- * Fix potential bad messaging service message for paged range reads
-   within mixed-version 3.x clusters (CASSANDRA-12249)
->>>>>>> a033f516
  * Change commitlog and sstables to track dirty and clean intervals (CASSANDRA-11828)
  * NullPointerException during compaction on table with static columns (CASSANDRA-12336)
  * Fixed ConcurrentModificationException when reading metrics in GraphiteReporter (CASSANDRA-11823)
@@ -618,11 +434,8 @@
    to connect with too low of a protocol version (CASSANDRA-11464)
  * NullPointerExpception when reading/compacting table (CASSANDRA-11988)
  * Fix problem with undeleteable rows on upgrade to new sstable format (CASSANDRA-12144)
-<<<<<<< HEAD
  * Fix potential bad messaging service message for paged range reads
    within mixed-version 3.x clusters (CASSANDRA-12249)
-=======
->>>>>>> a033f516
  * Fix paging logic for deleted partitions with static columns (CASSANDRA-12107)
  * Wait until the message is being send to decide which serializer must be used (CASSANDRA-11393)
  * Fix migration of static thrift column names with non-text comparators (CASSANDRA-12147)
@@ -636,15 +449,12 @@
    those static columns in query results (CASSANDRA-12123)
  * Avoid digest mismatch with empty but static rows (CASSANDRA-12090)
  * Fix EOF exception when altering column type (CASSANDRA-11820)
-<<<<<<< HEAD
  * Fix potential race in schema during new table creation (CASSANDRA-12083)
  * cqlsh: fix error handling in rare COPY FROM failure scenario (CASSANDRA-12070)
  * Disable autocompaction during drain (CASSANDRA-11878)
  * Add a metrics timer to MemtablePool and use it to track time spent blocked on memory in MemtableAllocator (CASSANDRA-11327)
  * Fix upgrading schema with super columns with non-text subcomparators (CASSANDRA-12023)
  * Add TimeWindowCompactionStrategy (CASSANDRA-9666)
-=======
->>>>>>> a033f516
  * Fix JsonTransformer output of partition with deletion info (CASSANDRA-12418)
  * Fix NPE in SSTableLoader when specifying partial directory path (CASSANDRA-12609)
 Merged from 2.2:
@@ -689,15 +499,12 @@
  * Don't send erroneous NEW_NODE notifications on restart (CASSANDRA-11038)
  * StorageService shutdown hook should use a volatile variable (CASSANDRA-11984)
 Merged from 2.1:
-<<<<<<< HEAD
  * Add system property to set the max number of native transport requests in queue (CASSANDRA-11363)
  * Fix queries with empty ByteBuffer values in clustering column restrictions (CASSANDRA-12127)
  * Disable passing control to post-flush after flush failure to prevent data loss (CASSANDRA-11828)
  * Allow STCS-in-L0 compactions to reduce scope with LCS (CASSANDRA-12040)
  * cannot use cql since upgrading python to 2.7.11+ (CASSANDRA-11850)
  * Fix filtering on clustering columns when 2i is used (CASSANDRA-11907)
-=======
->>>>>>> a033f516
  * Avoid stalling paxos when the paxos state expires (CASSANDRA-12043)
  * Remove finished incoming streaming connections from MessagingService (CASSANDRA-11854)
  * Don't try to get sstables for non-repairing column families (CASSANDRA-12077)
@@ -711,22 +518,15 @@
  * cqlsh COPY FROM: shutdown parent cluster after forking, to avoid corrupting SSL connections (CASSANDRA-11749)
 
 
-<<<<<<< HEAD
 3.7
  * Support multiple folders for user defined compaction tasks (CASSANDRA-11765)
  * Fix race in CompactionStrategyManager's pause/resume (CASSANDRA-11922)
 Merged from 3.0:
-=======
-3.0.7
->>>>>>> a033f516
  * Fix legacy serialization of Thrift-generated non-compound range tombstones
    when communicating with 2.x nodes (CASSANDRA-11930)
  * Fix Directories instantiations where CFS.initialDirectories should be used (CASSANDRA-11849)
  * Avoid referencing DatabaseDescriptor in AbstractType (CASSANDRA-11912)
-<<<<<<< HEAD
  * Don't use static dataDirectories field in Directories instances (CASSANDRA-11647)
-=======
->>>>>>> a033f516
  * Fix sstables not being protected from removal during index build (CASSANDRA-11905)
  * cqlsh: Suppress stack trace from Read/WriteFailures (CASSANDRA-11032)
  * Remove unneeded code to repair index summaries that have
@@ -746,44 +546,8 @@
  * Enable client encryption in sstableloader with cli options (CASSANDRA-11708)
  * Possible memory leak in NIODataInputStream (CASSANDRA-11867)
  * Add seconds to cqlsh tracing session duration (CASSANDRA-11753)
-<<<<<<< HEAD
  * Fix commit log replay after out-of-order flush completion (CASSANDRA-9669)
  * Prohibit Reversed Counter type as part of the PK (CASSANDRA-9395)
-=======
- * Prohibit Reversed Counter type as part of the PK (CASSANDRA-9395)
-Merged from 2.1:
- * cqlsh: apply current keyspace to source command (CASSANDRA-11152)
- * Backport CASSANDRA-11578 (CASSANDRA-11750)
- * Clear out parent repair session if repair coordinator dies (CASSANDRA-11824)
- * Set default streaming_socket_timeout_in_ms to 24 hours (CASSANDRA-11840)
- * Do not consider local node a valid source during replace (CASSANDRA-11848)
- * Add message dropped tasks to nodetool netstats (CASSANDRA-11855)
- * Avoid holding SSTableReaders for duration of incremental repair (CASSANDRA-11739)
-
-
-3.0.6
- * Disallow creating view with a static column (CASSANDRA-11602)
- * Reduce the amount of object allocations caused by the getFunctions methods (CASSANDRA-11593)
- * Potential error replaying commitlog with smallint/tinyint/date/time types (CASSANDRA-11618)
- * Fix queries with filtering on counter columns (CASSANDRA-11629)
- * Improve tombstone printing in sstabledump (CASSANDRA-11655)
- * Fix paging for range queries where all clustering columns are specified (CASSANDRA-11669)
- * Don't require HEAP_NEW_SIZE to be set when using G1 (CASSANDRA-11600)
- * Fix sstabledump not showing cells after tombstone marker (CASSANDRA-11654)
- * Ignore all LocalStrategy keyspaces for streaming and other related
-   operations (CASSANDRA-11627)
- * Ensure columnfilter covers indexed columns for thrift 2i queries (CASSANDRA-11523)
- * Only open one sstable scanner per sstable (CASSANDRA-11412)
- * Option to specify ProtocolVersion in cassandra-stress (CASSANDRA-11410)
- * ArithmeticException in avgFunctionForDecimal (CASSANDRA-11485)
- * LogAwareFileLister should only use OLD sstable files in current folder to determine disk consistency (CASSANDRA-11470)
- * Notify indexers of expired rows during compaction (CASSANDRA-11329)
- * Properly respond with ProtocolError when a v1/v2 native protocol
-   header is received (CASSANDRA-11464)
- * Validate that num_tokens and initial_token are consistent with one another (CASSANDRA-10120)
-Merged from 2.2:
- * Fix commit log replay after out-of-order flush completion (CASSANDRA-9669)
->>>>>>> a033f516
  * cqlsh: correctly handle non-ascii chars in error messages (CASSANDRA-11626)
 Merged from 2.1:
  * Run CommitLog tests with different compression settings (CASSANDRA-9039)
@@ -913,16 +677,12 @@
  * Validate levels when building LeveledScanner to avoid overlaps with orphaned sstables (CASSANDRA-9935)
 
 
-<<<<<<< HEAD
 3.5
  * StaticTokenTreeBuilder should respect posibility of duplicate tokens (CASSANDRA-11525)
  * Correctly fix potential assertion error during compaction (CASSANDRA-11353)
  * Avoid index segment stitching in RAM which lead to OOM on big SSTable files (CASSANDRA-11383)
  * Fix clustering and row filters for LIKE queries on clustering columns (CASSANDRA-11397)
 Merged from 3.0:
-=======
-3.0.5
->>>>>>> a033f516
  * Fix rare NPE on schema upgrade from 2.x to 3.x (CASSANDRA-10943)
  * Improve backoff policy for cqlsh COPY FROM (CASSANDRA-11320)
  * Improve IF NOT EXISTS check in CREATE INDEX (CASSANDRA-11131)
@@ -930,11 +690,7 @@
  * Enable SO_REUSEADDR for JMX RMI server sockets (CASSANDRA-11093)
  * Allocate merkletrees with the correct size (CASSANDRA-11390)
  * Support streaming pre-3.0 sstables (CASSANDRA-10990)
-<<<<<<< HEAD
  * Add backpressure to compressed or encrypted commit log (CASSANDRA-10971)
-=======
- * Add backpressure to compressed commit log (CASSANDRA-10971)
->>>>>>> a033f516
  * SSTableExport supports secondary index tables (CASSANDRA-11330)
  * Fix sstabledump to include missing info in debug output (CASSANDRA-11321)
  * Establish and implement canonical bulk reading workload(s) (CASSANDRA-10331)
@@ -961,7 +717,6 @@
 Merged from 2.1:
  * Add a -j parameter to scrub/cleanup/upgradesstables to state how
    many threads to use (CASSANDRA-11179)
-<<<<<<< HEAD
  * COPY FROM on large datasets: fix progress report and debug performance (CASSANDRA-11053)
  * InvalidateKeys should have a weak ref to key cache (CASSANDRA-11176)
 
@@ -999,14 +754,6 @@
  * Add nodetool gettimeout and settimeout commands (CASSANDRA-10953)
  * Add 3.0 metadata to sstablemetadata output (CASSANDRA-10838)
 Merged from 3.0:
-=======
- * Backport CASSANDRA-10679 (CASSANDRA-9598)
- * InvalidateKeys should have a weak ref to key cache (CASSANDRA-11176)
- * COPY FROM on large datasets: fix progress report and debug performance (CASSANDRA-11053)
-
-3.0.4
- * Preserve order for preferred SSL cipher suites (CASSANDRA-11164)
->>>>>>> a033f516
  * MV should only query complex columns included in the view (CASSANDRA-11069)
  * Failed aggregate creation breaks server permanently (CASSANDRA-11064)
  * Add sstabledump tool (CASSANDRA-7464)
@@ -1028,10 +775,7 @@
    properly (CASSANDRA-11050)
  * Fix NPE when using forceRepairRangeAsync without DC (CASSANDRA-11239)
 Merged from 2.2:
-<<<<<<< HEAD
  * Preserve order for preferred SSL cipher suites (CASSANDRA-11164)
-=======
->>>>>>> a033f516
  * Range.compareTo() violates the contract of Comparable (CASSANDRA-11216)
  * Avoid NPE when serializing ErrorMessage with null message (CASSANDRA-11167)
  * Replacing an aggregate with a new version doesn't reset INITCOND (CASSANDRA-10840)
@@ -1050,10 +794,7 @@
  * (cqlsh) Support utf-8/cp65001 encoding on Windows (CASSANDRA-11030)
  * Fix paging on DISTINCT queries repeats result when first row in partition changes
    (CASSANDRA-10010)
-<<<<<<< HEAD
  * (cqlsh) Support timezone conversion using pytz (CASSANDRA-10397)
-=======
->>>>>>> a033f516
  * cqlsh: change default encoding to UTF-8 (CASSANDRA-11124)
 Merged from 2.1:
  * Checking if an unlogged batch is local is inefficient (CASSANDRA-11529)
@@ -1071,7 +812,6 @@
  * Gossiper#isEnabled is not thread safe (CASSANDRA-11116)
  * Avoid major compaction mixing repaired and unrepaired sstables in DTCS (CASSANDRA-11113)
  * Make it clear what DTCS timestamp_resolution is used for (CASSANDRA-11041)
-<<<<<<< HEAD
  * (cqlsh) Display milliseconds when datetime overflows (CASSANDRA-10625)
 
 
@@ -1080,13 +820,6 @@
    data dirs (CASSANDRA-11034)
  * Avoid bootstrap hanging when existing nodes have no data to stream (CASSANDRA-11010)
 Merged from 3.0:
-=======
- * (cqlsh) Support timezone conversion using pytz (CASSANDRA-10397)
- * (cqlsh) Display milliseconds when datetime overflows (CASSANDRA-10625)
-
-
-3.0.3
->>>>>>> a033f516
  * Remove double initialization of newly added tables (CASSANDRA-11027)
  * Filter keys searcher results by target range (CASSANDRA-11104)
  * Fix deserialization of legacy read commands (CASSANDRA-11087)
@@ -1107,29 +840,13 @@
  * Remove checksum files after replaying hints (CASSANDRA-10947)
  * Support passing base table metadata to custom 2i validation (CASSANDRA-10924)
  * Ensure stale index entries are purged during reads (CASSANDRA-11013)
-<<<<<<< HEAD
  * (cqlsh) Also apply --connect-timeout to control connection
    timeout (CASSANDRA-10959)
-=======
->>>>>>> a033f516
  * Fix AssertionError when removing from list using UPDATE (CASSANDRA-10954)
  * Fix UnsupportedOperationException when reading old sstable with range
    tombstone (CASSANDRA-10743)
  * MV should use the maximum timestamp of the primary key (CASSANDRA-10910)
  * Fix potential assertion error during compaction (CASSANDRA-10944)
-<<<<<<< HEAD
-=======
- * Fix counting of received sstables in streaming (CASSANDRA-10949)
- * Implement hints compression (CASSANDRA-9428)
- * Fix potential assertion error when reading static columns (CASSANDRA-10903)
- * Avoid NoSuchElementException when executing empty batch (CASSANDRA-10711)
- * Avoid building PartitionUpdate in toString (CASSANDRA-10897)
- * Reduce heap spent when receiving many SSTables (CASSANDRA-10797)
- * Add back support for 3rd party auth providers to bulk loader (CASSANDRA-10873)
- * Eliminate the dependency on jgrapht for UDT resolution (CASSANDRA-10653)
- * (Hadoop) Close Clusters and Sessions in Hadoop Input/Output classes (CASSANDRA-10837)
- * Fix sstableloader not working with upper case keyspace name (CASSANDRA-10806)
->>>>>>> a033f516
 Merged from 2.2:
  * maxPurgeableTimestamp needs to check memtables too (CASSANDRA-9949)
  * Apply change to compaction throughput in real time (CASSANDRA-10025)
@@ -1146,18 +863,6 @@
  * Optimize pending range computation (CASSANDRA-9258)
  * Skip commit log and saved cache directories in SSTable version startup check (CASSANDRA-10902)
  * drop/alter user should be case sensitive (CASSANDRA-10817)
-<<<<<<< HEAD
-=======
- * jemalloc detection fails due to quoting issues in regexv (CASSANDRA-10946)
- * (cqlsh) show correct column names for empty result sets (CASSANDRA-9813)
- * Add new types to Stress (CASSANDRA-9556)
- * Add property to allow listening on broadcast interface (CASSANDRA-9748)
- * Fix regression in split size on CqlInputFormat (CASSANDRA-10835)
- * Better handling of SSL connection errors inter-node (CASSANDRA-10816)
- * Disable reloading of GossipingPropertyFileSnitch (CASSANDRA-9474)
- * Verify tables in pseudo-system keyspaces at startup (CASSANDRA-10761)
- * (cqlsh) encode input correctly when saving history
->>>>>>> a033f516
 Merged from 2.1:
  * test_bulk_round_trip_blogposts is failing occasionally (CASSANDRA-10938)
  * Fix isJoined return true only after becoming cluster member (CASANDRA-11007)
@@ -1234,7 +939,6 @@
  * Allow cancellation of index summary redistribution (CASSANDRA-8805)
 
 
-<<<<<<< HEAD
 3.1.1
 Merged from 3.0:
   * Fix upgrade data loss due to range tombstone deleting more data than then should
@@ -1243,14 +947,6 @@
 
 3.1
 Merged from 3.0:
-=======
-3.0.2
- * Fix upgrade data loss due to range tombstone deleting more data than then should
-   (CASSANDRA-10822)
-
-
-3.0.1
->>>>>>> a033f516
  * Avoid MV race during node decommission (CASSANDRA-10674)
  * Disable reloading of GossipingPropertyFileSnitch (CASSANDRA-9474)
  * Handle single-column deletions correction in materialized views
